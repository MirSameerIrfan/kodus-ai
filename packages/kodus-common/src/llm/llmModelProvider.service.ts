import { Inject, Injectable, LoggerService } from '@nestjs/common';
import {
    FactoryArgs,
    LLMModelProvider,
    MODEL_STRATEGIES,
    getChatGPT,
} from './helper';
import { ChatOpenAI } from '@langchain/openai';
import { Runnable } from '@langchain/core/runnables';
import { BaseChatModel } from '@langchain/core/language_models/chat_models';
import { BYOKConfig, BYOKProviderService } from './byokProvider.service';
<<<<<<< HEAD
=======
import { BaseCallbackHandler } from '@langchain/core/callbacks/base';
>>>>>>> 5bc53ac0

export type LLMProviderOptions = FactoryArgs & {
    model: LLMModelProvider | string;
    callbacks?: BaseCallbackHandler[];
    maxTokens?: number;
    jsonMode?: boolean;
    maxReasoningTokens?: number;
    byokConfig?: BYOKConfig;
};

export type LLMProviderReturn = (BaseChatModel | Runnable) & {
    invoke: (input: any, options?: any) => Promise<any>;
};

@Injectable()
export class LLMProviderService {
    constructor(
        @Inject('LLM_LOGGER')
        private readonly logger: LoggerService,
        private readonly byokProviderService: BYOKProviderService,
    ) {}

    getLLMProvider(options: LLMProviderOptions): LLMProviderReturn {
        try {
            if (options.byokConfig) {
                const byokProvider =
                    this.byokProviderService.createBYOKProvider(
                        options.byokConfig,
<<<<<<< HEAD
                        {
                            temperature: options.temperature,
                            maxTokens: options.maxTokens,
                            callbacks: options.callbacks,
                            jsonMode: options.jsonMode,
                            maxReasoningTokens: options.maxReasoningTokens,
                        },
=======
                        options,
>>>>>>> 5bc53ac0
                    );

                if (options.jsonMode && byokProvider instanceof ChatOpenAI) {
                    return byokProvider.withConfig({
                        response_format: { type: 'json_object' },
                    });
                }

                return byokProvider;
            }

            const envMode = process.env.API_LLM_PROVIDER_MODEL ?? 'auto';

            if (envMode !== 'auto') {
                // for self-hosted: using openAI provider and changing baseURL
                const llm = getChatGPT({
                    ...options,
                    model: envMode,
                    baseURL: process.env.API_OPENAI_FORCE_BASE_URL,
                    apiKey: process.env.API_OPEN_AI_API_KEY,
                });

                return options.jsonMode
                    ? llm.withConfig({
                          response_format: { type: 'json_object' },
                      })
                    : llm;
            }

            /** Cloud mode – follows the strategy table */
            const strategy =
                MODEL_STRATEGIES[options.model as LLMModelProvider];
            if (!strategy) {
                this.logger.error({
                    message: `Unsupported provider: ${options.model}`,
                    error: new Error(`Unsupported provider: ${options.model}`),
                    metadata: {
                        requestedModel: options.model,
                        temperature: options.temperature,
                        maxTokens: options.maxTokens,
                        jsonMode: options.jsonMode,
                        maxReasoningTokens: options.maxReasoningTokens,
                    },
                    context: LLMProviderService.name,
                });

                const llm = getChatGPT({
                    ...options,
                    model: MODEL_STRATEGIES[LLMModelProvider.OPENAI_GPT_4O]
                        .modelName,
                });

                return options.jsonMode
                    ? llm.withConfig({
                          response_format: { type: 'json_object' },
                      })
                    : llm;
            }

            const { factory, modelName, baseURL } = strategy;

            let llm = factory({
                ...options,
                model: modelName,
                baseURL,
                json: options.jsonMode,
                maxReasoningTokens:
                    options.maxReasoningTokens ?? strategy.maxReasoningTokens,
            });

            if (options.jsonMode && this.isOpenAI(llm, strategy.provider)) {
                llm = llm.withConfig({
                    response_format: { type: 'json_object' },
                });
            }

            return llm;
        } catch (error) {
            this.logger.error({
                message: 'Error getting LLM provider',
                metadata: {
                    attemptedModel: options.model,
                    attemptedTemperature: options.temperature,
                    attemptedMaxTokens: options.maxTokens,
                    attemptedJsonMode: options.jsonMode,
                },
                context: LLMProviderService.name,
                error:
                    error instanceof Error ? error : new Error(String(error)),
            });

            const llm = getChatGPT({
                ...options,
                model: MODEL_STRATEGIES[LLMModelProvider.OPENAI_GPT_4O]
                    .modelName,
                apiKey: process.env.API_OPEN_AI_API_KEY,
            });

            return options.jsonMode
                ? llm.withConfig({ response_format: { type: 'json_object' } })
                : llm;
        }
    }

    private isOpenAI(
        llm: BaseChatModel | Runnable,
        provider: string,
    ): llm is ChatOpenAI {
        return llm instanceof ChatOpenAI || provider === 'openai';
    }
}<|MERGE_RESOLUTION|>--- conflicted
+++ resolved
@@ -9,10 +9,7 @@
 import { Runnable } from '@langchain/core/runnables';
 import { BaseChatModel } from '@langchain/core/language_models/chat_models';
 import { BYOKConfig, BYOKProviderService } from './byokProvider.service';
-<<<<<<< HEAD
-=======
 import { BaseCallbackHandler } from '@langchain/core/callbacks/base';
->>>>>>> 5bc53ac0
 
 export type LLMProviderOptions = FactoryArgs & {
     model: LLMModelProvider | string;
@@ -41,17 +38,7 @@
                 const byokProvider =
                     this.byokProviderService.createBYOKProvider(
                         options.byokConfig,
-<<<<<<< HEAD
-                        {
-                            temperature: options.temperature,
-                            maxTokens: options.maxTokens,
-                            callbacks: options.callbacks,
-                            jsonMode: options.jsonMode,
-                            maxReasoningTokens: options.maxReasoningTokens,
-                        },
-=======
                         options,
->>>>>>> 5bc53ac0
                     );
 
                 if (options.jsonMode && byokProvider instanceof ChatOpenAI) {
