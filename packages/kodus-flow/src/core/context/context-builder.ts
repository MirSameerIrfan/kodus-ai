import { createLogger } from '../../observability/index.js';
import { IdGenerator } from '../../utils/id-generator.js';
import {
    getGlobalMemoryManager,
    MemoryManager,
    setGlobalMemoryManager,
} from '../memory/memory-manager.js';
import { SessionService } from './services/session-service.js';
import { ContextStateService } from './services/state-service.js';
import { ConversationManager } from './services/conversation-manager.js';
import { STATE_NAMESPACES } from './namespace-constants.js';

import type {
    AgentContext,
    AgentExecutionOptions,
} from '../types/agent-types.js';
import type { Session, SessionConfig } from './services/session-service.js';
import type { ToolEngine } from '../../engine/tools/tool-engine.js';
import { StorageType } from '../storage/index.js';

import {
    StepExecution,
    EnhancedMessageContext,
    ContextManager,
} from './step-execution.js';

export interface ContextBuilderConfig {
    memory?: {
        adapterType?: StorageType;
        adapterConfig?: {
            connectionString?: string;
            options?: Record<string, unknown>;
        };
    };
    session?: SessionConfig;
    snapshot?: {
        adapterType?: StorageType;
        adapterConfig?: {
            connectionString?: string;
            options?: Record<string, unknown>;
        };
    };
}

export class ContextBuilder {
    private static instance: ContextBuilder | undefined;
    private readonly logger = createLogger('ContextBuilder');
    private readonly contextBuilderConfig: ContextBuilderConfig;

    private memoryManager!: MemoryManager;
    private sessionService: SessionService;
    private conversationManager: ConversationManager;
    private toolEngine?: ToolEngine;

    private constructor(config: ContextBuilderConfig = {}) {
        this.contextBuilderConfig = config;

        if (config.memory) {
            this.initializeMemoryManager(config.memory);
        } else {
            this.memoryManager = getGlobalMemoryManager();
        }

        const sessionConfig = {
            maxSessions: 1000,
            sessionTimeout: 60 * 60 * 1000, // 1 hour
            enableAutoCleanup: true,
            ...config.session,
        };

        this.sessionService = new SessionService(sessionConfig);

        // Initialize conversation manager
        this.conversationManager = new ConversationManager({
            maxHistory: sessionConfig.maxConversationHistory || 100,
            persistent: false, // Can be made configurable later
        });

        this.logger.info('ContextBuilder initialized', {
            memoryConfig: config.memory ? 'configured' : 'default',
            sessionConfig: config.session ? 'configured' : 'default',
            snapshotConfig: config.snapshot ? 'configured' : 'default',
        });
    }

    static getInstance(config?: ContextBuilderConfig): ContextBuilder {
        if (!ContextBuilder.instance) {
            ContextBuilder.instance = new ContextBuilder(config);
        }

        return ContextBuilder.instance;
    }

    static resetInstance(): void {
        ContextBuilder.instance = undefined as unknown as ContextBuilder;
    }

    static configure(config: ContextBuilderConfig): ContextBuilder {
<<<<<<< HEAD
=======
        const logger = createLogger('ContextBuilder');

        logger.info('🔍 [DEBUG] ContextBuilder.configure called', {
            config,
            hasMemory: !!config.memory,
            hasSession: !!config.session,
            hasSnapshot: !!config.snapshot,
            memoryAdapterType: config.memory?.adapterType,
            sessionAdapterType: config.session?.adapterType,
            snapshotAdapterType: config.snapshot?.adapterType,
        });

>>>>>>> 279cb4d1
        ContextBuilder.resetInstance();
        return ContextBuilder.getInstance(config);
    }

    getConfig(): ContextBuilderConfig {
        return this.contextBuilderConfig;
    }

    private initializeMemoryManager(
        memoryConfig: NonNullable<ContextBuilderConfig['memory']>,
    ): void {
        const memoryManager = new MemoryManager({
            adapterType: memoryConfig.adapterType || 'memory',
            adapterConfig: memoryConfig.adapterConfig,
        });

        setGlobalMemoryManager(memoryManager);
        this.memoryManager = memoryManager;

        this.logger.info('MemoryManager initialized with custom config', {
            adapterType: memoryConfig.adapterType || 'memory',
            hasConnectionString: !!memoryConfig.adapterConfig?.connectionString,
        });
    }

    async createAgentContext(
        options: AgentExecutionOptions,
    ): Promise<AgentContext> {
        this.logger.info('Creating agent context', {
            agentName: options.agentName,
            threadId: options.thread?.id,
            tenantId: options.tenantId,
        });

        try {
            await this.memoryManager.initialize();
            const threadId = options.thread?.id || 'default';
            const tenantId = options.tenantId || 'default';
            let session = await this.sessionService.getSessionByThread(
                threadId,
                tenantId,
            );
            if (!session) {
                session = await this.sessionService.createSession(
                    tenantId,
                    threadId,
                    {},
                );
                // Initialize conversation for new session
                this.conversationManager.initializeSession(
                    session.id,
                    [],
                    session.tenantId,
                );
            }

            const workingMemory = new ContextStateService(
                { sessionId: session.id },
                { maxNamespaceSize: 1000, maxNamespaces: 50 },
            );

            const agentContext = await this.buildAgentContext({
                session,
                workingMemory,
                options,
            });

            this.logger.info('Agent context created successfully', {
                sessionId: session.id,
                agentName: options.agentName,
                invocationId: agentContext.invocationId,
            });

            return agentContext;
        } catch (error) {
            this.logger.error(
                'Failed to create agent context',
                error instanceof Error ? error : new Error('Unknown error'),
            );
            throw error;
        }
    }

    private async buildAgentContext({
        session,
        workingMemory,
        options,
    }: {
        session: Session;
        workingMemory: ContextStateService;
        options: AgentExecutionOptions;
    }): Promise<AgentContext> {
        const invocationId = IdGenerator.executionId();

        // Instâncias únicas e compartilhadas para rastreabilidade consistente
        const sharedStepExecution = new StepExecution();
        const sharedContextManager = new ContextManager(sharedStepExecution);
        const sharedMessageContext = new EnhancedMessageContext(
            sharedContextManager,
        );

        // Reidratar workingMemory com contexto persistido por sessão (por namespace)
        try {
            const contextData = (session.contextData || {}) as Record<
                string,
                unknown
            >;
            for (const [namespace, nsValue] of Object.entries(contextData)) {
                if (
                    typeof nsValue === 'object' &&
                    nsValue !== null &&
                    !Array.isArray(nsValue)
                ) {
                    const entries = Object.entries(
                        nsValue as Record<string, unknown>,
                    );
                    for (const [key, value] of entries) {
                        // each key/value re-hydrated into working memory

                        await workingMemory.set(namespace, key, value);
                    }
                }
            }
            this.logger.debug(
                'Working memory rehydrated from session context',
                {
                    sessionId: session.id,
                    tenantId: session.tenantId,
                },
            );
        } catch (rehydrateError) {
            this.logger.warn('Failed to rehydrate working memory', {
                error:
                    rehydrateError instanceof Error
                        ? rehydrateError.message
                        : String(rehydrateError),
                sessionId: session.id,
            });
        }

        return {
            sessionId: session.id,
            tenantId: session.tenantId,
            agentName: options.agentName || 'default-agent',
            correlationId: options.correlationId || IdGenerator.correlationId(),
            thread: options.thread,
            invocationId,
            state: {
                get: <T>(namespace: string, key: string, _threadId?: string) =>
                    workingMemory.get<T>(namespace, key),
                set: async (
                    namespace: string,
                    key: string,
                    value: unknown,
                    _threadId?: string,
                ) => {
                    await workingMemory.set(namespace, key, value);
                    await this.sessionService.updateSessionContext(session.id, {
                        [namespace]: { [key]: value },
                    });
                },
                clear: (namespace: string) => workingMemory.clear(namespace),
                getNamespace: async (namespace: string) => {
                    const nsMap = workingMemory.getNamespace(namespace);
                    return nsMap ? new Map(Object.entries(nsMap)) : undefined;
                },
            },

            conversation: {
                addMessage: async (
                    role: 'user' | 'assistant' | 'system',
                    content: string,
                    metadata?: Record<string, unknown>,
                ) => {
                    await this.conversationManager.addMessage(
                        session.id,
                        role,
                        content,
                        metadata,
                        session.tenantId,
                    );
                },
                getHistory: async () => {
                    return await this.conversationManager.getHistory(
                        session.id,
                        session.tenantId,
                    );
                },
                updateMetadata: async (metadata: Record<string, unknown>) => {
                    await this.sessionService.updateSessionMetadata(
                        session.id,
                        metadata,
                    );
                },
            },
            availableTools: [],
            signal: new AbortController().signal,
            cleanup: async () => {},
            executionRuntime: {
                addContextValue: async (update: Record<string, unknown>) => {
                    const contextValues =
                        (await workingMemory.get<unknown[]>(
                            STATE_NAMESPACES.RUNTIME,
                            'contextValues',
                        )) || [];
                    contextValues.push({ ...update, timestamp: Date.now() });
                    await workingMemory.set(
                        STATE_NAMESPACES.RUNTIME,
                        'contextValues',
                        contextValues,
                    );
                },
                storeToolUsagePattern: async (
                    toolName: string,
                    input: unknown,
                    output: unknown,
                    success: boolean,
                    duration: number,
                ) => {
                    await this.memoryManager.store({
                        content: { toolName, input, output, success, duration },
                        type: 'tool_usage_pattern',
                        sessionId: session.id,
                        tenantId: session.tenantId,
                    });
                },
                storeExecutionPattern: async (
                    patternType: string,
                    action: unknown,
                    result: unknown,
                    context: unknown,
                ) => {
                    await this.memoryManager.store({
                        content: { patternType, action, result, context },
                        type: 'execution_pattern',
                        sessionId: session.id,
                        tenantId: session.tenantId,
                    });
                },
                setState: async (
                    namespace: string,
                    key: string,
                    value: unknown,
                ) => {
                    await workingMemory.set(namespace, key, value);
                },
            },
            agentIdentity: undefined,
            agentExecutionOptions: options,
            allTools: this.toolEngine?.listTools() || [],
            stepExecution: sharedStepExecution,
            messageContext: sharedMessageContext,
            contextManager: sharedContextManager,
        };
    }

    setToolEngine(toolEngine: ToolEngine): void {
        this.toolEngine = toolEngine;
        this.logger.info('ToolEngine set for ContextBuilder', {
            hasToolEngine: !!toolEngine,
            toolCount: toolEngine?.listTools().length || 0,
        });
    }

    getServices() {
        return {
            memoryManager: this.memoryManager,
            sessionService: this.sessionService,
            toolEngine: this.toolEngine,
        };
    }

    async health(): Promise<{
        status: 'healthy' | 'degraded' | 'unhealthy';
        services: Record<string, unknown>;
    }> {
        try {
            const [memoryStats, sessionStats] = await Promise.all([
                this.memoryManager.getStats(),
                Promise.resolve(this.sessionService.getSessionStats()),
            ]);

            return {
                status: 'healthy',
                services: {
                    memory: memoryStats,
                    session: sessionStats,
                },
            };
        } catch (error) {
            return {
                status: 'unhealthy',
                services: {
                    error:
                        error instanceof Error
                            ? error.message
                            : 'Unknown error',
                },
            };
        }
    }
}

export const createAgentContext = (
    options: AgentExecutionOptions,
): Promise<AgentContext> => {
    return ContextBuilder.getInstance().createAgentContext(options);
};

/**
 * Simple base context creation for basic use cases
 */
export function createBaseContext(config: {
    tenantId: string;
    executionId?: string;
}): {
    executionId: string;
    tenantId: string;
    startTime: number;
    status: 'RUNNING' | 'COMPLETED' | 'FAILED';
    cleanup: () => Promise<void>;
} {
    // Validate tenantId for security
    if (
        !config.tenantId ||
        typeof config.tenantId !== 'string' ||
        config.tenantId.trim() === ''
    ) {
        throw new Error(
            'Valid tenantId is required for multi-tenant isolation',
        );
    }

    // Sanitize tenantId - only allow alphanumeric, underscore, and hyphen
    if (!/^[a-zA-Z0-9_-]+$/.test(config.tenantId)) {
        throw new Error('TenantId contains invalid characters');
    }

    return {
        executionId:
            config.executionId ||
            `exec_${Date.now()}_${Math.random().toString(36).substring(2)}`,
        tenantId: config.tenantId,
        startTime: Date.now(),
        status: 'RUNNING' as const,
        cleanup: async () => {
            // Simple cleanup placeholder
        },
    };
}

/**
 * Unified context factory for various context types
 */
export class UnifiedContextFactory {
    createBaseContext(config: { tenantId: string; executionId?: string }) {
        return createBaseContext(config);
    }

    createWorkflowContext(config: { tenantId: string; workflowName: string }) {
        return {
            ...createBaseContext(config),
            workflowName: config.workflowName,
            data: {},
            currentSteps: [],
            completedSteps: [],
            failedSteps: [],
            metadata: {},
        };
    }
}<|MERGE_RESOLUTION|>--- conflicted
+++ resolved
@@ -96,21 +96,6 @@
     }
 
     static configure(config: ContextBuilderConfig): ContextBuilder {
-<<<<<<< HEAD
-=======
-        const logger = createLogger('ContextBuilder');
-
-        logger.info('🔍 [DEBUG] ContextBuilder.configure called', {
-            config,
-            hasMemory: !!config.memory,
-            hasSession: !!config.session,
-            hasSnapshot: !!config.snapshot,
-            memoryAdapterType: config.memory?.adapterType,
-            sessionAdapterType: config.session?.adapterType,
-            snapshotAdapterType: config.snapshot?.adapterType,
-        });
-
->>>>>>> 279cb4d1
         ContextBuilder.resetInstance();
         return ContextBuilder.getInstance(config);
     }
