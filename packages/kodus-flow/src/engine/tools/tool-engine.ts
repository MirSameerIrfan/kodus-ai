import {
    createLogger,
    getObservability,
    startToolSpan,
    applyErrorToSpan,
    markSpanOk,
} from '../../observability/index.js';
import { IdGenerator } from '../../utils/id-generator.js';
import type {
    ToolDefinition,
    ToolEngineConfig,
    ToolId,
    ToolCall,
    ToolDependency,
    ToolMetadataForPlanner,
    ToolMetadataForLLM,
} from '../../core/types/tool-types.js';
import { createToolContext } from '../../core/types/tool-types.js';
import {
    getBuiltInTools,
    isBuiltInTool,
    executeBuiltInTool,
} from './built-in-tools.js';
import type {
    ParallelToolsAction,
    SequentialToolsAction,
    ConditionalToolsAction,
} from '../../core/types/agent-types.js';
import {
    validateWithZod,
    zodToJSONSchema,
} from '../../core/utils/zod-to-json-schema.js';
import { createToolError } from '../../core/error-unified.js';
import type { MultiKernelHandler } from '../core/multi-kernel-handler.js';
import type { Router } from '../routing/router.js';
import type { AnyEvent } from '../../core/types/events.js';
import type { Plan, PlanStep } from '../planning/planner.js';
import {
    extractDependenciesFromPlan,
    type PlanDependencyExtractionConfig,
} from '../planning/plan-dependency-extractor.js';

/**
 * Enhanced Tool Engine with Manus-style prefix validation
 * Implements consistent tool naming with category-based control
 */
export class ToolEngine {
    private logger: ReturnType<typeof createLogger>;
    private tools = new Map<ToolId, ToolDefinition<unknown, unknown>>();
    private config: ToolEngineConfig;
    private kernelHandler?: MultiKernelHandler;
    private router?: Router;

    constructor(
        config: ToolEngineConfig = {},
        kernelHandler?: MultiKernelHandler,
        router?: Router,
    ) {
        this.config = {
            validateSchemas: true,
            ...config,
        };
        this.kernelHandler = kernelHandler;
        this.router = router;
        this.logger = createLogger('tool-engine');
    }

    /**
     * Register a tool
     */
    registerTool<TInput = unknown, TOutput = unknown>(
        tool: ToolDefinition<TInput, TOutput>,
    ): void {
        this.tools.set(
            tool.name as ToolId,
            tool as ToolDefinition<unknown, unknown>,
        );
        this.logger.info('Tool registered', {
            toolName: tool.name,
        });
    }

    /**
     * Execute a tool call with timeout protection
     * Note: Retry logic is handled by Circuit Breaker at higher level
     */
    async executeCall<TInput = unknown, TOutput = unknown>(
        toolName: ToolId,
        input: TInput,
    ): Promise<TOutput> {
        const callId = IdGenerator.callId();
        const timeout = this.config.timeout || 60000;
        const startTime = Date.now();
        const obs = getObservability();

        try {
            const span = startToolSpan(obs.telemetry, {
                toolName: String(toolName),
                callId,
            });

            const result = await obs.telemetry.withSpan(span, async () => {
                try {
                    // ✅ SIMPLIFIED: Only timeout protection - Circuit Breaker handles retries
                    const timeoutPromise = new Promise<never>((_, reject) => {
                        setTimeout(() => {
                            reject(
                                new Error(
                                    `Tool execution timeout after ${timeout}ms`,
                                ),
                            );
                        }, timeout);
                    });

                    // Create execution promise
                    const executionPromise = this.executeToolInternal<
                        TInput,
                        TOutput
                    >(toolName, input, callId);

                    const res = await Promise.race([
                        executionPromise,
                        timeoutPromise,
                    ]);
                    markSpanOk(span);
                    return res;
                } catch (innerError) {
                    applyErrorToSpan(span, innerError);
                    throw innerError;
                }
            });

            return result;
        } catch (error) {
            const lastError = error as Error;
            const executionTime = Date.now() - startTime;

            this.logger.error(
                '❌ TOOL ENGINE - Tool execution failed',
                lastError,
                {
                    toolName,
                    callId,
                    error: lastError.message,
                    errorType: lastError.constructor.name,
                    executionTime,
                    isTimeout: lastError.message.includes('timeout'),
                    trace: {
                        source: 'tool-engine',
                        step: 'executeCall-error',
                        timestamp: Date.now(),
                    },
                },
            );

            throw lastError;
        }
    }

    /**
     * Internal tool execution method
     */
    private async executeToolInternal<TInput = unknown, TOutput = unknown>(
        toolName: ToolId,
        input: TInput,
        callId: string,
    ): Promise<TOutput> {
        if (isBuiltInTool(toolName)) {
            const result = executeBuiltInTool(toolName);

            // Built-in tools always fail now - throw error to indicate no built-in tools available
            throw new Error(result.error);
        }

        const tool = this.tools.get(toolName) as ToolDefinition<
            TInput,
            TOutput
        >;

        if (!tool) {
            this.logger.error(
                '❌ TOOL ENGINE - Tool not found',
                new Error(`Tool not found: ${toolName}`),
                {
                    toolName,
                    callId,
                    availableTools: Array.from(this.tools.keys()),
                    builtInTools: getBuiltInTools().map((t) => t.name),
                    trace: {
                        source: 'tool-engine',
                        step: 'tool-not-found',
                        timestamp: Date.now(),
                    },
                },
            );
            throw new Error(`Tool not found: ${toolName}`);
        }

        this.validateToolInput(tool, input);

        // ✅ IMPLEMENTADO: Tool Callbacks - onInputAvailable
        if (tool.callbacks?.onInputAvailable) {
            try {
                await tool.callbacks.onInputAvailable({
                    input,
                    toolCallId: callId,
                    messages: [], // TODO: Implementar mensagens do contexto
                    abortSignal: undefined, // TODO: Implementar abort signal
                });
            } catch (error) {
                this.logger.warn('Tool callback onInputAvailable failed', {
                    error: error as Error,
                    toolName,
                    callId,
                });
            }
        }

        // ✅ IMPLEMENTADO: Tool Callbacks - onExecutionStart
        if (tool.callbacks?.onExecutionStart) {
            try {
                await tool.callbacks.onExecutionStart({
                    toolName,
                    input,
                    toolCallId: callId,
                });
            } catch (error) {
                this.logger.warn('Tool callback onExecutionStart failed', {
                    error: error as Error,
                    toolName,
                    callId,
                });
            }
        }

        const startTime = Date.now();
        let result: TOutput;
        let error: Error | undefined;

        try {
            // Create tool context using factory function
            const context = createToolContext(
                tool.name,
                callId,
                `exec-${Date.now()}`,
                'default',
                input as Record<string, unknown>,
            );

            // Execute tool using execute function
            result = await tool.execute(input, context);
        } catch (err) {
            error = err as Error;

            // ✅ IMPLEMENTADO: Tool Callbacks - onExecutionError
            if (tool.callbacks?.onExecutionError) {
                try {
                    await tool.callbacks.onExecutionError({
                        toolName,
                        input,
                        error,
                        toolCallId: callId,
                    });
                } catch (callbackError) {
                    this.logger.warn('Tool callback onExecutionError failed', {
                        error: callbackError as Error,
                        toolName,
                        callId,
                    });
                }
            }

            throw error;
        }

        const duration = Date.now() - startTime;

        // ✅ IMPLEMENTADO: Tool Callbacks - onExecutionComplete
        if (tool.callbacks?.onExecutionComplete) {
            try {
                await tool.callbacks.onExecutionComplete({
                    toolName,
                    input,
                    result,
                    duration,
                    success: true,
                    toolCallId: callId,
                });
            } catch (error) {
                this.logger.warn('Tool callback onExecutionComplete failed', {
                    error: error as Error,
                    toolName,
                    callId,
                });
            }
        }

        return result;
    }

    /**
     * Get available tools with metadata for planner context engineering
     * Includes both built-in tools and external tools
     */
    getAvailableTools(): ToolMetadataForPlanner[] {
        const builtInTools = getBuiltInTools();
        const externalTools = Array.from(this.tools.values()).map((tool) =>
            this.convertToolToPlannerFormat(tool),
        );

        // ✅ Convert built-in tools to planner format
        const builtInToolsForPlanner = builtInTools.map((tool) => ({
            name: tool.name,
            description: tool.description,
            inputSchema: {
                type: 'object' as const,
                properties: this.extractPropertiesWithRequiredFlag(
                    (tool.parameters?.properties as Record<string, unknown>) ||
                        {},
                    (tool.parameters?.required as string[]) || [],
                ),
                required: (tool.parameters?.required as string[]) || [],
            },
            config: {
                timeout: 30000,
                requiresAuth: false,
                allowParallel: true,
                maxConcurrentCalls: 10,
                source: 'system' as const,
            },
            categories: [],
            dependencies: [],
            tags: ['built-in', 'conversational'],
            examples: [],
            plannerHints: {
                useWhen: [`When you need to use ${tool.name}`],
                avoidWhen: [],
                combinesWith: [],
                conflictsWith: [],
            },
            errorHandling: {
                retryStrategy: 'none' as const,
                maxRetries: 0,
                fallbackAction: 'continue',
                errorMessages: {},
            },
        }));

        return [...builtInToolsForPlanner, ...externalTools];
    }

    /**
     * Convert tool to planner format - SIMPLIFIED
     */
    private convertToolToPlannerFormat(
        tool: ToolDefinition<unknown, unknown>,
    ): ToolMetadataForPlanner {
        let inputParameters: Record<string, unknown>;
        let outputParameters: Record<string, unknown>;

        if (tool.inputJsonSchema) {
            inputParameters = tool.inputJsonSchema.parameters;
        } else if (tool.inputSchema) {
            try {
                const converted = zodToJSONSchema(
                    tool.inputSchema,
                    tool.name,
                    tool.description || `Tool: ${tool.name}`,
                );
                inputParameters = converted.parameters;
            } catch {
                inputParameters = { type: 'object', properties: {} };
            }
        } else {
            inputParameters = { type: 'object', properties: {} };
        }

        if (tool.outputJsonSchema) {
            outputParameters = tool.outputJsonSchema.parameters;
        } else if (tool.outputSchema) {
            try {
                const converted = zodToJSONSchema(
                    tool.outputSchema,
                    tool.name,
                    tool.description || `Tool: ${tool.name}`,
                );
                outputParameters = converted.parameters;
            } catch {
                outputParameters = { type: 'object', properties: {} };
            }
        } else {
            outputParameters = { type: 'object', properties: {} };
        }

        return {
            name: tool.name,
            description: tool.description || `Tool: ${tool.name}`,
            inputSchema: {
                type: 'object' as const,
                properties: this.extractPropertiesWithRequiredFlag(
                    (inputParameters.properties as Record<string, unknown>) ||
                        {},
                    (inputParameters.required as string[]) || [],
                ),
                required: (inputParameters.required as string[]) || [],
            },
            outputSchema: {
                type: 'object' as const,
                properties: this.extractPropertiesWithRequiredFlag(
                    (outputParameters.properties as Record<string, unknown>) ||
                        {},
                    (outputParameters.required as string[]) || [],
                ),
                required: (outputParameters.required as string[]) || [],
            },
            config: {
                timeout: 60000,
                requiresAuth: false,
                allowParallel: true,
                maxConcurrentCalls: 5,
                source: 'user' as const,
            },
            categories: tool.categories || [],
            dependencies: tool.dependencies || [],
            tags: tool.tags || [],
            examples: tool.examples || [],
            plannerHints: tool.plannerHints || {
                useWhen: [`When you need to use ${tool.name}`],
                avoidWhen: [],
                combinesWith: [],
                conflictsWith: [],
            },
            errorHandling: tool.errorHandling || {
                retryStrategy: 'none',
                maxRetries: 0,
                fallbackAction: 'continue',
                errorMessages: {},
            },
        };
    }

    getToolsForLLM(): ToolMetadataForLLM[] {
        const builtInTools = getBuiltInTools();
        const externalTools = this.listTools()?.map((tool) =>
            this.convertToolToLLMFormat(tool),
        );

        return [...builtInTools, ...externalTools];
    }

    /**
     * Convert tool to LLM format - SIMPLIFIED
     */
    private convertToolToLLMFormat(
        tool: ToolDefinition<unknown, unknown>,
    ): ToolMetadataForLLM {
        let parameters: Record<string, unknown>;

        if (tool.inputJsonSchema) {
            parameters = tool.inputJsonSchema.parameters;
        } else if (tool.inputSchema) {
            try {
                const converted = zodToJSONSchema(
                    tool.inputSchema,
                    tool.name,
                    tool.description || `Tool: ${tool.name}`,
                );
                parameters = converted.parameters;
            } catch {
                parameters = { type: 'object', properties: {} };
            }
        } else {
            parameters = { type: 'object', properties: {} };
        }

        return {
            name: tool.name,
            description: tool.description || `Tool: ${tool.name}`,
            parameters,
        };
    }

    /**
     * Extract properties with required flag for planner context
     */
    private extractPropertiesWithRequiredFlag(
        properties: Record<string, unknown>,
        requiredFields: string[],
    ): Record<
        string,
        {
            type: string;
            description?: string;
            required: boolean;
            enum?: string[];
            default?: unknown;
            format?: string;
        }
    > {
        const result: Record<
            string,
            {
                type: string;
                description?: string;
                required: boolean;
                enum?: string[];
                default?: unknown;
                format?: string;
            }
        > = {};

        for (const [key, prop] of Object.entries(properties)) {
            const propObj = prop as Record<string, unknown>;
            result[key] = {
                type: (propObj.type as string) || 'string',
                description: propObj.description as string | undefined,
                required: requiredFields.includes(key),
                enum: propObj.enum as string[] | undefined,
                default: propObj.default,
                format: propObj.format as string | undefined,
            };
        }

        return result;
    }

    /**
     * Get a specific tool by name (for testing compatibility)
     */
    getTool<TInput = unknown, TOutput = unknown>(
        name: string,
    ): ToolDefinition<TInput, TOutput> | undefined {
        return this.tools.get(name as ToolId) as
            | ToolDefinition<TInput, TOutput>
            | undefined;
    }

    /**
     * List all tools (for testing compatibility)
     */
    listTools(): ToolDefinition<unknown, unknown>[] {
        return Array.from(this.tools.values());
    }

    /**
     * Set KernelHandler (for dependency injection)
     */
    setKernelHandler(kernelHandler: MultiKernelHandler): void {
        this.kernelHandler = kernelHandler;
        this.logger.info('🔧 KERNELHANDLER SET FOR TOOLENGINE', {
            hasKernelHandler: !!kernelHandler,
            kernelHandlerType: kernelHandler?.constructor?.name,
            trace: {
                source: 'tool-engine',
                step: 'kernelhandler-set',
                timestamp: Date.now(),
            },
        });

        // Register event handlers for tool execution
        this.registerEventHandlers();
    }

    /**
     * Register event handlers for tool execution via events
     */
    private registerEventHandlers(): void {
        if (!this.kernelHandler) {
            return;
        }

        // Register handler for tool execution requests
        this.kernelHandler.registerHandler(
            'tool.execute.request',
            async (event: AnyEvent) => {
                const correlationId = event.metadata?.correlationId;

                const { toolName, input } = event.data as {
                    toolName: string;
                    input: unknown;
                };

                try {
                    const result = await this.executeCall(toolName, input);

                    // ✅ UNIFICADO: Sempre verificar se há erro no resultado
                    const hasError = this.checkToolResultError(result);
                    const responseData = {
                        ...(typeof result === 'object' && result !== null
                            ? result
                            : { result }),
                        success: !hasError,
                        toolName,
                        metadata: {
                            correlationId,
                            success: !hasError,
                            toolName,
                        },
                    };

                    if (this.kernelHandler?.emitAsync) {
                        await this.kernelHandler.emitAsync(
                            'tool.execute.response',
                            responseData,
                            {
                                correlationId,
                                deliveryGuarantee: 'at-least-once',
                            },
                        );
                    } else {
<<<<<<< HEAD
                        this.kernelHandler!.emit(
                            'tool.execute.response',
                            responseData,
=======
                        await this.kernelHandler!.emit(
                            'tool.execute.response',
                            {
                                ...(typeof result === 'object' &&
                                result !== null
                                    ? result
                                    : { result }),
                                success: true,
                                toolName,
                                metadata: {
                                    correlationId,
                                    success: true,
                                    toolName,
                                },
                            },
>>>>>>> 92f3ab45
                        );
                    }

                    // ✅ ACK the original event after successful processing
                    if (this.kernelHandler) {
                        await this.kernelHandler.ack(event.id);
                    }
                } catch (error) {
                    this.logger.error(
                        '🔧 [TOOL] Tool execution failed via events',
                        error as Error,
                        {
                            toolName,
                            correlationId,
                        },
                    );

                    // Emit error response
                    this.logger.error(
                        '📤 EMITTING TOOL EXECUTION ERROR RESPONSE',
                        error as Error,
                        {
                            toolName,
                            correlationId,
                            trace: {
                                source: 'tool-engine',
                                step: 'emit-error-response',
                                timestamp: Date.now(),
                            },
                        },
                    );

                    await this.kernelHandler!.emit('tool.execute.response', {
                        error: (error as Error).message,
                        success: false,
                        toolName,
                        metadata: {
                            correlationId,
                            success: false,
                            toolName,
                        },
                    });

                    // ✅ NACK the original event after error
                    if (this.kernelHandler) {
                        await this.kernelHandler.nack(event.id, error as Error);
                        this.logger.debug('🎯 [TOOL] Event NACK successful', {
                            eventId: event.id,
                            toolName,
                            correlationId,
                            error: (error as Error).message,
                        });
                    }
                }
            },
        );
    }

    /**
     * Check if tool result contains an error
     */
    private checkToolResultError(result: unknown): boolean {
        if (!result || typeof result !== 'object') {
            return false;
        }

        const resultObj = result as Record<string, unknown>;

        // Check for direct error indicators
        if (resultObj.error || resultObj.isError === true) {
            return true;
        }

        // Check for MCP-style result structure
        if (resultObj.result && typeof resultObj.result === 'object') {
            const innerResult = resultObj.result as Record<string, unknown>;
            if (innerResult.isError === true || innerResult.error) {
                return true;
            }

            // Check for successful: false in inner result
            if (innerResult.successful === false) {
                return true;
            }
        }

        // Check for success: false at top level
        if (resultObj.success === false) {
            return true;
        }

        return false;
    }

    /**
     * Set Router (for intelligent tool execution)
     */
    setRouter(router: Router): void {
        this.router = router;
        this.logger.info('Router set for ToolEngine');
    }

    /**
     * Get KernelHandler status
     */
    hasKernelHandler(): boolean {
        return !!this.kernelHandler;
    }

    /**
     * Get Router status
     */
    hasRouter(): boolean {
        return !!this.router;
    }

    /**
     * Execute tool directly with timeout protection
     * Note: Retry logic is handled by Circuit Breaker at higher level
     */
    async executeTool<TInput = unknown, TOutput = unknown>(
        toolName: string,
        input: TInput,
    ): Promise<TOutput> {
        const callId = IdGenerator.callId();
        const timeout = this.config.timeout || 60000; // ✅ 60s timeout para ferramentas MCP
        const startTime = Date.now();
        const obs = getObservability();

        try {
            const span = obs.telemetry.startSpan('tool.execute', {
                attributes: {
                    toolName: String(toolName),
                    callId,
                },
            });

            const result = await obs.telemetry.withSpan(span, async () => {
                try {
                    // ✅ SIMPLIFIED: Only timeout protection - Circuit Breaker handles retries
                    const timeoutPromise = new Promise<never>((_, reject) => {
                        setTimeout(() => {
                            reject(
                                new Error(
                                    `Tool execution timeout after ${timeout}ms`,
                                ),
                            );
                        }, timeout);
                    });

                    // Create execution promise using executeToolInternal
                    const executionPromise = this.executeToolInternal<
                        TInput,
                        TOutput
                    >(toolName as ToolId, input, callId);

                    // Race between execution and timeout
                    const res = await Promise.race([
                        executionPromise,
                        timeoutPromise,
                    ]);
                    markSpanOk(span);
                    return res;
                } catch (innerError) {
                    applyErrorToSpan(span, innerError);
                    throw innerError;
                }
            });

            return result;
        } catch (error) {
            const lastError = error as Error;
            const executionTime = Date.now() - startTime;

            this.logger.error(
                '❌ TOOL EXECUTION FAILED (executeTool)',
                lastError,
                {
                    toolName,
                    callId,
                    error: lastError.message,
                    executionTime,
                    trace: {
                        source: 'tool-engine',
                        step: 'tool-execution-failed',
                        timestamp: Date.now(),
                    },
                },
            );

            throw lastError;
        }
    }

    // ===== 🚀 NEW: DEPENDENCY RESOLUTION METHODS =====

    /**
     * Resolve tool execution order based on dependencies
     */
    private resolveToolDependencies(
        tools: ToolCall[],
        dependencies: ToolDependency[],
    ): {
        executionOrder: ToolCall[][];
        warnings: string[];
    } {
        const warnings: string[] = [];
        const toolMap = new Map<string, ToolCall>();
        const dependencyMap = new Map<string, ToolDependency[]>();
        const visited = new Set<string>();
        const visiting = new Set<string>();
        const executionPhases: ToolCall[][] = [];

        // Build maps
        for (const tool of tools) {
            toolMap.set(tool.toolName, tool);
        }

        // Build correct dependency map: toolName -> [tools it depends on]
        const actualDependencyMap = new Map<string, string[]>();
        for (const dep of dependencies) {
            actualDependencyMap.set(dep.toolName, dep.dependencies || []);
            // Also store dependency metadata
            if (!dependencyMap.has(dep.toolName)) {
                dependencyMap.set(dep.toolName, []);
            }
            dependencyMap.get(dep.toolName)!.push(dep);
        }

        // Topological sort with phases
        const sortedTools: string[] = [];

        function visit(toolName: string): void {
            if (visiting.has(toolName)) {
                warnings.push(
                    `Circular dependency detected involving tool: ${toolName}`,
                );
                return;
            }
            if (visited.has(toolName)) {
                return;
            }

            visiting.add(toolName);

            // Visit dependencies first
            const deps = actualDependencyMap.get(toolName) || [];
            for (const depToolName of deps) {
                if (toolMap.has(depToolName)) {
                    visit(depToolName);
                }
            }

            visiting.delete(toolName);
            visited.add(toolName);
            sortedTools.push(toolName);
        }

        // Sort all tools
        for (const tool of tools) {
            if (!visited.has(tool.toolName)) {
                visit(tool.toolName);
            }
        }

        // Group into execution phases (tools that can run in parallel)
        const phases: Map<number, ToolCall[]> = new Map();
        const toolPhases = new Map<string, number>();

        for (const toolName of sortedTools) {
            const tool = toolMap.get(toolName);
            if (!tool) continue;

            // Calculate phase based on dependencies
            let phase = 0;
            const deps = dependencyMap.get(toolName) || [];

            for (const dep of deps) {
                if (dep.type === 'required') {
                    const depPhase = toolPhases.get(dep.toolName);
                    if (depPhase !== undefined) {
                        phase = Math.max(phase, depPhase + 1);
                    }
                }
            }

            toolPhases.set(toolName, phase);

            if (!phases.has(phase)) {
                phases.set(phase, []);
            }
            phases.get(phase)!.push(tool);
        }

        // Convert to array
        const sortedPhases = Array.from(phases.keys()).sort((a, b) => a - b);
        for (const phaseNum of sortedPhases) {
            executionPhases.push(phases.get(phaseNum)!);
        }

        return {
            executionOrder: executionPhases,
            warnings,
        };
    }

    /**
     * Execute tools respecting dependencies
     */
    async executeWithDependencies<TOutput = unknown>(
        tools: ToolCall[],
        dependencies: ToolDependency[],
        options: {
            maxConcurrency?: number;
            timeout?: number;
            failFast?: boolean;
        } = {},
    ): Promise<Array<{ toolName: string; result?: TOutput; error?: string }>> {
        const { executionOrder, warnings } = this.resolveToolDependencies(
            tools,
            dependencies,
        );

        // Log warnings
        for (const warning of warnings) {
            this.logger.warn('Dependency resolution warning', { warning });
        }

        const allResults: Array<{
            toolName: string;
            result?: TOutput;
            error?: string;
        }> = [];
        const resultMap = new Map<string, TOutput>();

        // Execute each phase
        for (
            let phaseIndex = 0;
            phaseIndex < executionOrder.length;
            phaseIndex++
        ) {
            const phase = executionOrder[phaseIndex];

            // Execute tools in this phase (can be parallel)
            const phaseResults = await this.executeParallelTools<TOutput>({
                type: 'parallel_tools',
                tools: phase || [],
                concurrency: options.maxConcurrency || 5,
                timeout: options.timeout || 60000,
                failFast: options.failFast || false,
            });

            // Store results for next phases
            for (const result of phaseResults) {
                if (result.result !== undefined) {
                    resultMap.set(result.toolName, result.result);
                }
                allResults.push(result);

                // Check if required dependency failed
                if (result.error && options.failFast) {
                    const dependentTools = dependencies.filter(
                        (d) =>
                            d.toolName === result.toolName &&
                            d.type === 'required',
                    );

                    if (dependentTools.length > 0) {
                        throw new Error(
                            `Required tool ${result.toolName} failed, stopping execution: ${result.error}`,
                        );
                    }
                }
            }
        }

        return allResults;
    }

    // ===== 🧠 NEW: ROUTER-INTELLIGENT TOOL EXECUTION =====

    /**
     * Execute tools using Router intelligence for optimal strategy
     */
    async executeWithRouterStrategy<TOutput = unknown>(
        tools: ToolCall[],
        context: Record<string, unknown> = {},
        constraints?: {
            timeLimit?: number;
            resourceLimit?: number;
            qualityThreshold?: number;
        },
    ): Promise<Array<{ toolName: string; result?: TOutput; error?: string }>> {
        if (!this.router) {
            this.logger.warn(
                'Router not available, falling back to parallel execution',
            );
            return this.executeParallelTools<TOutput>({
                type: 'parallel_tools',
                tools,
                concurrency: 5,
                timeout: 60000,
                failFast: false,
            });
        }

        const startTime = Date.now();
        const toolNames = tools.map((t) => t.toolName);

        this.logger.info('Analyzing tools with Router intelligence', {
            tools: toolNames,
            hasConstraints: !!constraints,
        });

        // Get Router intelligence
        const strategy = this.router.determineToolExecutionStrategy(
            toolNames,
            context,
            constraints,
        );

        this.logger.info('Router strategy determined', {
            strategy: strategy.strategy,
            confidence: strategy.confidence,
            reasoning: strategy.reasoning,
            estimatedTime: strategy.executionPlan.totalEstimatedTime,
            riskLevel: strategy.executionPlan.riskLevel,
        });

        // Execute based on Router recommendation
        let results: Array<{
            toolName: string;
            result?: TOutput;
            error?: string;
        }>;

        switch (strategy.strategy) {
            case 'parallel':
                results = await this.executeParallelTools<TOutput>({
                    type: 'parallel_tools',
                    tools,
                    concurrency: this.calculateOptimalConcurrency(
                        strategy,
                        constraints,
                    ),
                    timeout: constraints?.timeLimit || 60000,
                    failFast: strategy.executionPlan.riskLevel === 'high',
                    reasoning: `Router-optimized parallel execution: ${strategy.reasoning}`,
                });
                break;

            case 'sequential':
                results = await this.executeSequentialTools<TOutput>({
                    type: 'sequential_tools',
                    tools,
                    stopOnError: strategy.executionPlan.riskLevel === 'high',
                    passResults: this.shouldPassResults(strategy, context),
                    timeout: constraints?.timeLimit || 120000,
                    reasoning: `Router-optimized sequential execution: ${strategy.reasoning}`,
                });
                break;

            case 'conditional':
                results = await this.executeConditionalTools<TOutput>({
                    type: 'conditional_tools',
                    tools,
                    conditions: this.extractConditionsFromContext(context),
                    evaluateAll: strategy.confidence > 0.8,
                    reasoning: `Router-optimized conditional execution: ${strategy.reasoning}`,
                });
                break;

            case 'adaptive':
            default:
                results = await this.executeAdaptiveWithRouterPlan(
                    tools,
                    strategy,
                    context,
                );
                break;
        }

        const executionTime = Date.now() - startTime;

        this.logger.info('Router-guided execution completed', {
            strategy: strategy.strategy,
            actualTime: executionTime,
            estimatedTime: strategy.executionPlan.totalEstimatedTime,
            accuracy:
                Math.abs(
                    executionTime - strategy.executionPlan.totalEstimatedTime,
                ) / strategy.executionPlan.totalEstimatedTime,
            successCount: results.filter((r) => !r.error).length,
            errorCount: results.filter((r) => r.error).length,
        });

        return results;
    }

    /**
     * Execute adaptive strategy with Router execution plan
     */
    private async executeAdaptiveWithRouterPlan<TOutput = unknown>(
        tools: ToolCall[],
        strategy: ReturnType<Router['determineToolExecutionStrategy']>,
        _context: Record<string, unknown>,
    ): Promise<Array<{ toolName: string; result?: TOutput; error?: string }>> {
        const allResults: Array<{
            toolName: string;
            result?: TOutput;
            error?: string;
        }> = [];

        // Execute each phase according to Router plan
        for (let i = 0; i < strategy.executionPlan.phases.length; i++) {
            const phase = strategy.executionPlan.phases[i];
            if (!phase) continue;

            this.logger.debug('Executing Router-planned phase', {
                phase: i + 1,
                totalPhases: strategy.executionPlan.phases.length,
                tools: phase.tools,
                strategy: phase.strategy,
                estimatedTime: phase.estimatedTime,
            });

            const phaseTools = tools.filter((t) =>
                phase.tools.includes(t.toolName),
            );

            if (phaseTools.length === 0) continue;

            let phaseResults: Array<{
                toolName: string;
                result?: TOutput;
                error?: string;
            }>;

            if (phase.strategy === 'parallel') {
                phaseResults = await this.executeParallelTools<TOutput>({
                    type: 'parallel_tools',
                    tools: phaseTools,
                    concurrency: Math.min(phaseTools.length, 3),
                    timeout: phase.estimatedTime * 1.5, // 50% buffer
                    failFast: false,
                });
            } else {
                phaseResults = await this.executeSequentialTools<TOutput>({
                    type: 'sequential_tools',
                    tools: phaseTools,
                    stopOnError: false,
                    passResults: true,
                    timeout: phase.estimatedTime * 1.5,
                });
            }

            allResults.push(...phaseResults);

            // Check if we should continue based on phase results
            const phaseErrorCount = phaseResults.filter((r) => r.error).length;
            if (
                phaseErrorCount > 0 &&
                strategy.executionPlan.riskLevel === 'high'
            ) {
                this.logger.warn(
                    'Stopping adaptive execution due to phase errors',
                    {
                        phase: i + 1,
                        errors: phaseErrorCount,
                        riskLevel: strategy.executionPlan.riskLevel,
                    },
                );
                break;
            }
        }

        return allResults;
    }

    /**
     * Calculate optimal concurrency based on Router strategy
     */
    private calculateOptimalConcurrency(
        strategy: ReturnType<Router['determineToolExecutionStrategy']>,
        constraints?: { resourceLimit?: number },
    ): number {
        let baseConcurrency = 5; // Default

        // Adjust based on risk level
        switch (strategy.executionPlan.riskLevel) {
            case 'low':
                baseConcurrency = 8;
                break;
            case 'medium':
                baseConcurrency = 5;
                break;
            case 'high':
                baseConcurrency = 2;
                break;
        }

        // Adjust based on confidence
        if (strategy.confidence > 0.9) {
            baseConcurrency += 2;
        } else if (strategy.confidence < 0.5) {
            baseConcurrency = Math.max(1, baseConcurrency - 2);
        }

        // Apply resource constraints
        if (constraints?.resourceLimit && constraints.resourceLimit < 0.5) {
            baseConcurrency = Math.max(1, Math.floor(baseConcurrency * 0.6));
        }

        return baseConcurrency;
    }

    /**
     * Extract conditions from context for conditional execution
     */
    private extractConditionsFromContext(
        context: Record<string, unknown>,
    ): Record<string, unknown> {
        const conditions: Record<string, unknown> = {};

        // Extract known condition patterns
        Object.keys(context).forEach((key) => {
            if (key.startsWith('condition_') || key.endsWith('_condition')) {
                conditions[key] = context[key];
            }
        });

        // Add common conditions
        conditions.hasAuth = !!context.token || !!context.apiKey;
        conditions.hasData = !!context.data || !!context.input;
        conditions.isProduction = context.environment === 'production';

        return conditions;
    }

    // ===== 🧠 NEW: PLANNER DEPENDENCIES INTEGRATION =====

    /**
     * Execute tools respecting Planner-generated dependencies
     */
    async executeRespectingPlannerDependencies<TOutput = unknown>(
        plan: Plan,
        config?: PlanDependencyExtractionConfig,
    ): Promise<Array<{ toolName: string; result?: TOutput; error?: string }>> {
        const startTime = Date.now();

        this.logger.info('Executing tools with Planner dependencies', {
            planId: plan.id,
            stepCount: plan.steps.length,
            strategy: plan.strategy,
        });

        // Extract dependencies from plan
        const extraction = extractDependenciesFromPlan(plan, config);

        // Log warnings se houver
        if (extraction.warnings.length > 0) {
            extraction.warnings.forEach((warning) => {
                this.logger.warn('Plan extraction warning', {
                    warning,
                    planId: plan.id,
                });
            });
        }

        this.logger.debug('Plan dependencies extracted', {
            planId: plan.id,
            toolCallsCount: extraction.toolCalls.length,
            dependenciesCount: extraction.dependencies.length,
            warningsCount: extraction.warnings.length,
        });

        // Execute using existing dependency system
        const results = await this.executeWithDependencies(
            extraction.toolCalls,
            extraction.dependencies,
            {
                maxConcurrency: this.determineConcurrencyFromPlan(plan),
                timeout: this.determineTimeoutFromPlan(plan),
                failFast: this.determineFastFailFromPlan(plan),
            },
        );

        const executionTime = Date.now() - startTime;

        this.logger.info('Planner-guided tool execution completed', {
            planId: plan.id,
            executionTime,
            successCount: results.filter((r) => !r.error).length,
            errorCount: results.filter((r) => r.error).length,
        });

        return results as Array<{
            toolName: string;
            result?: TOutput;
            error?: string;
        }>;
    }

    /**
     * Execute plan steps directly (alternative interface)
     */
    async executePlanSteps<TOutput = unknown>(
        planSteps: PlanStep[],
        planId: string = `plan-${Date.now()}`,
        config?: PlanDependencyExtractionConfig,
    ): Promise<Array<{ toolName: string; result?: TOutput; error?: string }>> {
        // Create a minimal plan for extraction
        const plan: Plan = {
            id: planId,
            goal: 'Execute plan steps',
            strategy: 'graph', // Assume graph for dependency handling
            steps: planSteps,
            context: {},
            createdAt: Date.now(),
            agentName: 'tool-engine',
            status: 'executing',
        };

        return this.executeRespectingPlannerDependencies(plan, config);
    }

    /**
     * Check if plan has tool dependencies that should be respected
     */
    planHasDependencies(plan: Plan): boolean {
        return plan.steps.some(
            (step) =>
                (step.dependencies && step.dependencies.length > 0) ||
                (step.toolDependencies && step.toolDependencies.length > 0),
        );
    }

    /**
     * Get plan dependency analysis without executing
     */
    analyzePlanDependencies(
        plan: Plan,
        config?: PlanDependencyExtractionConfig,
    ) {
        const extraction = extractDependenciesFromPlan(plan, config);

        return {
            hasDependencies: extraction.dependencies.length > 0,
            toolCount: extraction.toolCalls.length,
            dependencyCount: extraction.dependencies.length,
            warningsCount: extraction.warnings.length,
            warnings: extraction.warnings,
            executionPhases: this.calculateExecutionPhases(
                extraction.toolCalls,
                extraction.dependencies,
            ),
            estimatedTime: this.estimateExecutionTime(plan),
            recommendedConcurrency: this.determineConcurrencyFromPlan(plan),
        };
    }

    /**
     * Calculate execution phases for plan
     */
    private calculateExecutionPhases(
        tools: ToolCall[],
        dependencies: ToolDependency[],
    ) {
        const { executionOrder } = this.resolveToolDependencies(
            tools,
            dependencies,
        );
        return {
            phaseCount: executionOrder.length,
            phases: executionOrder.map((phase, index) => ({
                phase: index + 1,
                tools: phase.map((t) => t.toolName),
                canRunInParallel: phase.length > 1,
            })),
        };
    }

    /**
     * Determine optimal concurrency based on plan characteristics
     */
    private determineConcurrencyFromPlan(plan: Plan): number {
        const parallelSteps = plan.steps.filter(
            (step) => step.canRunInParallel !== false,
        );
        const highComplexitySteps = plan.steps.filter(
            (step) => step.complexity === 'high',
        );

        // Conservative approach for plans with many high-complexity steps
        if (highComplexitySteps.length > parallelSteps.length * 0.5) {
            return Math.max(1, Math.floor(parallelSteps.length * 0.3));
        }

        // Moderate concurrency for mixed complexity
        if (plan.steps.some((step) => step.complexity === 'high')) {
            return Math.max(2, Math.floor(parallelSteps.length * 0.6));
        }

        // Higher concurrency for low-complexity plans
        return Math.min(8, Math.max(3, parallelSteps.length));
    }

    /**
     * Determine timeout based on plan characteristics
     */
    private determineTimeoutFromPlan(plan: Plan): number {
        const estimatedDurations = plan.steps
            .map((step) => step.estimatedDuration || 30000)
            .filter(Boolean);

        if (estimatedDurations.length === 0) {
            return 120000; // 2 minutes default
        }

        const totalEstimated = estimatedDurations.reduce(
            (sum, duration) => sum + duration,
            0,
        );

        // Add 50% buffer
        return Math.max(60000, totalEstimated * 1.5);
    }

    /**
     * Determine failFast setting based on plan criticality
     */
    private determineFastFailFromPlan(plan: Plan): boolean {
        const criticalSteps = plan.steps.filter(
            (step) => step.critical === true,
        );

        // Fail fast if majority of steps are critical
        return criticalSteps.length > plan.steps.length * 0.6;
    }

    /**
     * Estimate total execution time for plan
     */
    private estimateExecutionTime(plan: Plan): number {
        const extraction = extractDependenciesFromPlan(plan);
        const { executionOrder } = this.resolveToolDependencies(
            extraction.toolCalls,
            extraction.dependencies,
        );

        let totalTime = 0;

        for (const phase of executionOrder) {
            if (phase.length === 0) continue;

            // For parallel phase, take the maximum estimated time
            const phaseSteps = phase
                .map((tool) => plan.steps.find((step) => step.id === tool.id))
                .filter(Boolean);

            const phaseTimes = phaseSteps.map(
                (step) => step?.estimatedDuration || 30000,
            );

            if (phase.length === 1) {
                // Sequential execution
                totalTime += phaseTimes[0] || 30000;
            } else {
                // Parallel execution - take max time
                totalTime += Math.max(...phaseTimes);
            }
        }

        return totalTime;
    }

    // ===== 🚀 NEW: PARALLEL TOOL EXECUTION METHODS =====

    /**
     * Execute multiple tools in parallel
     */
    async executeParallelTools<TOutput = unknown>(
        action: ParallelToolsAction,
    ): Promise<Array<{ toolName: string; result?: TOutput; error?: string }>> {
        const startTime = Date.now();
        const concurrency = action.concurrency || 5;
        const timeout = action.timeout || 60000;
        const results: Array<{
            toolName: string;
            result?: TOutput;
            error?: string;
        }> = [];

        // Emit parallel execution start event
        if (this.kernelHandler) {
            await this.kernelHandler.emit('tool.parallel.execution.start', {
                tools: action.tools.map((t) => t.toolName),
                concurrency,
                timeout,
                tenantId: 'default',
            });
        }

        try {
            // Create batches based on concurrency limit
            const batches = this.createBatches(action.tools, concurrency);

            for (const batch of batches) {
                const batchPromises = batch.map(async (toolCall) => {
                    try {
                        const result = await this.executeCall<unknown, TOutput>(
                            toolCall.toolName as ToolId,
                            toolCall.arguments,
                        );
                        return { toolName: toolCall.toolName, result };
                    } catch (error) {
                        const errorMessage =
                            error instanceof Error
                                ? error.message
                                : String(error);

                        if (action.failFast) {
                            throw new Error(
                                `Tool ${toolCall.toolName} failed: ${errorMessage}`,
                            );
                        }

                        return {
                            toolName: toolCall.toolName,
                            error: errorMessage,
                        };
                    }
                });

                // Execute batch with timeout
                const timeoutPromise = new Promise<never>((_, reject) => {
                    setTimeout(
                        () =>
                            reject(
                                new Error(
                                    `Parallel execution timeout after ${timeout}ms`,
                                ),
                            ),
                        timeout,
                    );
                });

                const batchResults = await Promise.race([
                    Promise.all(batchPromises),
                    timeoutPromise,
                ]);

                results.push(...batchResults);

                // Stop if failFast is enabled and we have errors
                if (action.failFast && results.some((r) => r.error)) {
                    break;
                }
            }

            // Emit success event
            if (this.kernelHandler) {
                await this.kernelHandler.emit(
                    'tool.parallel.execution.success',
                    {
                        tools: action.tools.map((t) => t.toolName),
                        results,
                        executionTime: Date.now() - startTime,
                        tenantId: 'default',
                    },
                );
            }

            return results;
        } catch (error) {
            // Emit error event
            if (this.kernelHandler) {
                await this.kernelHandler.emit('tool.parallel.execution.error', {
                    tools: action.tools.map((t) => t.toolName),
                    error:
                        error instanceof Error ? error.message : String(error),
                    executionTime: Date.now() - startTime,
                    tenantId: 'default',
                });
            }

            throw error;
        }
    }

    /**
     * Execute tools in sequence
     */
    async executeSequentialTools<TOutput = unknown>(
        action: SequentialToolsAction,
    ): Promise<Array<{ toolName: string; result?: TOutput; error?: string }>> {
        const startTime = Date.now();
        const results: Array<{
            toolName: string;
            result?: TOutput;
            error?: string;
        }> = [];
        let previousResult: TOutput | undefined;

        // Emit sequential execution start event
        if (this.kernelHandler) {
            await this.kernelHandler.emit('tool.sequential.execution.start', {
                tools: action.tools.map((t) => t.toolName),
                timeout: action.timeout,
                tenantId: 'default',
            });
        }

        try {
            for (const toolCall of action.tools) {
                try {
                    // Pass previous result if configured
                    const input =
                        action.passResults && previousResult
                            ? {
                                  ...(toolCall.arguments as object),
                                  previousResult,
                              }
                            : toolCall.arguments;

                    const result = await this.executeCall<unknown, TOutput>(
                        toolCall.toolName as ToolId,
                        input,
                    );

                    results.push({ toolName: toolCall.toolName, result });
                    previousResult = result;
                } catch (error) {
                    const errorMessage =
                        error instanceof Error ? error.message : String(error);
                    results.push({
                        toolName: toolCall.toolName,
                        error: errorMessage,
                    });

                    if (action.stopOnError) {
                        this.logger.warn(
                            'Sequential execution stopped due to error',
                            {
                                toolName: toolCall.toolName,
                                error: errorMessage,
                            },
                        );
                        break;
                    }
                }
            }

            // Emit success event
            if (this.kernelHandler) {
                await this.kernelHandler.emit(
                    'tool.sequential.execution.success',
                    {
                        tools: action.tools.map((t) => t.toolName),
                        results,
                        executionTime: Date.now() - startTime,
                        tenantId: 'default',
                    },
                );
            }

            return results;
        } catch (error) {
            // Emit error event
            if (this.kernelHandler) {
                await this.kernelHandler.emit(
                    'tool.sequential.execution.error',
                    {
                        tools: action.tools.map((t) => t.toolName),
                        error:
                            error instanceof Error
                                ? error.message
                                : String(error),
                        executionTime: Date.now() - startTime,
                        tenantId: 'default',
                    },
                );
            }

            throw error;
        }
    }

    /**
     * Execute tools based on conditions
     */
    async executeConditionalTools<TOutput = unknown>(
        action: ConditionalToolsAction,
    ): Promise<Array<{ toolName: string; result?: TOutput; error?: string }>> {
        const startTime = Date.now();
        const results: Array<{
            toolName: string;
            result?: TOutput;
            error?: string;
        }> = [];

        // Emit conditional execution start event
        if (this.kernelHandler) {
            await this.kernelHandler.emit('tool.conditional.execution.start', {
                tools: action.tools.map((t) => t.toolName),
                conditions: action.conditions,
                tenantId: 'default',
            });
        }

        try {
            // Execute tools in dependency order
            const remainingTools = [...action.tools];
            const globalConditions = action.conditions || {};

            while (remainingTools.length > 0) {
                const executableTools: ToolCall[] = [];

                // Find tools that can be executed now
                for (let i = remainingTools.length - 1; i >= 0; i--) {
                    const toolCall = remainingTools[i];
                    if (
                        toolCall &&
                        this.evaluateConditions(
                            toolCall,
                            globalConditions,
                            results,
                        )
                    ) {
                        executableTools.push(toolCall);
                        remainingTools.splice(i, 1);
                    }
                }

                // If no tools can be executed, break to avoid infinite loop
                if (executableTools.length === 0) {
                    // Use default tool if specified
                    if (action.defaultTool && remainingTools.length > 0) {
                        const defaultToolCall = remainingTools.find(
                            (t) => t.toolName === action.defaultTool,
                        );
                        if (defaultToolCall) {
                            executableTools.push(defaultToolCall);
                            const index =
                                remainingTools.indexOf(defaultToolCall);
                            if (index > -1) {
                                remainingTools.splice(index, 1);
                            }
                        }
                    } else {
                        break; // No more tools can be executed
                    }
                }

                // Execute the tools (either in parallel or sequentially)
                if (action.evaluateAll) {
                    // Execute all matching tools in parallel
                    const parallelPromises = executableTools.map(
                        async (toolCall) => {
                            try {
                                const result = await this.executeCall<
                                    unknown,
                                    TOutput
                                >(
                                    toolCall.toolName as ToolId,
                                    toolCall.arguments,
                                );
                                return { toolName: toolCall.toolName, result };
                            } catch (error) {
                                const errorMessage =
                                    error instanceof Error
                                        ? error.message
                                        : String(error);
                                return {
                                    toolName: toolCall.toolName,
                                    error: errorMessage,
                                };
                            }
                        },
                    );

                    const batchResults = await Promise.all(parallelPromises);
                    results.push(...batchResults);
                } else {
                    // Execute tools sequentially
                    for (const toolCall of executableTools) {
                        try {
                            const result = await this.executeCall<
                                unknown,
                                TOutput
                            >(toolCall.toolName as ToolId, toolCall.arguments);
                            results.push({
                                toolName: toolCall.toolName,
                                result,
                            });
                        } catch (error) {
                            const errorMessage =
                                error instanceof Error
                                    ? error.message
                                    : String(error);
                            results.push({
                                toolName: toolCall.toolName,
                                error: errorMessage,
                            });
                        }
                    }
                }
            }

            // Emit success event
            if (this.kernelHandler) {
                await this.kernelHandler.emit(
                    'tool.conditional.execution.success',
                    {
                        tools: action.tools.map((t) => t.toolName),
                        results,
                        executionTime: Date.now() - startTime,
                        tenantId: 'default',
                    },
                );
            }

            return results;
        } catch (error) {
            // Emit error event
            if (this.kernelHandler) {
                await this.kernelHandler.emit(
                    'tool.conditional.execution.error',
                    {
                        tools: action.tools.map((t) => t.toolName),
                        error:
                            error instanceof Error
                                ? error.message
                                : String(error),
                        executionTime: Date.now() - startTime,
                        tenantId: 'default',
                    },
                );
            }

            throw error;
        }
    }

    /**
     * Create batches for parallel execution
     */
    private createBatches<T>(items: T[], batchSize: number): T[][] {
        const batches: T[][] = [];
        for (let i = 0; i < items.length; i += batchSize) {
            batches.push(items.slice(i, i + batchSize));
        }
        return batches;
    }

    /**
     * Evaluate conditions for a tool call
     */
    private evaluateConditions(
        _toolCall: ToolCall,
        _globalConditions: Record<string, unknown>,
        _results: Array<{
            toolName: string;
            result?: unknown;
            error?: string;
        }> = [],
    ): boolean {
        // For now, always return true since ToolCall doesn't have conditions
        // This can be enhanced later with custom condition evaluation logic
        return true;
    }

    /**
     * ✅ Unified tool input validation - ensures consistent validation across all execution paths
     */
    private validateToolInput<T>(tool: ToolDefinition<T>, input: T): void {
        // Skip validation if schemas are disabled
        if (this.config.validateSchemas === false) {
            return;
        }

        // ✅ ADD: Log detalhado para debug de validação
        this.logger.debug('🔍 Validating tool input', {
            toolName: tool.name,
            inputType: typeof input,
            hasInputSchema: !!tool.inputSchema,
            inputValue:
                typeof input === 'object'
                    ? JSON.stringify(input)
                    : String(input),
        });

        // Validate input using Zod schema if available
        if (tool.inputSchema) {
            try {
                const validation = validateWithZod(tool.inputSchema, input);
                if (!validation.success) {
                    // ✅ ADD: Log detalhado do erro de validação
                    this.logger.error(
                        `Tool input validation failed: ${validation.error}`,
                        new Error(
                            `Tool input validation failed: ${validation.error}`,
                        ),
                        {
                            toolName: tool.name,
                            validationError: validation.error,
                            inputType: typeof input,
                            inputValue:
                                typeof input === 'object'
                                    ? JSON.stringify(input)
                                    : String(input),
                            schemaType: tool.inputSchema.constructor.name,
                        },
                    );

                    // ✅ IMPROVED: Better error messages with parameter hints
                    const missingParams = this.extractMissingParameters(
                        validation.error,
                    );

                    throw createToolError(validation.error, {
                        severity: 'low',
                        domain: 'business',
                        userImpact: 'degraded',
                        retryable: false,
                        recoverable: true,
                        context: { toolName: tool.name, input, validation },
                        userMessage: `Tool '${tool.name}' requires specific parameters. ${missingParams.length > 0 ? `Missing: ${missingParams.join(', ')}` : 'Invalid parameters provided.'}`,
                        recoveryHints: [
                            'Check the tool documentation for correct input format',
                            'Ensure all required parameters are provided',
                            'For GitHub tools, you may need organizationId and teamId parameters',
                        ],
                    });
                }

                // ✅ ADD: Log de sucesso na validação
                this.logger.debug('✅ Tool input validation passed', {
                    toolName: tool.name,
                    inputType: typeof input,
                });
            } catch (validationError) {
                // ✅ ADD: Log de erro inesperado na validação
                this.logger.error(
                    `Unexpected validation error: ${validationError instanceof Error ? validationError.message : String(validationError)}`,
                    new Error(
                        `Unexpected validation error: ${validationError instanceof Error ? validationError.message : String(validationError)}`,
                    ),
                    {
                        toolName: tool.name,
                        error:
                            validationError instanceof Error
                                ? validationError.message
                                : String(validationError),
                        inputType: typeof input,
                        inputValue:
                            typeof input === 'object'
                                ? JSON.stringify(input)
                                : String(input),
                    },
                );

                throw createToolError(
                    validationError instanceof Error
                        ? validationError.message
                        : String(validationError),
                    {
                        severity: 'medium',
                        domain: 'business',
                        userImpact: 'degraded',
                        retryable: false,
                        recoverable: true,
                        context: {
                            toolName: tool.name,
                            input,
                            validationError,
                        },
                        userMessage:
                            'An unexpected error occurred during input validation.',
                        recoveryHints: [
                            'Check if the tool schema is properly defined',
                            'Verify the input format matches the expected schema',
                        ],
                    },
                );
            }
        }
    }

    private shouldPassResults(
        strategy: ReturnType<Router['determineToolExecutionStrategy']>,
        context: Record<string, unknown>,
    ): boolean {
        // Pass results if strategy indicates dependencies or sequential processing benefits
        return (
            strategy.strategy === 'sequential' &&
            (strategy.reasoning.includes('dependencies') ||
                strategy.reasoning.includes('pipeline') ||
                context.passResults === true)
        );
    }

    /**
     * Extract missing parameters from validation error
     */
    private extractMissingParameters(validationError: string): string[] {
        try {
            // Parse Zod error to extract missing parameters
            const errorObj = JSON.parse(validationError);
            if (Array.isArray(errorObj)) {
                return errorObj
                    .filter(
                        (error: unknown) =>
                            typeof error === 'object' &&
                            error !== null &&
                            'code' in error &&
                            'message' in error &&
                            error.code === 'invalid_type' &&
                            typeof error.message === 'string' &&
                            error.message.includes('received undefined'),
                    )
                    .map((error: unknown) => {
                        if (
                            typeof error === 'object' &&
                            error !== null &&
                            'path' in error
                        ) {
                            const path = (error as { path?: unknown }).path;
                            if (
                                Array.isArray(path) &&
                                path.length > 0 &&
                                typeof path[0] === 'string'
                            ) {
                                return path[0];
                            }
                        }
                        return null;
                    })
                    .filter((param): param is string => param !== null);
            }
        } catch {
            // If parsing fails, try to extract from error message
            const match = validationError.match(/path":\s*\["([^"]+)"\]/);
            return match && match[1] ? [match[1]] : [];
        }
        return [];
    }

    /**
     * Clean shutdown
     */
    async cleanup(): Promise<void> {
        this.tools.clear();
        this.logger.info('Tool engine cleaned up');
    }
}

export { defineTool } from '../../core/types/tool-types.js';<|MERGE_RESOLUTION|>--- conflicted
+++ resolved
@@ -608,27 +608,9 @@
                             },
                         );
                     } else {
-<<<<<<< HEAD
-                        this.kernelHandler!.emit(
+                        await this.kernelHandler!.emit(
                             'tool.execute.response',
                             responseData,
-=======
-                        await this.kernelHandler!.emit(
-                            'tool.execute.response',
-                            {
-                                ...(typeof result === 'object' &&
-                                result !== null
-                                    ? result
-                                    : { result }),
-                                success: true,
-                                toolName,
-                                metadata: {
-                                    correlationId,
-                                    success: true,
-                                    toolName,
-                                },
-                            },
->>>>>>> 92f3ab45
                         );
                     }
 
