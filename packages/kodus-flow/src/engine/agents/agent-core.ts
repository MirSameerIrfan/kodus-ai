import {
    createLogger,
    getObservability,
    startAgentSpan,
    startToolSpan,
    applyErrorToSpan,
    markSpanOk,
    type ObservabilitySystem,
} from '../../observability/index.js';
import { CircuitBreaker } from '../../runtime/core/circuit-breaker.js';
import { EngineError } from '../../core/errors.js';
import { createAgentError } from '../../core/error-unified.js';
import { IdGenerator } from '../../utils/id-generator.js';
import { ContextBuilder } from '../../core/context/context-builder.js';
// Timeline removida
import type {
    AgentContext,
    TenantId,
    ToolCall,
} from '../../core/types/common-types.js';
import type { ToolEngine } from '../tools/tool-engine.js';
import {
    createDefaultMultiKernelHandler,
    type MultiKernelHandler,
} from '../core/multi-kernel-handler.js';

// Types do sistema
import type {
    AgentThought,
    AgentAction,
    AgentDefinition,
    ToolCallAction,
    DelegateToAgentAction,
    AgentExecutionOptions,
    AgentExecutionResult,
    ParallelToolsAction,
    SequentialToolsAction,
    ConditionalToolsAction,
    MixedToolsAction,
    DependencyToolsAction,
} from '../../core/types/agent-types.js';
import {
    isNeedMoreInfoAction,
    isExecutePlanAction,
} from '../../core/types/agent-types.js';

import type { AnyEvent } from '../../core/types/events.js';

// ──────────────────────────────────────────────────────────────────────────
// 🚀 CONVERSATIONAL SHORTCUT UTILITIES
// ──────────────────────────────────────────────────────────────────────────

// Import dos types de coordenação
import type {
    AgentCapability,
    AgentMessage,
    // AgentCoordinationStrategy,
    // AgentSelectionCriteria,
    // MultiAgentContext,
    // MultiAgentResult,
    // WorkflowStep,
    // WorkflowStepContext,
    TrackedMessage,
    DelegationContext,
    // DelegationResult,
} from './multi-agent-types.js';

// ✅ REMOVER: Import não utilizado após remoção do stateManager duplicado
// import { ContextStateService } from '../../core/context/services/state-service.js';
import { sessionService } from '../../core/context/services/session-service.js';
import { ToolId } from '../../core/types/tool-types.js';
import type { Router } from '../routing/router.js';
import type { Plan, PlanStep } from '../planning/planner.js';

// NEW: Think→Act→Observe imports
import type { LLMAdapter } from '../../adapters/llm/index.js';
import {
    PlannerFactory,
    type Planner,
    type PlannerType,
    type ActionResult,
    type ResultAnalysis,
    type PlannerExecutionContext,
    isToolCallAction,
    isFinalAnswerAction,
    isErrorResult,
    getResultError,
    isToolResult,
    StepExecution,
} from '../planning/planner-factory.js';
import {
    ExecutionPlan,
    ReplanPolicyConfig,
} from '@/core/types/planning-shared.js';
import { PlanExecutor } from '../planning/executor/plan-executor.js';

// ──────────────────────────────────────────────────────────────────────────────
// 🧩 CORE CONFIGURATION
// ──────────────────────────────────────────────────────────────────────────────

export interface AgentCoreConfig {
    // Identity & Multi-tenancy
    tenantId: TenantId;
    agentName?: string;

    // NEW: Think→Act→Observe Configuration
    planner?: PlannerType;
    llmAdapter?: LLMAdapter;
    maxThinkingIterations?: number;
    thinkingTimeout?: number;

    // Debugging & Monitoring
    debug?: boolean;
    monitoring?: boolean;

    // Performance & Concurrency
    maxConcurrentAgents?: number;
    agentTimeout?: number;

    // Execution Control
    timeout?: number;
    enableFallback?: boolean;
    concurrency?: number;

    // Multi-Agent Support (BÁSICO)
    enableMultiAgent?: boolean;
    maxChainDepth?: number;
    enableDelegation?: boolean;

    enableAdvancedCoordination?: boolean;
    enableMessaging?: boolean;
    enableMetrics?: boolean;
    maxHistorySize?: number;
    deliveryRetryInterval?: number;
    defaultMaxAttempts?: number;

    enableTools?: boolean;
    toolTimeout?: number;
    maxToolRetries?: number;

    enableKernelIntegration?: boolean;

    plannerOptions?: {
        replanPolicy?: Partial<ReplanPolicyConfig>;
    };
}

// ──────────────────────────────────────────────────────────────────────────────
// 🚀 AGENT CORE IMPLEMENTATION
// ──────────────────────────────────────────────────────────────────────────────

/**
 * Core compartilhado para agentes com suporte multi-agent avançado
 */
export abstract class AgentCore<
    TInput = unknown,
    TOutput = unknown,
    TContent = unknown,
> {
    protected logger: ReturnType<typeof createLogger>;
    protected readonly thinkingTimeout: number;
    protected config: AgentCoreConfig;
    protected eventHistory: AnyEvent[] = [];

    // Single agent mode
    protected singleAgentDefinition?: AgentDefinition<
        TInput,
        TOutput,
        TContent
    >;
    protected toolEngine?: ToolEngine;
    protected router?: Router;

    // Multi-agent mode (LAZY INITIALIZATION)
    private _agents?: Map<string, AgentDefinition<unknown, unknown, unknown>>;
    private _agentCapabilities?: Map<string, AgentCapability>;
    private _messages?: Map<string, TrackedMessage>;
    private _agentInboxes?: Map<string, TrackedMessage[]>;
    private _activeDelegations?: Map<string, DelegationContext>;
    private _messageHistory?: TrackedMessage[];
    private _deliveryQueue?: TrackedMessage[];
    protected deliveryIntervalId?: NodeJS.Timeout;
    protected isProcessingQueue = false;

    // Execution tracking (sempre necessário)
    protected activeExecutions = new Map<
        string,
        {
            correlationId: string;
            sessionId?: string;
            startTime: number;
            status: 'running' | 'paused' | 'completed' | 'failed';
        }
    >();

    protected kernelHandler?: MultiKernelHandler;

    protected toolCircuitBreaker?: CircuitBreaker;

    private initializeCircuitBreaker(): void {
        const observabilitySystem = {
            logger: this.logger,
            monitoring: {
                recordMetric: () => {},
                recordHistogram: () => {},
                incrementCounter: () => {},
            },
            telemetry: {
                startSpan: () => ({
                    end: () => {},
                    setAttribute: () => ({ end: () => {} }),
                    setAttributes: () => ({ end: () => {} }),
                    setStatus: () => ({ end: () => {} }),
                    recordException: () => ({ end: () => {} }),
                    addEvent: () => ({ end: () => {} }),
                    updateName: () => ({ end: () => {} }),
                }),
                recordException: () => {},
            },
            config: {},
            monitor: {},
            debug: {},
            createContext: () => ({}),
        } as any; // eslint-disable-line @typescript-eslint/no-explicit-any

        this.toolCircuitBreaker = new CircuitBreaker(observabilitySystem, {
            name: `tool-execution-${this.config.agentName || 'default'}`,
            failureThreshold: 3, // Open after 3 failures
            recoveryTimeout: 150000, // ✅ Try to recover after 2.5 minutes
            successThreshold: 2, // Close after 2 successes
            operationTimeout: this.config.toolTimeout || 60000, // ✅ 60s timeout
            onStateChange: (newState, prevState) => {
                this.logger.info('Tool circuit breaker state changed', {
                    agentName: this.config.agentName,
                    from: prevState,
                    to: newState,
                });
            },
            onFailure: (error, context) => {
                this.logger.warn('Tool circuit breaker recorded failure', {
                    agentName: this.config.agentName,
                    error: error.message,
                    context,
                });
            },
        });
    }

    // === LAZY INITIALIZATION GETTERS ===
    protected get agents() {
        if (!this._agents) {
            this._agents = new Map<
                string,
                AgentDefinition<unknown, unknown, unknown>
            >();
        }
        return this._agents;
    }

    protected get agentCapabilities() {
        if (!this._agentCapabilities) {
            this._agentCapabilities = new Map<string, AgentCapability>();
        }
        return this._agentCapabilities;
    }

    protected get messages() {
        if (!this._messages) {
            this._messages = new Map<string, TrackedMessage>();
        }
        return this._messages;
    }

    protected get agentInboxes() {
        if (!this._agentInboxes) {
            this._agentInboxes = new Map<string, TrackedMessage[]>();
        }
        return this._agentInboxes;
    }

    protected get activeDelegations() {
        if (!this._activeDelegations) {
            this._activeDelegations = new Map<string, DelegationContext>();
        }
        return this._activeDelegations;
    }

    protected get messageHistory() {
        if (!this._messageHistory) {
            this._messageHistory = [];
        }
        return this._messageHistory;
    }

    protected get deliveryQueue() {
        if (!this._deliveryQueue) {
            this._deliveryQueue = [];
        }
        return this._deliveryQueue;
    }

    protected planner?: Planner;
    protected llmAdapter?: LLMAdapter;
    protected executionContext?: PlannerExecutionContext;

    constructor(
        definitionOrConfig:
            | AgentDefinition<TInput, TOutput, TContent>
            | AgentCoreConfig,
        toolEngineOrConfig?: ToolEngine | AgentCoreConfig,
        config?: AgentCoreConfig,
    ) {
        this.logger = createLogger('agent-core');
        this.thinkingTimeout = 60000; // ✅ 60s thinking timeout

        if (this.isAgentDefinition(definitionOrConfig)) {
            this.singleAgentDefinition = definitionOrConfig;
            this.toolEngine = toolEngineOrConfig as ToolEngine;
            this.config = config || { tenantId: 'default' };
            this.config.agentName = definitionOrConfig.name;
        } else {
            // Multi-agent mode
            this.config = definitionOrConfig as AgentCoreConfig;
            if (!this.config.tenantId) {
                throw new EngineError(
                    'AGENT_ERROR',
                    'tenantId é obrigatório para modo multi-agent',
                );
            }
        }

        this.config = {
            maxThinkingIterations: 15,
            thinkingTimeout: 60000, // ✅ 60s thinking timeout
            timeout: 60000,
            enableFallback: true,
            maxConcurrentAgents: 10,
            enableMultiAgent: true,
            enableTools: true,
            maxChainDepth: 5,
            enableDelegation: true,
            toolTimeout: 60000, // ✅ 60s tool timeout
            maxToolRetries: 2,
            // Advanced multi-agent defaults
            enableAdvancedCoordination: true,
            enableMessaging: true,
            enableMetrics: true,
            maxHistorySize: 10000,
            deliveryRetryInterval: 1000,
            defaultMaxAttempts: 2,
            ...this.config,
        };

        // Setup logger first
        const agentName = this.config.agentName || 'multi-agent';
        this.logger = createLogger(`agent-core:${agentName}`);
        this.initializeCircuitBreaker();

        // KernelHandler sempre habilitado - será injetado via setKernelHandler()
        // Apenas criar local KernelHandler se tenant for 'isolated'
        if (this.config.tenantId === 'isolated') {
            this.kernelHandler = createDefaultMultiKernelHandler(
                this.config.tenantId,
            );
        }
        this.thinkingTimeout = this.config.thinkingTimeout || 60000; // ✅ 60s thinking timeout

        // Setup memory leak prevention - cleanup expired executions every 5 minutes
        setInterval(() => {
            this.cleanupExpiredExecutions();
        }, 300000);

        this.initializePlannerComponents();

        if (this.config.enableMessaging) {
            this.startDeliveryProcessor();
        }

        // ✅ NEW: Configure ToolEngine in ContextBuilder if available
        if (this.toolEngine) {
            ContextBuilder.getInstance().setToolEngine(this.toolEngine);
            this.logger.info('ToolEngine configured in ContextBuilder', {
                toolCount: this.toolEngine.listTools().length,
            });
        }
    }

    // ──────────────────────────────────────────────────────────────────────────
    // 🔧 CORE EXECUTION LOGIC (COMPARTILHADA)
    // ──────────────────────────────────────────────────────────────────────────

    /**
     * Lógica de execução compartilhada - IDÊNTICA para ambos os métodos
     */
    protected async executeAgent(
        agent:
            | AgentDefinition<TInput, TOutput, TContent>
            | AgentDefinition<unknown, unknown, unknown>,
        input: unknown,
        agentExecutionOptions?: AgentExecutionOptions,
    ): Promise<AgentExecutionResult<unknown>> {
        const startTime = Date.now();
        const executionId = IdGenerator.executionId();
        const { correlationId } = agentExecutionOptions || {};

        // ✅ SIMPLIFICADO: Criar contexto
        const context = await this.createAgentContext(
            agent.name,
            executionId,
            agentExecutionOptions,
        );

        // ✅ SIMPLIFICADO: Track execution start
        await this.trackExecutionStart(
            context,
            executionId,
            startTime,
            correlationId,
        );

        await this.addConversationEntry(context, input, agent.name);

        try {
            // ✅ SIMPLIFICADO: Processar thinking
            const result = await this.processAgentThinking(
                agent,
                input,
                context,
            );
            const duration = Date.now() - startTime;

<<<<<<< HEAD
=======
            // ✅ SIMPLIFICADO: Marcar como completado
>>>>>>> 358c51fb
            await this.markExecutionCompleted(
                executionId,
                context,
                duration,
                result,
                correlationId,
            );

            await this.updateConversationEntry(
                context,
                input,
                result.output,
                agent.name,
                { correlationId, executionId, success: true },
            );

            return this.buildExecutionResult(
                result,
                correlationId,
                context.sessionId,
                executionId,
                duration,
                agent.name,
            );
        } catch (error) {
            this.markExecutionFailed(executionId);
            throw error;
        }
    }

    // ✅ NOVOS MÉTODOS PRIVADOS SIMPLES
    private async trackExecutionStart(
        context: AgentContext,
        executionId: string,
        startTime: number,
        correlationId?: string,
    ): Promise<void> {
        await context.track.plannerStep({
            type: 'execution_start',
            executionId,
            startTime,
            status: 'running',
            agentName: context.agentName,
            correlationId,
        });
    }

    private async addConversationEntry(
        context: AgentContext,
        input: unknown,
        agentName: string,
    ): Promise<void> {
        if (!context.sessionId) {
            return;
        }

        await sessionService.addConversationEntry(
            context.sessionId,
            input,
            null,
            agentName,
        );

        await context.executionRuntime?.addContextValue({
            type: 'session',
            key: 'conversationEntry',
            value: {
                sessionId: context.sessionId,
                input,
                agentName,
                timestamp: Date.now(),
            },
            metadata: {
                source: 'agent-core',
                action: 'conversation-start',
                sessionId: context.sessionId,
            },
        });
    }

    private async markExecutionCompleted(
        executionId: string,
        context: AgentContext,
        duration: number,
        result: {
            output: unknown;
            reasoning: string;
            iterations: number;
            toolsUsed: number;
            events: AnyEvent[];
        },
        correlationId?: string,
    ): Promise<void> {
        const execution = this.activeExecutions.get(executionId);
        if (execution) {
            execution.status = 'completed';
        }

        if (context.executionRuntime) {
            await context.executionRuntime.addContextValue({
                type: 'execution',
                key: 'completion',
                value: {
                    executionId,
                    duration,
                    iterations: result.iterations,
                    toolsUsed: result.toolsUsed,
                    success: true,
                    status: 'completed',
                    timestamp: Date.now(),
                },
                metadata: {
                    source: 'agent-core',
                    action: 'execution_completed',
                    correlationId,
                    agentName: context.agentName,
                },
            });
        }
    }

    private async updateConversationEntry(
        context: AgentContext,
        input: unknown,
        output: unknown,
        agentName: string,
        metadata: {
            correlationId?: string;
            executionId: string;
            success: boolean;
        },
    ): Promise<void> {
        if (!context.sessionId) {
            return;
        }

        await sessionService.addConversationEntry(
            context.sessionId,
            input,
            output,
            agentName,
            metadata,
        );
    }

    private buildExecutionResult(
        result: {
            output: unknown;
            reasoning: string;
            iterations: number;
            toolsUsed: number;
            events: AnyEvent[];
        },
        correlationId?: string,
        sessionId?: string,
        executionId?: string,
        duration?: number,
        agentName?: string,
    ): AgentExecutionResult<unknown> & { timeline?: unknown } {
        return {
            success: true,
            data: result.output,
            reasoning: result.reasoning,
            correlationId,
            sessionId,
            status: 'COMPLETED',
            executionId,
            duration: duration || 0,
            metadata: {
                agentName: agentName || 'unknown',
                iterations: result.iterations,
                toolsUsed: result.toolsUsed,
                thinkingTime: duration || 0,
                timeline: null, // Timeline removida
            },
        };
    }

    private markExecutionFailed(executionId: string): void {
        const execution = this.activeExecutions.get(executionId);
        if (execution) {
            execution.status = 'failed';
        }
    }

    protected async processAgentThinking(
        agent:
            | AgentDefinition<TInput, TOutput, TContent>
            | AgentDefinition<unknown, unknown, unknown>,
        input: unknown,
        context: AgentContext,
    ): Promise<{
        output: unknown;
        reasoning: string;
        iterations: number;
        toolsUsed: number;
        events: AnyEvent[];
    }> {
        if (!this.planner || !this.llmAdapter) {
            throw createAgentError(
                `Agent '${agent.name}' requires both planner and LLM adapter`,
                {
                    severity: 'high',
                    domain: 'infrastructure',
                    userImpact: 'broken',
                    retryable: false,
                    recoverable: true,
                    context: {
                        agentName: agent.name,
                        hasPlanner: !!this.planner,
                        hasLLMAdapter: !!this.llmAdapter,
                    },
                    userMessage:
                        'This agent requires both a planner and AI language model to function.',
                    recoveryHints: [
                        'Provide an LLMAdapter when creating the agent',
                        'Ensure planner is properly initialized',
                        'Check that your LLM provider is properly configured',
                    ],
                },
            );
        }

        const result = await this.executeThinkActObserve(input, context);

        return {
            output: result,
            reasoning: 'Think→Act→Observe completed',
            iterations: 1,
            toolsUsed: 0,
            events: [],
        };
    }

    /**
     * Processamento de ações do agente
     */
    protected async processAction(
        thought: AgentThought<unknown>,
        context: AgentContext,
    ): Promise<{
        toolUsed: boolean;
        events: AnyEvent[];
        updatedInput?: unknown;
    }> {
        const { correlationId } = context.agentExecutionOptions || {};
        const obs = getObservability();

        const events: AnyEvent[] = [];
        let toolUsed = false;
        let updatedInput: unknown | undefined;

        if (thought.action) {
            const actionType = this.getActionType(thought.action);

            if (this.kernelHandler) {
                if (this.kernelHandler.emitAsync) {
                    const emitResult = await this.kernelHandler.emitAsync(
                        'agent.action.start',
                        {
                            agentName: context.agentName,
                            actionType,
                            correlationId,
                            sessionId: context.sessionId,
                        },
                        {
                            deliveryGuarantee: 'at-least-once',
                            correlationId,
                        },
                    );

                    if (!emitResult.success) {
                        this.logger.warn('Failed to emit agent.action.start', {
                            error: emitResult.error,
                            correlationId,
                        });
                    }
                } else {
                    await this.kernelHandler.emit('agent.action.start', {
                        agentName: context.agentName,
                        actionType,
                        correlationId,
                        sessionId: context.sessionId,
                    });
                }
            }

            // Handle tool calls
            if (
                actionType === 'tool_call' &&
                this.config.enableTools &&
                this.toolEngine
            ) {
                const toolAction = thought.action as ToolCallAction;
                const toolStartTime = Date.now();

                let toolName: string = '';
                let toolInput: unknown;

                try {
                    if ('toolName' in toolAction && toolAction.toolName) {
                        toolName = toolAction.toolName;
                        toolInput = toolAction.input;
                    } else if (
                        toolAction.content &&
                        typeof toolAction.content === 'object'
                    ) {
                        const content = toolAction.content as {
                            toolName?: string;
                            arguments?: unknown;
                        };
                        toolName = content.toolName || '';
                        toolInput = content.arguments;
                    } else {
                        throw new Error(
                            'Invalid tool action structure - missing toolName',
                        );
                    }

                    if (!toolName) {
                        throw new Error(
                            'Tool name is required for tool_call action',
                        );
                    }

                    this.logger.debug('Executing tool', {
                        agentName: context.agentName,
                        toolName,
                        correlationId,
                    });

                    // ✅ Observability: trace tool execution with span
                    const toolResult = await obs.telemetry.withSpan(
                        startToolSpan(obs.telemetry, {
                            toolName,
                            timeoutMs: this.config.toolTimeout,
                            tenantId: context.tenantId,
                            correlationId: context.correlationId,
                        }),
                        async () =>
                            this.kernelHandler
                                ? await this.kernelHandler.requestToolExecution(
                                      toolName,
                                      toolInput,
                                      { correlationId },
                                  )
                                : await this.toolEngine!.executeTool(
                                      toolName,
                                      toolInput,
                                  ),
                    );

                    // Update context with tool result
                    await context.executionRuntime.setState(
                        'main',
                        'lastToolResult',
                        toolResult,
                    );

                    // Store more detailed tool context in state
                    await context.executionRuntime.setState(
                        'tools',
                        `${toolName}_history`,
                        {
                            lastUsed: Date.now(),
                            input: toolInput,
                            output: toolResult,
                            success: true,
                            duration: Date.now() - toolStartTime,
                        },
                    );

                    // Store tool usage pattern in memory for learning
                    await context.executionRuntime.storeToolUsagePattern(
                        toolName,
                        toolInput,
                        toolResult,
                        true, // success
                        Date.now() - toolStartTime,
                    );
                    toolUsed = true;

                    // 🚀 Add tool result to ExecutionRuntime for rich context
                    if (context.executionRuntime) {
                        await context.executionRuntime.addContextValue({
                            type: 'tools',
                            key: `${toolName}_result`,
                            value: {
                                toolName,
                                parameters: toolInput,
                                result: toolResult,
                                success: true, // Assume success if no error thrown
                                timestamp: Date.now(),
                            },
                            metadata: {
                                source: 'agent-core',
                                action: 'tool_execution',
                                correlationId,
                                agentName: context.agentName,
                            },
                        });
                    }

                    // Update input for next iteration with tool result
                    // This is crucial for the agent to receive the tool result as input
                    updatedInput = toolResult;

                    // Emit tool completion event with delivery guarantee
                    if (this.kernelHandler) {
                        // ✅ Use kernelHandler.emitAsync() instead of accessing runtime directly
                        if (this.kernelHandler.emitAsync) {
                            const emitResult =
                                await this.kernelHandler.emitAsync(
                                    'agent.tool.completed',
                                    {
                                        agentName: context.agentName,
                                        toolName: toolName,
                                        correlationId,
                                        sessionId: context.sessionId,
                                        result: toolResult,
                                    },
                                    {
                                        deliveryGuarantee: 'at-least-once',
                                        correlationId,
                                    },
                                );

                            if (!emitResult.success) {
                                this.logger.warn(
                                    'Failed to emit agent.tool.completed',
                                    {
                                        error: emitResult.error,
                                        correlationId,
                                    },
                                );
                            }
                        } else {
                            await this.kernelHandler.emit(
                                'agent.tool.completed',
                                {
                                    agentName: context.agentName,
                                    toolName: toolName,
                                    correlationId,
                                    sessionId: context.sessionId,
                                },
                            );
                        }
                    }
                } catch (error) {
                    // Emit tool error event with delivery guarantee
                    if (this.kernelHandler) {
                        // ✅ Use kernelHandler.emitAsync() instead of accessing runtime directly
                        if (this.kernelHandler.emitAsync) {
                            const emitResult =
                                await this.kernelHandler.emitAsync(
                                    'agent.tool.error',
                                    {
                                        agentName: context.agentName,
                                        toolName: toolName,
                                        correlationId,
                                        sessionId: context.sessionId,
                                        error: (error as Error).message,
                                    },
                                    {
                                        deliveryGuarantee: 'at-least-once',
                                        correlationId,
                                    },
                                );

                            if (!emitResult.success) {
                                this.logger.warn(
                                    'Failed to emit agent.tool.error',
                                    {
                                        error: emitResult.error,
                                        correlationId,
                                    },
                                );
                            }
                        } else {
                            // Fallback to basic emit
                            await this.kernelHandler.emit('agent.tool.error', {
                                agentName: context.agentName,
                                toolName: toolName,
                                correlationId,
                                sessionId: context.sessionId,
                                error: (error as Error).message,
                            });
                        }
                    }

                    // 🚀 Add tool error to ExecutionRuntime for learning
                    if (context.executionRuntime) {
                        await context.executionRuntime.addContextValue({
                            type: 'tools',
                            key: `${toolName}_error`,
                            value: {
                                toolName,
                                parameters: toolInput,
                                success: false,
                                error: (error as Error).message,
                                timestamp: Date.now(),
                            },
                            metadata: {
                                source: 'agent-core',
                                action: 'tool_execution_failed',
                                correlationId,
                                agentName: context.agentName,
                            },
                        });
                    }

                    throw error;
                }
            }

            // Handle agent delegation
            if (
                actionType === 'delegate_to_agent' &&
                this.config.enableMultiAgent
            ) {
                const delegateAction = thought.action as DelegateToAgentAction;

                try {
                    const targetAgent = this.agents.get(
                        delegateAction.agentName,
                    );
                    if (!targetAgent) {
                        throw new EngineError(
                            'AGENT_ERROR',
                            `Target agent not found: ${delegateAction.agentName}`,
                        );
                    }

                    const delegationResult = await this.executeAgent(
                        targetAgent,
                        delegateAction.input,
                        context.agentExecutionOptions,
                    );

                    // Update context with delegation result
                    await context.executionRuntime.setState(
                        'main',
                        'delegationResult',
                        delegationResult,
                    );
                } catch (error) {
                    this.logger.error(
                        'Agent delegation failed',
                        error as Error,
                        {
                            agentName: context.agentName,
                            targetAgent: delegateAction.agentName,
                            correlationId,
                        },
                    );

                    throw error;
                }
            }

            if (
                actionType === 'parallel_tools' &&
                this.config.enableTools &&
                this.toolEngine
            ) {
                const parallelAction = thought.action as ParallelToolsAction;
                try {
                    const results = await this.processParallelToolsAction(
                        parallelAction,
                        context,
                    );
                    updatedInput = results;
                    toolUsed = true;
                } catch (error) {
                    this.logger.error(
                        'Parallel tools execution failed',
                        error as Error,
                        {
                            agentName: context.agentName,
                            correlationId,
                        },
                    );
                    throw error;
                }
            }

            // Handle sequential tools execution
            if (
                actionType === 'sequential_tools' &&
                this.config.enableTools &&
                this.toolEngine
            ) {
                const sequentialAction =
                    thought.action as SequentialToolsAction;
                try {
                    const results = await this.processSequentialToolsAction(
                        sequentialAction,
                        context,
                    );
                    updatedInput = results;
                    toolUsed = true;
                } catch (error) {
                    this.logger.error(
                        'Sequential tools execution failed',
                        error as Error,
                        {
                            agentName: context.agentName,
                            correlationId,
                        },
                    );
                    throw error;
                }
            }

            // Handle conditional tools execution
            if (
                actionType === 'conditional_tools' &&
                this.config.enableTools &&
                this.toolEngine
            ) {
                const conditionalAction =
                    thought.action as ConditionalToolsAction;
                try {
                    const results = await this.processConditionalToolsAction(
                        conditionalAction,
                        context,
                    );
                    updatedInput = results;
                    toolUsed = true;
                } catch (error) {
                    this.logger.error(
                        'Conditional tools execution failed',
                        error as Error,
                        {
                            agentName: context.agentName,
                            correlationId,
                        },
                    );
                    throw error;
                }
            }

            // Handle mixed tools execution (adaptive strategy)
            if (
                actionType === 'mixed_tools' &&
                this.config.enableTools &&
                this.toolEngine
            ) {
                const mixedAction = thought.action as MixedToolsAction;
                try {
                    const results = await this.processMixedToolsAction(
                        mixedAction,
                        context,
                    );
                    updatedInput = results;
                    toolUsed = true;
                } catch (error) {
                    this.logger.error(
                        'Mixed tools execution failed',
                        error as Error,
                        {
                            agentName: context.agentName,
                            correlationId,
                        },
                    );
                    throw error;
                }
            }

            // Handle dependency-based tools execution
            if (
                actionType === 'dependency_tools' &&
                this.config.enableTools &&
                this.toolEngine
            ) {
                const dependencyAction =
                    thought.action as DependencyToolsAction;
                try {
                    const results = await this.processDependencyToolsAction(
                        dependencyAction,
                        context,
                    );
                    updatedInput = results;
                    toolUsed = true;
                } catch (error) {
                    this.logger.error(
                        'Dependency tools execution failed',
                        error as Error,
                        {
                            agentName: context.agentName,
                            correlationId,
                        },
                    );
                    throw error;
                }
            }
        }

        return { toolUsed, events, updatedInput };
    }

    // ──────────────────────────────────────────────────────────────────────────
    // 🎯 ADVANCED COORDINATION METHODS
    // ──────────────────────────────────────────────────────────────────────────

    /**
     * Coordenar execução de múltiplos agentes (AVANÇADO)
     */
    // async coordinate(
    //     input: unknown,
    //     strategy: AgentCoordinationStrategy,
    //     criteria: AgentSelectionCriteria,
    //     context: Partial<MultiAgentContext> = {},
    // ): Promise<MultiAgentResult> {
    //     if (!this.config.enableAdvancedCoordination) {
    //         throw new EngineError(
    //             'AGENT_ERROR',
    //             'Advanced coordination is not enabled',
    //         );
    //     }

    //     const coordinationId = IdGenerator.executionId();
    //     const startTime = Date.now();

    //     this.logger.info('Starting multi-agent coordination', {
    //         strategy,
    //         coordinationId,
    //         criteria,
    //     });

    //     // Criar contexto completo
    //     const fullContext: MultiAgentContext = {
    //         coordinationId,
    //         strategy,
    //         criteria,
    //         availableAgents: this.getAvailableAgents(criteria),
    //         startTime,
    //         correlationId: context.correlationId,
    //         sessionId: context.sessionId,
    //         metadata: context.metadata || {},
    //     };

    //     if (fullContext.availableAgents.length === 0) {
    //         return {
    //             status: 'failed',
    //             result: null,
    //             error: 'No agents available for coordination',
    //             coordinationId,
    //             duration: Date.now() - startTime,
    //             strategy,
    //             participatingAgents: [],
    //         };
    //     }

    //     let result: MultiAgentResult;

    //     try {
    //         // Executar estratégia de coordenação
    //         switch (strategy) {
    //             case 'sequential':
    //                 result = await this.executeSequential(input, fullContext);
    //                 break;
    //             case 'parallel':
    //                 result = await this.executeParallel(input, fullContext);
    //                 break;
    //             case 'competition':
    //                 result = await this.executeCompetition(input, fullContext);
    //                 break;
    //             case 'collaboration':
    //                 result = await this.executeCollaboration(
    //                     input,
    //                     fullContext,
    //                 );
    //                 break;
    //             case 'delegation':
    //                 result = await this.executeDelegation(input, fullContext);
    //                 break;
    //             case 'voting':
    //                 result = await this.executeVoting(input, fullContext);
    //                 break;
    //             default:
    //                 throw new EngineError(
    //                     'AGENT_ERROR',
    //                     `Unknown coordination strategy: ${strategy}`,
    //                 );
    //         }

    //         this.logger.info('Multi-agent coordination completed', {
    //             strategy,
    //             coordinationId,
    //             status: result.status,
    //             duration: result.duration,
    //             participatingAgents: result.participatingAgents.length,
    //         });

    //         return result;
    //     } catch (error) {
    //         this.logger.error(
    //             'Multi-agent coordination failed',
    //             error as Error,
    //             {
    //                 strategy,
    //                 coordinationId,
    //             },
    //         );

    //         return {
    //             status: 'failed',
    //             result: null,
    //             error: error instanceof Error ? error.message : 'Unknown error',
    //             coordinationId,
    //             duration: Date.now() - startTime,
    //             strategy,
    //             participatingAgents: fullContext.availableAgents,
    //         };
    //     }
    // }

    // ──────────────────────────────────────────────────────────────────────────
    // 💬 MESSAGE HANDLING (AVANÇADO)
    // ──────────────────────────────────────────────────────────────────────────

    /**
     * Enviar mensagem entre agentes (AVANÇADO)
     */
    async sendMessage(
        message: Omit<AgentMessage, 'id' | 'timestamp'>,
        options: {
            priority?: 'low' | 'normal' | 'high';
            maxAttempts?: number;
            requireAcknowledgment?: boolean;
        } = {},
    ): Promise<string> {
        if (!this.config.enableMessaging) {
            throw new EngineError('AGENT_ERROR', 'Messaging is not enabled');
        }

        const trackedMessage: TrackedMessage = {
            ...message,
            id: IdGenerator.executionId(),
            timestamp: Date.now(),
            status: 'pending',
            deliveryAttempts: 0,
            maxAttempts:
                options.maxAttempts ?? this.config.defaultMaxAttempts ?? 3,
            createdAt: Date.now(),
        };

        this.messages.set(trackedMessage.id, trackedMessage);
        this.messageHistory.push(trackedMessage);

        // Adicionar à fila de entrega
        this.deliveryQueue.push(trackedMessage);

        this.logger.debug('Message queued for delivery', {
            messageId: trackedMessage.id,
            fromAgent: message.fromAgent,
            toAgent: message.toAgent,
            type: message.type,
        });

        // this.emit('messageQueued', trackedMessage);

        return trackedMessage.id;
    }

    /**
     * Obter mensagens de um agente (AVANÇADO)
     */
    getMessages(
        agentId: string,
        markAsRead: boolean = false,
    ): TrackedMessage[] {
        if (!this.config.enableMessaging) {
            return [];
        }

        const inbox = this.agentInboxes.get(agentId);
        if (!inbox) {
            return [];
        }

        const messages = [...inbox];

        if (markAsRead) {
            // Marcar mensagens como lidas (implementação simplificada)
            inbox.forEach((message) => {
                if (message.status === 'delivered') {
                    message.status = 'acknowledged';
                    message.acknowledgedAt = Date.now();
                }
            });
        }

        return messages;
    }

    /**
     * Confirmar recebimento de mensagem (AVANÇADO)
     */
    acknowledgeMessage(messageId: string, agentId: string): boolean {
        if (!this.config.enableMessaging) {
            return false;
        }

        const message = this.messages.get(messageId);
        if (!message || message.toAgent !== agentId) {
            return false;
        }

        message.status = 'acknowledged';
        message.acknowledgedAt = Date.now();

        this.logger.debug('Message acknowledged', {
            messageId,
            agentId,
        });

        //this.emit('messageAcknowledged', message);

        return true;
    }

    // ──────────────────────────────────────────────────────────────────────────
    // 🔄 DELEGATION HANDLING (AVANÇADO)
    // ──────────────────────────────────────────────────────────────────────────

    /**
     * Lidar com delegação entre agentes (AVANÇADO)
     */
    // async handleDelegation(
    //     fromAgent: string,
    //     targetAgent: string,
    //     input: unknown,
    //     options: {
    //         reason?: string;
    //         timeout?: number;
    //         priority?: 'low' | 'medium' | 'high' | 'critical';
    //         correlationId?: string;
    //     } = {},
    // ): Promise<DelegationResult> {
    //     if (!this.config.enableDelegation) {
    //         throw new EngineError('AGENT_ERROR', 'Delegation is not enabled');
    //     }

    //     const delegationId = IdGenerator.executionId();
    //     const startTime = Date.now();

    //     this.logger.info('Handling agent delegation', {
    //         fromAgent,
    //         targetAgent,
    //         delegationId,
    //         reason: options.reason,
    //     });

    //     // Verificar se o agente destino existe
    //     const targetAgentDefinition = this.agents.get(targetAgent);
    //     if (!targetAgentDefinition) {
    //         return {
    //             success: false,
    //             error: `Target agent not found: ${targetAgent}`,
    //             duration: Date.now() - startTime,
    //             targetAgent,
    //             fromAgent,
    //             correlationId: options.correlationId || '',
    //         };
    //     }

    //     // Verificar profundidade da cadeia
    //     const chainLevel = this.calculateChainLevel(fromAgent);
    //     if (chainLevel >= (this.config.maxChainDepth || 5)) {
    //         return {
    //             success: false,
    //             error: `Delegation chain too deep: ${chainLevel}`,
    //             duration: Date.now() - startTime,
    //             targetAgent,
    //             fromAgent,
    //             correlationId: options.correlationId || '',
    //         };
    //     }

    //     // Criar contexto de delegação
    //     const delegationContext: DelegationContext = {
    //         fromAgent,
    //         targetAgent,
    //         reason: options.reason,
    //         timeout: options.timeout || 30000,
    //         priority: options.priority || 'medium',
    //         chainLevel,
    //         originalAgent: this.getOriginalAgent(fromAgent),
    //         correlationId: options.correlationId || IdGenerator.executionId(),
    //         executionId: delegationId,
    //         startTime,
    //     };

    //     this.activeDelegations.set(delegationId, delegationContext);

    //     try {
    //         // Executar delegação
    //         const result = await this.executeAgent(
    //             targetAgentDefinition,
    //             input,
    //             delegationContext.correlationId,
    //             undefined,
    //             {
    //                 timeout: delegationContext.timeout,
    //                 thread: {
    //                     id: delegationContext.correlationId,
    //                     metadata: {
    //                         description: `Delegation from ${delegationContext.fromAgent} to ${delegationContext.targetAgent}`,
    //                         type: 'delegation',
    //                     },
    //                 },
    //             },
    //         );

    //         const duration = Date.now() - startTime;

    //         this.logger.info('Delegation completed successfully', {
    //             fromAgent,
    //             targetAgent,
    //             delegationId,
    //             duration,
    //         });

    //         return {
    //             success: true,
    //             result: result.output,
    //             duration,
    //             targetAgent,
    //             fromAgent,
    //             correlationId: delegationContext.correlationId,
    //         };
    //     } catch (error) {
    //         const duration = Date.now() - startTime;

    //         this.logger.error('Delegation failed', error as Error, {
    //             fromAgent,
    //             targetAgent,
    //             delegationId,
    //             duration,
    //         });

    //         return {
    //             success: false,
    //             error: error instanceof Error ? error.message : 'Unknown error',
    //             duration,
    //             targetAgent,
    //             fromAgent,
    //             correlationId: delegationContext.correlationId,
    //         };
    //     } finally {
    //         this.activeDelegations.delete(delegationId);
    //     }
    // }

    // ──────────────────────────────────────────────────────────────────────────
    // 🔧 UTILITY METHODS (COMPARTILHADAS)
    // ──────────────────────────────────────────────────────────────────────────

    protected isAgentDefinition(
        obj: unknown,
    ): obj is AgentDefinition<TInput, TOutput, TContent> {
        return (
            typeof obj === 'object' &&
            obj !== null &&
            'name' in obj &&
            'think' in obj
        );
    }

    protected async initialize(): Promise<void> {
        this.logger.info('Initializing AgentCore');

        // Initialize local KernelHandler if it exists (isolated mode)
        if (this.kernelHandler && this.config.tenantId === 'isolated') {
            try {
                await this.kernelHandler.initialize();
                this.logger.info(
                    'Isolated KernelHandler initialized successfully',
                );
            } catch (error) {
                this.logger.error(
                    'Failed to initialize isolated KernelHandler',
                    error as Error,
                );
                // Don't throw here, just log the error
            }
        }

        this.logger.info('AgentCore initialized');
    }

    /**
     * Registrar um agente (BÁSICO + AVANÇADO)
     */
    protected registerAgent(
        agent: AgentDefinition<unknown, unknown, unknown>,
        capabilities?: AgentCapability,
    ): void {
        this.agents.set(agent.name, agent);

        // Registrar capabilities se fornecidas
        if (capabilities && this.config.enableAdvancedCoordination) {
            this.agentCapabilities.set(agent.name, capabilities);
        }

        // Inicializar inbox do agente se messaging estiver habilitado
        if (this.config.enableMessaging && !this.agentInboxes.has(agent.name)) {
            this.agentInboxes.set(agent.name, []);
        }

        this.logger.info('Agent registered', {
            agentName: agent.name,
            totalAgents: this.agents.size,
            hasCapabilities: !!capabilities,
            hasInbox: this.config.enableMessaging,
        });
    }

    protected getActionType(action: AgentAction<unknown>): string {
        // Check for explicit type property first (for new parallel tool actions)
        if ('type' in action) {
            return action.type as string;
        }

        // Legacy action type detection
        if ('toolName' in action) {
            return 'tool_call';
        }
        if ('question' in action) {
            return 'need_more_info';
        }
        if ('agentName' in action) {
            return 'delegate_to_agent';
        }
        return 'final_answer';
    }

    protected async createAgentContext(
        agentName: string,
        executionId: string,
        agentExecutionOptions?: AgentExecutionOptions,
    ): Promise<AgentContext> {
        const config: AgentExecutionOptions = {
            agentName,
            thread: agentExecutionOptions?.thread || {
                id: executionId,
                metadata: { description: 'Default agent thread' },
            },
            ...agentExecutionOptions,
            tenantId: agentExecutionOptions?.tenantId || this.config.tenantId,
        };

        // 1. Create base context via ContextBuilder
        const context =
            await ContextBuilder.getInstance().createAgentContext(config);

        // 2. ✅ ELEGANT: Enrich context with AgentDefinition data
        if (this.singleAgentDefinition?.identity) {
            context.agentIdentity = this.singleAgentDefinition.identity;
        }

        return context;
    }

    /**
     * Extract tools from action for processing
     */
    private extractToolsFromAction(action: {
        type?: string;
        tools?: ToolCall[];
        content?: unknown;
    }): ToolCall[] {
        // Direct structure: { type: 'parallel_tools', tools: [...] }
        if (action.tools && Array.isArray(action.tools)) {
            return action.tools;
        }

        // Content structure: { type: 'parallel_tools', content: { tools: [...] } }
        if (
            action.content &&
            typeof action.content === 'object' &&
            action.content !== null &&
            'tools' in action.content &&
            Array.isArray((action.content as { tools: ToolCall[] }).tools)
        ) {
            return (action.content as { tools: ToolCall[] }).tools;
        }

        return [];
    }

    /**
     * Process parallel tools action
     */
    protected async processParallelToolsAction(
        action: ParallelToolsAction,
        context: AgentContext,
    ): Promise<Array<{ toolName: string; result?: unknown; error?: string }>> {
        const { correlationId } = context.agentExecutionOptions || {};

        if (!this.toolEngine) {
            throw new EngineError('AGENT_ERROR', 'Tool engine not available');
        }

        const tools = this.extractToolsFromAction(action);

        this.logger.info('Processing parallel tools action', {
            agentName: context.agentName,
            toolCount: tools.length,
            concurrency: action.concurrency,
            correlationId,
        });

        // Emit parallel tools start event
        if (this.kernelHandler) {
            // ✅ Use kernelHandler.emitAsync() instead of accessing runtime directly
            if (this.kernelHandler.emitAsync) {
                const emitResult = await this.kernelHandler.emitAsync(
                    'agent.parallel.tools.start',
                    {
                        agentName: context.agentName,
                        toolNames: tools.map((t) => t.toolName),
                        correlationId,
                        sessionId: context.sessionId,
                    },
                    {
                        deliveryGuarantee: 'at-least-once',
                        correlationId,
                    },
                );

                if (!emitResult.success) {
                    this.logger.warn(
                        'Failed to emit agent.parallel.tools.start',
                        {
                            error: emitResult.error,
                            correlationId,
                        },
                    );
                }
            }
        }

        // Create properly structured action for ToolEngine
        const toolEngineAction: ParallelToolsAction = {
            ...action,
            tools: tools,
        };

        const results = this.kernelHandler
            ? await this.kernelHandler.request(
                  'tool.parallel.execute.request',
                  'tool.parallel.execute.response',
                  {
                      tools: toolEngineAction.tools,
                      metadata: {
                          agentName: context.agentName,
                          sessionId: context.sessionId,
                          correlationId,
                      },
                  },
                  { correlationId },
              )
            : await this.toolEngine.executeParallelTools(toolEngineAction);

        // Emit completion event
        if (this.kernelHandler) {
            // ✅ Use kernelHandler.emitAsync() instead of accessing runtime directly
            if (this.kernelHandler.emitAsync) {
                const emitResult = await this.kernelHandler.emitAsync(
                    'agent.parallel.tools.completed',
                    {
                        agentName: context.agentName,
                        results,
                        correlationId,
                        sessionId: context.sessionId,
                    },
                    {
                        deliveryGuarantee: 'at-least-once',
                        correlationId,
                    },
                );

                if (!emitResult.success) {
                    this.logger.warn(
                        'Failed to emit agent.parallel.tools.completed',
                        {
                            error: emitResult.error,
                            correlationId,
                        },
                    );
                }
            }
        }

        return results as Array<{
            toolName: string;
            result?: unknown;
            error?: string;
        }>;
    }

    /**
     * Process sequential tools action
     */
    protected async processSequentialToolsAction(
        action: SequentialToolsAction,
        context: AgentContext,
    ): Promise<Array<{ toolName: string; result?: unknown; error?: string }>> {
        const { correlationId } = context.agentExecutionOptions || {};

        if (!this.toolEngine) {
            throw new EngineError('AGENT_ERROR', 'Tool engine not available');
        }

        const tools = this.extractToolsFromAction(action);

        this.logger.info('Processing sequential tools action', {
            agentName: context.agentName,
            toolCount: tools.length,
            stopOnError: action.stopOnError,
            correlationId,
        });

        // Create properly structured action for ToolEngine
        const toolEngineAction: SequentialToolsAction = {
            ...action,
            tools: tools,
        };

        const results = this.kernelHandler
            ? await this.kernelHandler.request(
                  'tool.sequential.execute.request',
                  'tool.sequential.execute.response',
                  {
                      tools: toolEngineAction.tools,
                      stopOnError: toolEngineAction.stopOnError,
                      metadata: {
                          agentName: context.agentName,
                          sessionId: context.sessionId,
                          correlationId,
                      },
                  },
                  { correlationId },
              )
            : await this.toolEngine.executeSequentialTools(toolEngineAction);
        return results as Array<{
            toolName: string;
            result?: unknown;
            error?: string;
        }>;
    }

    /**
     * Process conditional tools action
     */
    protected async processConditionalToolsAction(
        action: ConditionalToolsAction,
        context: AgentContext,
    ): Promise<Array<{ toolName: string; result?: unknown; error?: string }>> {
        const { correlationId } = context.agentExecutionOptions || {};

        if (!this.toolEngine) {
            throw new EngineError('AGENT_ERROR', 'Tool engine not available');
        }

        const tools = this.extractToolsFromAction(action);

        this.logger.info('Processing conditional tools action', {
            agentName: context.agentName,
            toolCount: tools.length,
            hasConditions: Object.keys(action.conditions || {}).length > 0,
            correlationId,
        });

        // Create properly structured action for ToolEngine
        const toolEngineAction: ConditionalToolsAction = {
            ...action,
            tools: tools,
        };

        const results = this.kernelHandler
            ? await this.kernelHandler.request(
                  'tool.conditional.execute.request',
                  'tool.conditional.execute.response',
                  {
                      tools: toolEngineAction.tools,
                      conditions: toolEngineAction.conditions,
                      metadata: {
                          agentName: context.agentName,
                          sessionId: context.sessionId,
                          correlationId,
                      },
                  },
                  { correlationId },
              )
            : await this.toolEngine.executeConditionalTools(toolEngineAction);
        return results as Array<{
            toolName: string;
            result?: unknown;
            error?: string;
        }>;
    }

    /**
     * Process mixed tools action (adaptive strategy)
     */
    protected async processMixedToolsAction(
        action: MixedToolsAction,
        context: AgentContext,
    ): Promise<Array<{ toolName: string; result?: unknown; error?: string }>> {
        const { correlationId } = context.agentExecutionOptions || {};

        if (!this.toolEngine) {
            throw new EngineError('AGENT_ERROR', 'Tool engine not available');
        }

        const tools = this.extractToolsFromAction(action);

        this.logger.info('Processing mixed tools action', {
            agentName: context.agentName,
            strategy: action.strategy,
            toolCount: tools.length,
            correlationId,
        });

        // Convert mixed action to specific action based on strategy
        switch (action.strategy) {
            case 'parallel': {
                const parallelAction: ParallelToolsAction = {
                    type: 'parallel_tools',
                    tools: tools,
                    concurrency: action.config?.concurrency,
                    timeout: action.config?.timeout,
                    failFast: action.config?.failFast,
                    reasoning: action.reasoning,
                };
                return this.kernelHandler
                    ? await this.kernelHandler.request(
                          'tool.parallel.execute.request',
                          'tool.parallel.execute.response',
                          {
                              tools: parallelAction.tools,
                              concurrency: parallelAction.concurrency,
                              timeout: parallelAction.timeout,
                              failFast: parallelAction.failFast,
                              metadata: {
                                  agentName: context.agentName,
                                  sessionId: context.sessionId,
                                  correlationId,
                              },
                          },
                          { correlationId },
                      )
                    : await this.toolEngine.executeParallelTools(
                          parallelAction,
                      );
            }
            case 'sequential': {
                const sequentialAction: SequentialToolsAction = {
                    type: 'sequential_tools',
                    tools: tools,
                    timeout: action.config?.timeout,
                    reasoning: action.reasoning,
                };
                return this.kernelHandler
                    ? await this.kernelHandler.request(
                          'tool.sequential.execute.request',
                          'tool.sequential.execute.response',
                          {
                              tools: sequentialAction.tools,
                              timeout: sequentialAction.timeout,
                              metadata: {
                                  agentName: context.agentName,
                                  sessionId: context.sessionId,
                                  correlationId,
                              },
                          },
                          { correlationId },
                      )
                    : await this.toolEngine.executeSequentialTools(
                          sequentialAction,
                      );
            }
            case 'conditional': {
                const conditionalAction: ConditionalToolsAction = {
                    type: 'conditional_tools',
                    tools: tools,
                    conditions: action.config?.conditions || {},
                    reasoning: action.reasoning,
                };
                return this.kernelHandler
                    ? await this.kernelHandler.request(
                          'tool.conditional.execute.request',
                          'tool.conditional.execute.response',
                          {
                              tools: conditionalAction.tools,
                              conditions: conditionalAction.conditions,
                              metadata: {
                                  agentName: context.agentName,
                                  sessionId: context.sessionId,
                                  correlationId,
                              },
                          },
                          { correlationId },
                      )
                    : await this.toolEngine.executeConditionalTools(
                          conditionalAction,
                      );
            }
            case 'adaptive':
            default:
                // For adaptive strategy, analyze tools and choose best approach
                return await this.executeAdaptiveToolStrategy(action, context);
        }
    }

    /**
     * Execute adaptive tool strategy (intelligence-based decision)
     */
    protected async executeAdaptiveToolStrategy(
        action: MixedToolsAction,
        context: AgentContext,
    ): Promise<Array<{ toolName: string; result?: unknown; error?: string }>> {
        const { correlationId } = context.agentExecutionOptions || {};

        const tools = this.extractToolsFromAction(action);

        // Simple heuristic for now - can be enhanced with AI/ML in the future
        const toolCount = tools.length;

        if (toolCount === 1) {
            // Single tool - execute directly
            const tool = tools[0];
            if (!tool) {
                return [{ toolName: 'unknown', error: 'No tool available' }];
            }

            try {
                const toolStartTime = Date.now();
                const result = this.kernelHandler
                    ? await this.kernelHandler.requestToolExecution(
                          tool.toolName,
                          tool.arguments,
                          { correlationId },
                      )
                    : await this.toolEngine!.executeCall(
                          tool.toolName as ToolId,
                          tool.arguments,
                      );
                const duration = Date.now() - toolStartTime;

                const currentStepId =
                    context.stepExecution?.getCurrentStep()?.stepId;
                if (currentStepId && context.stepExecution) {
                    context.stepExecution.addToolCall(
                        currentStepId,
                        tool.toolName,
                        tool.arguments,
                        result,
                        duration,
                    );
                }
                await context.track?.toolUsage?.(
                    tool.toolName,
                    tool.arguments,
                    result,
                    true,
                );

                return [{ toolName: tool.toolName, result }];
            } catch (error) {
                await context.track?.toolUsage?.(
                    tool.toolName,
                    tool.arguments,
                    {
                        error:
                            error instanceof Error
                                ? error.message
                                : String(error),
                    },
                    false,
                );
                const errorMessage =
                    error instanceof Error ? error.message : String(error);
                return [{ toolName: tool.toolName, error: errorMessage }];
            }
        } else if (toolCount <= 3) {
            // Small number of tools - execute in parallel
            const parallelAction: ParallelToolsAction = {
                type: 'parallel_tools',
                tools: tools,
                concurrency: toolCount,
                reasoning: `Adaptive strategy: parallel execution for ${toolCount} tools`,
            };
            const parallelResults = this.kernelHandler
                ? await this.kernelHandler.request(
                      'tool.parallel.execute.request',
                      'tool.parallel.execute.response',
                      {
                          tools: parallelAction.tools,
                          concurrency: parallelAction.concurrency,
                          metadata: {
                              agentName: context.agentName,
                              sessionId: context.sessionId,
                              correlationId,
                          },
                      },
                      { correlationId },
                  )
                : await this.toolEngine!.executeParallelTools(parallelAction);

            try {
                for (const r of parallelResults as Array<{
                    toolName: string;
                    result?: unknown;
                    error?: string;
                }>) {
                    const input = parallelAction.tools.find(
                        (t) => t.toolName === r.toolName,
                    )?.arguments;
                    const currentStepId =
                        context.stepExecution?.getCurrentStep()?.stepId;
                    if (currentStepId && context.stepExecution) {
                        context.stepExecution.addToolCall(
                            currentStepId,
                            r.toolName,
                            input,
                            r.result ?? { error: r.error },
                            0,
                        );
                    }
                    await context.track?.toolUsage?.(
                        r.toolName,
                        input,
                        r.result ?? { error: r.error },
                        !r.error,
                    );
                }
            } catch {
                // best-effort
            }

            return parallelResults as Array<{
                toolName: string;
                result?: unknown;
                error?: string;
            }>;
        } else {
            // Large number of tools - execute sequentially to avoid resource issues
            const sequentialAction: SequentialToolsAction = {
                type: 'sequential_tools',
                tools: tools,
                reasoning: `Adaptive strategy: sequential execution for ${toolCount} tools`,
            };
            const sequentialResults = this.kernelHandler
                ? await this.kernelHandler.request(
                      'tool.sequential.execute.request',
                      'tool.sequential.execute.response',
                      {
                          tools: sequentialAction.tools,
                          metadata: {
                              agentName: context.agentName,
                              sessionId: context.sessionId,
                              correlationId,
                          },
                      },
                      { correlationId },
                  )
                : await this.toolEngine!.executeSequentialTools(
                      sequentialAction,
                  );

            try {
                for (const r of sequentialResults as Array<{
                    toolName: string;
                    result?: unknown;
                    error?: string;
                }>) {
                    const input = sequentialAction.tools.find(
                        (t) => t.toolName === r.toolName,
                    )?.arguments;
                    const currentStepId =
                        context.stepExecution?.getCurrentStep()?.stepId;
                    if (currentStepId && context.stepExecution) {
                        context.stepExecution.addToolCall(
                            currentStepId,
                            r.toolName,
                            input,
                            r.result ?? { error: r.error },
                            0,
                        );
                    }
                    await context.track?.toolUsage?.(
                        r.toolName,
                        input,
                        r.result ?? { error: r.error },
                        !r.error,
                    );
                }
            } catch {
                // best-effort
            }

            return sequentialResults as Array<{
                toolName: string;
                result?: unknown;
                error?: string;
            }>;
        }
    }

    /**
     * Process dependency tools action (explicit dependency resolution)
     */
    protected async processDependencyToolsAction(
        action: DependencyToolsAction,
        context: AgentContext,
    ): Promise<Array<{ toolName: string; result?: unknown; error?: string }>> {
        const { correlationId } = context.agentExecutionOptions || {};

        if (!this.toolEngine) {
            throw new EngineError('AGENT_ERROR', 'Tool engine not available');
        }

        const tools = this.extractToolsFromAction(action);

        this.logger.info('Processing dependency tools action', {
            agentName: context.agentName,
            toolCount: tools.length,
            dependencyCount: action.dependencies.length,
            correlationId,
        });

        // Use the ToolEngine's dependency-aware execution
        const results = this.kernelHandler
            ? await this.kernelHandler.request(
                  'tool.dependency.execute.request',
                  'tool.dependency.execute.response',
                  {
                      tools,
                      dependencies: action.dependencies,
                      config: {
                          maxConcurrency: action.config?.maxConcurrency || 5,
                          timeout: action.config?.timeout || 60000,
                          failFast: action.config?.failFast || false,
                      },
                      metadata: {
                          agentName: context.agentName,
                          sessionId: context.sessionId,
                          correlationId,
                      },
                  },
                  { correlationId },
              )
            : await this.toolEngine.executeWithDependencies(
                  tools,
                  action.dependencies,
                  {
                      maxConcurrency: action.config?.maxConcurrency || 5,
                      timeout: action.config?.timeout || 60000,
                      failFast: action.config?.failFast || false,
                  },
              );

        try {
            for (const r of results as Array<{
                toolName: string;
                result?: unknown;
                error?: string;
            }>) {
                const input = tools.find(
                    (t) => t.toolName === r.toolName,
                )?.arguments;
                const currentStepId =
                    context.stepExecution?.getCurrentStep()?.stepId;
                if (currentStepId && context.stepExecution) {
                    context.stepExecution.addToolCall(
                        currentStepId,
                        r.toolName,
                        input,
                        r.result ?? { error: r.error },
                        0,
                    );
                }
                await context.track?.toolUsage?.(
                    r.toolName,
                    input,
                    r.result ?? { error: r.error },
                    !r.error,
                );
            }
        } catch {
            // best-effort
        }

        return results as Array<{
            toolName: string;
            result?: unknown;
            error?: string;
        }>;
    }

    /**
     * 🧠 Process tools with Router intelligence (NEW)
     * Intelligent tool execution using Router strategy analysis
     */
    protected async processToolsWithRouterIntelligence(
        tools: ToolCall[],
        context: AgentContext,
        correlationId: string,
        constraints?: {
            timeLimit?: number;
            resourceLimit?: number;
            qualityThreshold?: number;
        },
    ): Promise<Array<{ toolName: string; result?: unknown; error?: string }>> {
        if (!this.toolEngine) {
            throw new EngineError('AGENT_ERROR', 'Tool engine not available');
        }

        if (!this.router) {
            this.logger.warn(
                'Router not available, falling back to parallel execution',
            );
            return this.kernelHandler
                ? await this.kernelHandler.request(
                      'tool.parallel.execute.request',
                      'tool.parallel.execute.response',
                      {
                          tools,
                          concurrency: 5,
                          timeout: 60000,
                          failFast: false,
                          metadata: {
                              agentName: context.agentName,
                              sessionId: context.sessionId,
                              correlationId,
                          },
                      },
                      { correlationId },
                  )
                : await this.toolEngine.executeParallelTools({
                      type: 'parallel_tools',
                      tools,
                      concurrency: 5,
                      timeout: 60000,
                      failFast: false,
                  });
        }

        this.logger.info('Using Router intelligence for tool execution', {
            agentName: context.agentName,
            toolCount: tools.length,
            hasConstraints: !!constraints,
            correlationId,
        });

        // Prepare context for Router analysis
        const routerContext = {
            agentName: context.agentName,
            executionId: context.invocationId,
            tenantId: context.tenantId,
            ...constraints,
        };

        // Use ToolEngine's Router intelligence
        const results = this.kernelHandler
            ? await this.kernelHandler.request(
                  'tool.router.execute.request',
                  'tool.router.execute.response',
                  {
                      tools,
                      routerContext,
                      constraints,
                      metadata: {
                          agentName: context.agentName,
                          sessionId: context.sessionId,
                          correlationId,
                      },
                  },
                  { correlationId },
              )
            : await this.toolEngine.executeWithRouterStrategy(
                  tools,
                  routerContext,
                  constraints,
              );

        this.logger.info('Router-guided tool execution completed', {
            agentName: context.agentName,
            successCount: (
                results as Array<{
                    toolName: string;
                    result?: unknown;
                    error?: string;
                }>
            ).filter((r) => !r.error).length,
            errorCount: (
                results as Array<{
                    toolName: string;
                    result?: unknown;
                    error?: string;
                }>
            ).filter((r) => r.error).length,
            correlationId,
        });

        return results as Array<{
            toolName: string;
            result?: unknown;
            error?: string;
        }>;
    }

    /**
     * 🔄 Enhanced parallel tools processing with Router intelligence
     */
    protected async processParallelToolsActionEnhanced(
        action: ParallelToolsAction,
        context: AgentContext,
        correlationId: string,
    ): Promise<Array<{ toolName: string; result?: unknown; error?: string }>> {
        const tools = this.extractToolsFromAction(action);

        // Extract constraints from action config
        const constraints = {
            timeLimit: action.timeout,
            resourceLimit: action.concurrency
                ? 1 / action.concurrency
                : undefined,
            qualityThreshold: action.failFast ? 0.9 : 0.5, // High quality if failFast
        };

        return this.processToolsWithRouterIntelligence(
            tools,
            context,
            correlationId,
            constraints,
        );
    }

    /**
     * 🔄 Enhanced sequential tools processing with Router intelligence
     */
    protected async processSequentialToolsActionEnhanced(
        action: SequentialToolsAction,
        context: AgentContext,
        correlationId: string,
    ): Promise<Array<{ toolName: string; result?: unknown; error?: string }>> {
        const tools = this.extractToolsFromAction(action);

        const constraints = {
            timeLimit: action.timeout,
            qualityThreshold: action.stopOnError ? 0.8 : 0.5,
        };

        return this.processToolsWithRouterIntelligence(
            tools,
            context,
            correlationId,
            constraints,
        );
    }

    /**
     * 🔄 Enhanced mixed tools processing with Router intelligence
     */
    protected async processMixedToolsActionEnhanced(
        action: MixedToolsAction,
        context: AgentContext,
        correlationId: string,
    ): Promise<Array<{ toolName: string; result?: unknown; error?: string }>> {
        const tools = this.extractToolsFromAction(action);

        const constraints = {
            timeLimit: action.config?.timeout,
            resourceLimit: action.config?.concurrency
                ? 1 / action.config.concurrency
                : undefined,
            qualityThreshold: action.config?.failFast ? 0.9 : 0.6,
        };

        // For mixed tools, let Router intelligence choose the best strategy
        return this.processToolsWithRouterIntelligence(
            tools,
            context,
            correlationId,
            constraints,
        );
    }

    /**
     * 🧠 Process Plan with automatic dependency extraction and execution
     * Main entry point for Plan-based tool execution
     */
    protected async processPlanWithDependencies(
        plan: Plan,
        context: AgentContext,
        correlationId: string,
    ): Promise<Array<{ toolName: string; result?: unknown; error?: string }>> {
        if (!this.toolEngine) {
            throw new EngineError('AGENT_ERROR', 'Tool engine not available');
        }

        this.logger.info('Processing Plan with automatic dependencies', {
            agentName: context.agentName,
            planId: plan.id,
            stepCount: plan.steps.length,
            strategy: plan.strategy,
            correlationId,
        });

        // Check if plan has dependencies
        const hasDependencies = this.toolEngine.planHasDependencies(plan);

        if (!hasDependencies) {
            this.logger.debug(
                'Plan has no dependencies, using standard tool execution',
                {
                    planId: plan.id,
                    agentName: context.agentName,
                },
            );

            // Convert plan steps to tool calls for standard execution
            const toolCalls = this.convertPlanStepsToToolCalls(plan.steps);
            return this.processToolsWithRouterIntelligence(
                toolCalls,
                context,
                correlationId,
            );
        }

        // Use planner-aware execution
        this.logger.info(
            'Plan has dependencies, using planner-aware execution',
            {
                planId: plan.id,
                agentName: context.agentName,
                correlationId,
            },
        );

        const results = this.kernelHandler
            ? await this.kernelHandler.request(
                  'tool.planner.execute.request',
                  'tool.planner.execute.response',
                  {
                      plan,
                      metadata: {
                          agentName: context.agentName,
                          sessionId: context.sessionId,
                          correlationId,
                      },
                  },
                  { correlationId },
              )
            : await this.toolEngine.executeRespectingPlannerDependencies(plan);

        this.logger.info('Plan execution with dependencies completed', {
            planId: plan.id,
            agentName: context.agentName,
            successCount: (
                results as Array<{
                    toolName: string;
                    result?: unknown;
                    error?: string;
                }>
            ).filter((r) => !r.error).length,
            errorCount: (
                results as Array<{
                    toolName: string;
                    result?: unknown;
                    error?: string;
                }>
            ).filter((r) => r.error).length,
            correlationId,
        });

        return results as Array<{
            toolName: string;
            result?: unknown;
            error?: string;
        }>;
    }

    /**
     * 🔄 Process PlanSteps directly (alternative interface)
     */
    protected async processPlanSteps(
        planSteps: PlanStep[],
        context: AgentContext,
        correlationId: string,
        planId?: string,
    ): Promise<Array<{ toolName: string; result?: unknown; error?: string }>> {
        if (!this.toolEngine) {
            throw new EngineError('AGENT_ERROR', 'Tool engine not available');
        }

        this.logger.info('Processing PlanSteps with dependency analysis', {
            agentName: context.agentName,
            stepCount: planSteps.length,
            correlationId,
        });

        const results = this.kernelHandler
            ? await this.kernelHandler.request(
                  'tool.plan-steps.execute.request',
                  'tool.plan-steps.execute.response',
                  {
                      planSteps,
                      planId: planId || `${context.agentName}-${Date.now()}`,
                      metadata: {
                          agentName: context.agentName,
                          sessionId: context.sessionId,
                          correlationId,
                      },
                  },
                  { correlationId },
              )
            : await this.toolEngine.executePlanSteps(
                  planSteps,
                  planId || `${context.agentName}-${Date.now()}`,
              );

        return results as Array<{
            toolName: string;
            result?: unknown;
            error?: string;
        }>;
    }

    /**
     * 📊 Analyze plan dependencies without executing
     */
    protected analyzePlanDependencies(plan: Plan): {
        hasDependencies: boolean;
        analysis: ReturnType<
            typeof ToolEngine.prototype.analyzePlanDependencies
        > | null;
    } {
        if (!this.toolEngine) {
            return { hasDependencies: false, analysis: null };
        }

        const hasDependencies = this.toolEngine.planHasDependencies(plan);
        const analysis = hasDependencies
            ? this.toolEngine.analyzePlanDependencies(plan)
            : null;

        return { hasDependencies, analysis };
    }

    /**
     * 🔧 Convert PlanSteps to ToolCalls for standard execution
     */
    private convertPlanStepsToToolCalls(planSteps: PlanStep[]): ToolCall[] {
        return planSteps
            .filter((step) => step.tool) // Only steps with tools
            .map((step) => ({
                id: step.id,
                toolName: step.tool!,
                arguments: {
                    ...(step.params?.tool || {}),
                    stepId: step.id,
                    description: step.description,
                },
                timestamp: Date.now(),
                metadata: {
                    stepId: step.id,
                    critical: step.critical,
                    complexity: step.complexity,
                    estimatedDuration: step.estimatedDuration,
                    canRunInParallel: step.canRunInParallel,
                },
            }));
    }

    /**
     * 🎯 Smart plan execution: auto-choose best execution method
     */
    protected async executeToolsFromPlan(
        plan: Plan,
        context: AgentContext,
        correlationId: string,
    ): Promise<Array<{ toolName: string; result?: unknown; error?: string }>> {
        // Analyze plan to determine best execution approach
        const { hasDependencies, analysis } =
            this.analyzePlanDependencies(plan);

        this.logger.debug('Plan execution analysis', {
            planId: plan.id,
            hasDependencies,
            toolCount: analysis?.toolCount || 0,
            dependencyCount: analysis?.dependencyCount || 0,
            phaseCount: analysis?.executionPhases.phaseCount || 0,
            estimatedTime: analysis?.estimatedTime || 0,
            agentName: context.agentName,
        });

        // Use appropriate execution method
        if (hasDependencies) {
            return this.processPlanWithDependencies(
                plan,
                context,
                correlationId,
            );
        } else {
            // Use Router intelligence for plans without dependencies
            const toolCalls = this.convertPlanStepsToToolCalls(plan.steps);
            return this.processToolsWithRouterIntelligence(
                toolCalls,
                context,
                correlationId,
            );
        }
    }

    // ──────────────────────────────────────────────────────────────────────────
    // 📊 PUBLIC INTERFACE (COMPARTILHADA)
    // ──────────────────────────────────────────────────────────────────────────

    getDefinition(): AgentDefinition<TInput, TOutput, TContent> | undefined {
        return this.singleAgentDefinition;
    }

    setToolEngine(toolEngine: ToolEngine): void {
        this.toolEngine = toolEngine;

        // Configure ToolEngine in ContextBuilder
        ContextBuilder.getInstance().setToolEngine(toolEngine);

        // Inject KernelHandler if available
        if (this.kernelHandler) {
            toolEngine.setKernelHandler(this.kernelHandler);
        }

        this.logger.info('ToolEngine set for AgentCore', {
            toolCount: toolEngine.listTools().length,
            hasKernelHandler: !!this.kernelHandler,
        });
    }

    /**
     * Set KernelHandler (for dependency injection)
     */
    setKernelHandler(kernelHandler: MultiKernelHandler): void {
        this.kernelHandler = kernelHandler;

        // Also set KernelHandler for ToolEngine if available
        if (this.toolEngine && 'setKernelHandler' in this.toolEngine) {
            this.logger.info(
                '🔧 [AGENT] Setting KernelHandler for ToolEngine',
                {
                    toolEngineExists: !!this.toolEngine,
                    hasSetKernelHandler: 'setKernelHandler' in this.toolEngine,
                },
            );
            (this.toolEngine as ToolEngine).setKernelHandler(kernelHandler);
        } else {
            this.logger.warn(
                '🔧 [AGENT] ToolEngine not available for KernelHandler setup',
                {
                    toolEngineExists: !!this.toolEngine,
                    hasSetKernelHandler: this.toolEngine
                        ? 'setKernelHandler' in this.toolEngine
                        : false,
                },
            );
        }

        // ✅ ADD: Register event handlers for agent events
        this.registerAgentEventHandlers();

        this.logger.info('KernelHandler set for AgentCore');
    }

    /**
     * Register event handlers for agent events
     */
    private registerAgentEventHandlers(): void {
        if (!this.kernelHandler) {
            this.logger.warn('No KernelHandler available for event handlers');
            return;
        }

        this.logger.info('🔧 [AGENT] Registering agent event handlers', {
            agentName: this.config.agentName,
            trace: {
                source: 'agent-core',
                step: 'register-event-handlers',
                timestamp: Date.now(),
            },
        });

        // Register handler for agent.tool.error events
        this.kernelHandler.registerHandler(
            'agent.tool.error',
            async (event: AnyEvent) => {
                this.logger.info(
                    '🔧 [AGENT] Processing agent.tool.error event',
                    {
                        eventId: event.id,
                        eventType: event.type,
                        correlationId: event.metadata?.correlationId,
                        hasData: !!event.data,
                        dataKeys: event.data
                            ? Object.keys(event.data as Record<string, unknown>)
                            : [],
                        trace: {
                            source: 'agent-core',
                            step: 'process-agent-tool-error',
                            timestamp: Date.now(),
                        },
                    },
                );

                const { agentName, toolName, correlationId, error } =
                    event.data as {
                        agentName: string;
                        toolName: string;
                        correlationId: string;
                        error: string;
                    };

                // ✅ ADD: Log detalhado para debug
                this.logger.error(
                    '🤖 [AGENT] Tool execution failed',
                    (error as unknown) instanceof Error
                        ? (error as unknown as Error)
                        : new Error(String(error)),
                    {
                        agent: agentName,
                        toolName,
                        correlationId,
                        trace: {
                            source: 'agent-core',
                            step: 'tool-error-handler',
                            timestamp: Date.now(),
                        },
                    },
                );

                // ✅ ADD: Update context with error information
                // ✅ REMOVER: Usar stateManager do contexto quando disponível
                // if (this.stateManager) {
                //     await this.stateManager.set('main', 'lastToolError', {
                //         toolName,
                //         error,
                //         timestamp: Date.now(),
                //         correlationId,
                //     });
                // }

                // ✅ ADD: Emit error event for observability
                if (this.kernelHandler) {
                    await this.kernelHandler.emitAsync('agent.error', {
                        agent: agentName,
                        error:
                            (error as unknown) instanceof Error
                                ? (error as unknown as Error).message
                                : String(error),
                        correlationId,
                    });
                }
            },
        );

        this.logger.info('✅ [AGENT] Agent event handlers registered', {
            agentName: this.config.agentName,
            handlersRegistered: ['agent.tool.error'],
            trace: {
                source: 'agent-core',
                step: 'event-handlers-registered',
                timestamp: Date.now(),
            },
        });
    }

    /**
     * Set Router (for intelligent tool execution)
     */
    setRouter(router: Router): void {
        this.router = router;

        // Also set Router for ToolEngine if available
        if (this.toolEngine && 'setRouter' in this.toolEngine) {
            // eslint-disable-next-line @typescript-eslint/no-explicit-any
            (this.toolEngine as any).setRouter(router);
        }

        this.logger.info('Router set for AgentCore');
    }

    /**
     * Get KernelHandler (for dependency access)
     */
    getKernelHandler(): MultiKernelHandler | null {
        return this.kernelHandler || null;
    }

    /**
     * Get KernelHandler status
     */
    hasKernelHandler(): boolean {
        return !!this.kernelHandler;
    }

    getAgent(
        agentName: string,
    ): AgentDefinition<unknown, unknown, unknown> | undefined {
        return this.agents.get(agentName);
    }

    listAgents(): string[] {
        return Array.from(this.agents.keys());
    }

    removeAgent(agentName: string): boolean {
        const existed = this.agents.delete(agentName);
        if (existed) {
            this.agentCapabilities.delete(agentName);
            this.agentInboxes.delete(agentName);
            this.logger.info('Agent removed', { agentName });
        }
        return existed;
    }

    getStatus(): {
        initialized: boolean;
        mode: 'single' | 'multi';
        agentCount: number;
        agents: string[];
        eventCount: number;
        activeExecutions: number;
        // Advanced features
        advancedCoordination?: boolean;
        messaging?: boolean;
        totalMessages?: number;
        pendingMessages?: number;
        activeDelegations?: number;
    } {
        const mode: 'single' | 'multi' = this.singleAgentDefinition
            ? 'single'
            : 'multi';
        const baseStatus = {
            initialized: true,
            mode,
            agentCount: this.agents.size,
            agents: this.listAgents(),
            eventCount: this.eventHistory.length,
            activeExecutions: this.activeExecutions.size,
        };

        if (this.config.enableAdvancedCoordination) {
            return {
                ...baseStatus,
                advancedCoordination: true,
                messaging: this.config.enableMessaging,
                totalMessages: this.messageHistory.length,
                pendingMessages: this.deliveryQueue.length,
                activeDelegations: this.activeDelegations.size,
            };
        }

        return baseStatus;
    }

    getEventHistory(): AnyEvent[] {
        return [...this.eventHistory];
    }

    getActiveExecutions(): Array<{
        executionId: string;
        correlationId: string;
        sessionId?: string;
        startTime: number;
        status: string;
    }> {
        return Array.from(this.activeExecutions.entries()).map(
            ([executionId, execution]) => ({
                executionId,
                correlationId: execution.correlationId,
                sessionId: execution.sessionId,
                startTime: execution.startTime,
                status: execution.status,
            }),
        );
    }

    // ──────────────────────────────────────────────────────────────────────────
    // 🔧 WORKFLOW INTEGRATION (AVANÇADO)
    // ──────────────────────────────────────────────────────────────────────────

    /**
     * Converter para workflow step (AVANÇADO)
     */
    // toStep(stepName?: string): WorkflowStep<unknown, MultiAgentResult> {
    //     if (!this.config.enableAdvancedCoordination) {
    //         throw new EngineError(
    //             'AGENT_ERROR',
    //             'Advanced coordination is not enabled',
    //         );
    //     }

    //     return {
    //         name:
    //             stepName ||
    //             `${this.config.agentName || 'agent-core'}-coordination`,
    //         execute: async (
    //             input: {
    //                 strategy: AgentCoordinationStrategy;
    //                 criteria: AgentSelectionCriteria;
    //                 data: unknown;
    //             },
    //             context: WorkflowStepContext,
    //         ): Promise<MultiAgentResult> => {
    //             return this.coordinate(
    //                 input.data,
    //                 input.strategy,
    //                 input.criteria,
    //                 {
    //                     correlationId: context.correlationId,
    //                     sessionId: context.sessionId,
    //                     metadata: context.metadata || {},
    //                 },
    //             );
    //         },
    //     };
    // }

    // ──────────────────────────────────────────────────────────────────────────
    // 🔄 PRIVATE EXECUTION METHODS (AVANÇADO)
    // ──────────────────────────────────────────────────────────────────────────

    // private async executeSequential(
    //     input: unknown,
    //     context: MultiAgentContext,
    // ): Promise<MultiAgentResult> {
    //     const results: Record<string, unknown> = {};
    //     const agentResults: Record<
    //         string,
    //         {
    //             success: boolean;
    //             result?: unknown;
    //             error?: string;
    //             duration: number;
    //         }
    //     > = {};

    //     for (const agentId of context.availableAgents) {
    //         const agent = this.getAgent(agentId);
    //         if (!agent) continue;

    //         const startTime = Date.now();
    //         try {
    //             const result = await this.executeAgent(
    //                 agent,
    //                 input,
    //                 context,
    //             );
    //             const duration = Date.now() - startTime;

    //             results[agentId] = result.output;
    //             agentResults[agentId] = {
    //                 success: true,
    //                 result: result.output,
    //                 duration,
    //             };

    //             // Usar resultado do primeiro agente bem-sucedido
    //             return {
    //                 status: 'completed',
    //                 result: result.output,
    //                 coordinationId: context.coordinationId,
    //                 duration: Date.now() - context.startTime,
    //                 strategy: context.strategy,
    //                 participatingAgents: [agentId],
    //                 agentResults,
    //             };
    //         } catch (error) {
    //             const duration = Date.now() - startTime;
    //             agentResults[agentId] = {
    //                 success: false,
    //                 error:
    //                     error instanceof Error
    //                         ? error.message
    //                         : 'Unknown error',
    //                 duration,
    //             };
    //         }
    //     }

    //     return {
    //         status: 'failed',
    //         result: null,
    //         error: 'All agents failed in sequential execution',
    //         coordinationId: context.coordinationId,
    //         duration: Date.now() - context.startTime,
    //         strategy: context.strategy,
    //         participatingAgents: context.availableAgents,
    //         agentResults,
    //     };
    // }

    // private async executeParallel(
    //     input: unknown,
    //     context: MultiAgentContext,
    // ): Promise<MultiAgentResult> {
    //     const agentPromises = context.availableAgents.map(async (agentId) => {
    //         const agent = this.getAgent(agentId);
    //         if (!agent) return null;

    //         const startTime = Date.now();
    //         try {
    //             const result = await this.executeAgent(
    //                 agent,
    //                 input,
    //                 {context.correlationId || IdGenerator.executionId()},
    //             );
    //             const duration = Date.now() - startTime;

    //             return {
    //                 agentId,
    //                 success: true,
    //                 result: result.output,
    //                 duration,
    //             };
    //         } catch (error) {
    //             const duration = Date.now() - startTime;
    //             return {
    //                 agentId,
    //                 success: false,
    //                 error:
    //                     error instanceof Error
    //                         ? error.message
    //                         : 'Unknown error',
    //                 duration,
    //             };
    //         }
    //     });

    //     const results = await Promise.all(agentPromises);
    //     const successfulResults = results.filter((r) => r && r.success);

    //     if (successfulResults.length === 0) {
    //         return {
    //             status: 'failed',
    //             result: null,
    //             error: 'All agents failed in parallel execution',
    //             coordinationId: context.coordinationId,
    //             duration: Date.now() - context.startTime,
    //             strategy: context.strategy,
    //             participatingAgents: context.availableAgents,
    //             agentResults: Object.fromEntries(
    //                 results.filter((r) => r).map((r) => [r!.agentId, r!]),
    //             ),
    //         };
    //     }

    //     // Usar o primeiro resultado bem-sucedido
    //     const firstSuccess = successfulResults[0]!;

    //     return {
    //         status: 'completed',
    //         result: firstSuccess.result,
    //         coordinationId: context.coordinationId,
    //         duration: Date.now() - context.startTime,
    //         strategy: context.strategy,
    //         participatingAgents: context.availableAgents,
    //         agentResults: Object.fromEntries(
    //             results.filter((r) => r).map((r) => [r!.agentId, r!]),
    //         ),
    //     };
    // }

    // private async executeCompetition(
    //     input: unknown,
    //     context: MultiAgentContext,
    // ): Promise<MultiAgentResult> {
    //     // Implementação simplificada - competição entre agentes
    //     return this.executeParallel(input, context);
    // }

    // private async executeCollaboration(
    //     input: unknown,
    //     context: MultiAgentContext,
    // ): Promise<MultiAgentResult> {
    //     // Implementação simplificada - colaboração entre agentes
    //     return this.executeParallel(input, context);
    // }

    // private async executeDelegation(
    //     input: unknown,
    //     context: MultiAgentContext,
    // ): Promise<MultiAgentResult> {
    //     // Implementação simplificada - delegação hierárquica
    //     if (context.availableAgents.length === 0) {
    //         return {
    //             status: 'failed',
    //             result: null,
    //             error: 'No agents available for delegation',
    //             coordinationId: context.coordinationId,
    //             duration: Date.now() - context.startTime,
    //             strategy: context.strategy,
    //             participatingAgents: [],
    //         };
    //     }

    //     const primaryAgent = context.availableAgents[0];
    //     if (!primaryAgent) {
    //         return {
    //             status: 'failed',
    //             result: null,
    //             error: 'No agents available for delegation',
    //             coordinationId: context.coordinationId,
    //             duration: Date.now() - context.startTime,
    //             strategy: context.strategy,
    //             participatingAgents: [],
    //         };
    //     }

    //     const agent = this.getAgent(primaryAgent);

    //     if (!agent) {
    //         return {
    //             status: 'failed',
    //             result: null,
    //             error: `Primary agent not found: ${primaryAgent}`,
    //             coordinationId: context.coordinationId,
    //             duration: Date.now() - context.startTime,
    //             strategy: context.strategy,
    //             participatingAgents: [],
    //         };
    //     }

    //     try {
    //         const result = await this.executeAgent(
    //             agent,
    //             input,
    //             context.correlationId || IdGenerator.executionId(),
    //         );
    //         return {
    //             status: 'completed',
    //             result: result.output,
    //             coordinationId: context.coordinationId,
    //             duration: Date.now() - context.startTime,
    //             strategy: context.strategy,
    //             participatingAgents: [primaryAgent],
    //         };
    //     } catch (error) {
    //         return {
    //             status: 'failed',
    //             result: null,
    //             error: error instanceof Error ? error.message : 'Unknown error',
    //             coordinationId: context.coordinationId,
    //             duration: Date.now() - context.startTime,
    //             strategy: context.strategy,
    //             participatingAgents: [primaryAgent],
    //         };
    //     }
    // }

    // private async executeVoting(
    //     input: unknown,
    //     context: MultiAgentContext,
    // ): Promise<MultiAgentResult> {
    //     // Implementação simplificada - votação entre agentes
    //     return this.executeParallel(input, context);
    // }

    // private calculateChainLevel(_fromAgent: string): number {
    //     // Implementação simplificada - calcular nível da cadeia
    //     return 1;
    // }

    // private getOriginalAgent(fromAgent: string): string {
    //     // Implementação simplificada - obter agente original
    //     return fromAgent;
    // }

    // private getAvailableAgents(criteria: AgentSelectionCriteria): string[] {
    //     return Array.from(this.agents.entries())
    //         .filter(([agentId, agent]) => {
    //             // Verificar disponibilidade básica
    //             if (!agent) return false;

    //             // Se não temos capabilities, usar lógica básica
    //             const capabilities = this.agentCapabilities.get(agentId);
    //             if (!capabilities) {
    //                 return true; // Aceitar se não temos critérios específicos
    //             }

    //             // Verificar skills requeridas
    //             if (
    //                 criteria.requiredSkills &&
    //                 criteria.requiredSkills.length > 0
    //             ) {
    //                 const hasRequiredSkills = criteria.requiredSkills.some(
    //                     (skill) => capabilities.skills.includes(skill),
    //                 );
    //                 if (!hasRequiredSkills) return false;
    //             }

    //             // Verificar domínio requerido
    //             if (
    //                 criteria.requiredDomain &&
    //                 capabilities.domain !== criteria.requiredDomain
    //             ) {
    //                 return false;
    //             }

    //             // Verificar agentes excluídos
    //             if (
    //                 criteria.excludedAgents &&
    //                 criteria.excludedAgents.includes(agentId)
    //             ) {
    //                 return false;
    //             }

    //             return true;
    //         })
    //         .map(([agentId, _]) => agentId);
    // }

    private startDeliveryProcessor(): void {
        if (!this.config.enableMessaging) return;

        this.deliveryIntervalId = setInterval(async () => {
            await this.processDeliveryQueue();
        }, this.config.deliveryRetryInterval);
    }

    private async processDeliveryQueue(): Promise<void> {
        if (this.isProcessingQueue || this.deliveryQueue.length === 0) {
            return;
        }

        this.isProcessingQueue = true;

        try {
            const message = this.deliveryQueue.shift();
            if (message) {
                await this.deliverMessage(message);
            }
        } finally {
            this.isProcessingQueue = false;
        }
    }

    private async deliverMessage(message: TrackedMessage): Promise<void> {
        try {
            // Verificar se o agente destino existe
            if (!this.agentInboxes.has(message.toAgent)) {
                message.status = 'failed';
                message.error = `Target agent not found: ${message.toAgent}`;
                return;
            }

            // Adicionar à caixa de entrada do agente
            const inbox = this.agentInboxes.get(message.toAgent)!;
            inbox.push(message);

            message.status = 'delivered';
            message.deliveredAt = Date.now();

            this.logger.debug('Message delivered', {
                messageId: message.id,
                toAgent: message.toAgent,
            });

            //this.emit('messageDelivered', message);
        } catch (error) {
            message.status = 'failed';
            message.error =
                error instanceof Error ? error.message : 'Unknown error';
            message.deliveryAttempts++;

            this.logger.error('Message delivery failed', error as Error, {
                messageId: message.id,
                toAgent: message.toAgent,
                attempts: message.deliveryAttempts,
            });

            //this.emit('messageFailed', message);

            // Recolocar na fila se ainda há tentativas
            if (message.deliveryAttempts < message.maxAttempts) {
                this.deliveryQueue.push(message);
            }
        }
    }

    async cleanup(): Promise<void> {
        this.logger.info('Cleaning up AgentCore');

        // Clear event history
        this.eventHistory = [];

        // Clear agents
        this.agents.clear();
        this.agentCapabilities.clear();

        // Clear active executions
        this.activeExecutions.clear();

        // Clear messaging if enabled
        if (this.config.enableMessaging) {
            if (this.deliveryIntervalId) {
                clearInterval(this.deliveryIntervalId);
            }
            this.messages.clear();
            this.agentInboxes.clear();
            this.activeDelegations.clear();
            this.messageHistory.length = 0;
            this.deliveryQueue.length = 0;
        }

        this.logger.info('AgentCore cleanup completed');
    }

    // ──────────────────────────────────────────────────────────────────────────────
    // 🔍 CONTEXT CAPTURE & OBSERVABILITY HELPERS
    // ──────────────────────────────────────────────────────────────────────────────

    /**
     * Captura contexto automático para logging
     */
    protected captureLogContext(
        operation: string,
        additionalContext?: Record<string, unknown>,
    ): Record<string, unknown> {
        const baseContext = {
            operation,
            agentName: this.singleAgentDefinition?.name || 'multi-agent',
            tenantId: this.config.tenantId,
            timestamp: Date.now(),
        };

        // Adicionar contexto de execução se disponível
        if (this.activeExecutions.size > 0) {
            const executions = Array.from(this.activeExecutions.values());
            if (executions.length > 0) {
                const firstExecution = executions[0];
                if (firstExecution) {
                    Object.assign(baseContext, {
                        correlationId: firstExecution.correlationId,
                        sessionId: firstExecution.sessionId,
                        executionStatus: firstExecution.status,
                    });
                }
            }
        }

        // Adicionar contexto do kernel se disponível
        if (this.kernelHandler) {
            Object.assign(baseContext, {
                kernelEnabled: true,
                kernelContext: 'available', // TODO: Implementar getContextSummary no KernelHandler
            });
        }

        // Adicionar contexto multi-agent se disponível
        if (this.config.enableMultiAgent) {
            Object.assign(baseContext, {
                agentCount: this.agents.size,
                activeDelegations: this.activeDelegations.size,
                pendingMessages: this.deliveryQueue.length,
            });
        }

        return { ...baseContext, ...additionalContext };
    }

    /**
     * Sanitiza input para logging seguro
     */
    protected sanitizeInputForLogging(input: unknown): unknown {
        if (!input) return input;

        try {
            // Se for string, limitar tamanho
            if (typeof input === 'string') {
                return input.length > 1000
                    ? input.substring(0, 1000) + '...'
                    : input;
            }

            // Se for objeto, remover propriedades sensíveis
            if (typeof input === 'object' && input !== null) {
                const sanitized = { ...(input as Record<string, unknown>) };
                const sensitiveKeys = [
                    'password',
                    'token',
                    'secret',
                    'key',
                    'auth',
                ];

                sensitiveKeys.forEach((key) => {
                    if (key in sanitized) {
                        sanitized[key] = '[REDACTED]';
                    }
                });

                return sanitized;
            }

            return input;
        } catch {
            return '[UNSERIALIZABLE]';
        }
    }

    /**
     * Log de erro com contexto automático
     */
    protected logError(
        message: string,
        error: Error,
        operation: string,
        additionalContext?: Record<string, unknown>,
    ): void {
        const context = this.captureLogContext(operation, {
            errorName: error.name,
            errorMessage: error.message,
            errorStack: error.stack,
            ...additionalContext,
        });

        this.logger.error(message, error, context);
    }

    /**
     * Log de info com contexto automático
     */
    protected logInfo(
        message: string,
        operation: string,
        additionalContext?: Record<string, unknown>,
    ): void {
        const context = this.captureLogContext(operation, additionalContext);
        this.logger.info(message, context);
    }

    /**
     * Log de debug com contexto automático
     */
    protected logDebug(
        message: string,
        operation: string,
        additionalContext?: Record<string, unknown>,
    ): void {
        if (this.config.debug) {
            const context = this.captureLogContext(
                operation,
                additionalContext,
            );
            this.logger.debug(message, context);
        }
    }

    /**
     * Wrap error com observabilidade automática
     */
    protected wrapErrorWithObservability(
        error: Error,
        errorCode: string,
        _message: string,
        context?: Record<string, unknown>,
    ): Error {
        // TODO: Implementar integração com observabilityErrorUtils
        // Por enquanto, apenas adiciona contexto ao erro
        (
            error as Error & {
                context?: Record<string, unknown>;
                errorCode?: string;
            }
        ).context = context;
        (
            error as Error & {
                context?: Record<string, unknown>;
                errorCode?: string;
            }
        ).errorCode = errorCode;
        return error;
    }

    /**
     * Analyze input to understand tool execution patterns and requirements
     */
    // protected analyzeInputForToolPattern(
    //     input: unknown,
    //     availableTools: string[],
    // ): {
    //     complexity: number;
    //     toolCount: number;
    //     hasSequentialDependencies: boolean;
    //     hasConditionalLogic: boolean;
    //     estimatedExecutionTime: number;
    //     riskFactors: string[];
    //     inputType: 'simple' | 'complex' | 'batch' | 'stream';
    //     keywords: string[];
    // } {
    //     let complexity = 0.1; // Base complexity
    //     let toolCount = 0;
    //     let hasSequentialDependencies = false;
    //     let hasConditionalLogic = false;
    //     let estimatedExecutionTime = 1000; // Base time in ms
    //     const riskFactors: string[] = [];
    //     let inputType: 'simple' | 'complex' | 'batch' | 'stream' = 'simple';
    //     let keywords: string[] = [];

    //     // Analyze input structure
    //     if (typeof input === 'string') {
    //         const inputText = input.toLowerCase();
    //         keywords = inputText.split(/\s+/).filter((word) => word.length > 3);

    //         // Check for complexity indicators
    //         if (inputText.length > 500) {
    //             complexity += 0.3;
    //             inputType = 'complex';
    //         }

    //         // Check for batch processing indicators
    //         if (
    //             inputText.includes('batch') ||
    //             inputText.includes('bulk') ||
    //             inputText.includes('multiple')
    //         ) {
    //             complexity += 0.2;
    //             inputType = 'batch';
    //             estimatedExecutionTime *= 3;
    //         }

    //         // Check for streaming indicators
    //         if (
    //             inputText.includes('stream') ||
    //             inputText.includes('real-time') ||
    //             inputText.includes('continuous')
    //         ) {
    //             complexity += 0.2;
    //             inputType = 'stream';
    //             riskFactors.push('real-time-processing');
    //         }

    //         // Check for sequential dependencies
    //         if (
    //             inputText.includes('then') ||
    //             inputText.includes('after') ||
    //             inputText.includes('depends on')
    //         ) {
    //             hasSequentialDependencies = true;
    //             complexity += 0.2;
    //             estimatedExecutionTime *= 2;
    //         }

    //         // Check for conditional logic
    //         if (
    //             inputText.includes('if') ||
    //             inputText.includes('when') ||
    //             inputText.includes('condition')
    //         ) {
    //             hasConditionalLogic = true;
    //             complexity += 0.15;
    //             riskFactors.push('conditional-execution');
    //         }

    //         // Estimate tool count based on action words
    //         const actionWords = [
    //             'analyze',
    //             'process',
    //             'generate',
    //             'validate',
    //             'transform',
    //             'calculate',
    //             'fetch',
    //             'send',
    //         ];
    //         toolCount = actionWords.filter((word) =>
    //             inputText.includes(word),
    //         ).length;

    //         if (toolCount === 0) {
    //             // Fallback: estimate based on available tools mentioned
    //             toolCount = availableTools.filter((tool) =>
    //                 inputText.includes(tool.toLowerCase()),
    //             ).length;
    //         }

    //         toolCount = Math.max(1, Math.min(toolCount, availableTools.length));
    //     } else if (Array.isArray(input)) {
    //         // Array input suggests batch processing
    //         complexity += 0.3;
    //         inputType = 'batch';
    //         toolCount = Math.min(input.length, availableTools.length);
    //         estimatedExecutionTime = toolCount * 500;
    //     } else if (input && typeof input === 'object') {
    //         // Object input suggests complex structure
    //         complexity += 0.2;
    //         inputType = 'complex';

    //         const inputObj = input as Record<string, unknown>;
    //         const keys = Object.keys(inputObj);

    //         // Check for parallel processing indicators
    //         if (keys.includes('parallel') || keys.includes('concurrent')) {
    //             complexity += 0.1;
    //         }

    //         // Check for tool specifications
    //         if (keys.includes('tools') && Array.isArray(inputObj.tools)) {
    //             toolCount = (inputObj.tools as unknown[]).length;
    //             estimatedExecutionTime = toolCount * 300;
    //         }
    //     }

    //     // Add risk factors based on complexity
    //     if (complexity > 0.7) {
    //         riskFactors.push('high-complexity');
    //     }
    //     if (toolCount > 5) {
    //         riskFactors.push('many-tools');
    //     }
    //     if (estimatedExecutionTime > 10000) {
    //         riskFactors.push('long-execution');
    //     }

    //     return {
    //         complexity: Math.min(1.0, complexity),
    //         toolCount: Math.max(1, toolCount),
    //         hasSequentialDependencies,
    //         hasConditionalLogic,
    //         estimatedExecutionTime,
    //         riskFactors,
    //         inputType,
    //         keywords,
    //     };
    // }

    /**
     * Generate tool execution hints based on analysis
     */
    // private generateToolExecutionHints(
    //     _availableTools: string[],
    //     inputAnalysis: ReturnType<AgentCore['analyzeInputForToolPattern']>,
    // ): Array<{
    //     strategy: 'parallel' | 'sequential' | 'conditional' | 'adaptive';
    //     confidence: number;
    //     reasoning: string;
    //     estimatedTime: number;
    //     riskLevel: 'low' | 'medium' | 'high';
    // }> {
    //     const hints: Array<{
    //         strategy: 'parallel' | 'sequential' | 'conditional' | 'adaptive';
    //         confidence: number;
    //         reasoning: string;
    //         estimatedTime: number;
    //         riskLevel: 'low' | 'medium' | 'high';
    //     }> = [];

    //     // Parallel execution hint
    //     if (
    //         !inputAnalysis.hasSequentialDependencies &&
    //         inputAnalysis.toolCount > 1
    //     ) {
    //         hints.push({
    //             strategy: 'parallel',
    //             confidence: 0.8,
    //             reasoning: `${inputAnalysis.toolCount} tools can be executed simultaneously`,
    //             estimatedTime: Math.max(
    //                 500,
    //                 inputAnalysis.estimatedExecutionTime /
    //                     inputAnalysis.toolCount,
    //             ),
    //             riskLevel: inputAnalysis.complexity > 0.7 ? 'medium' : 'low',
    //         });
    //     }

    //     // Sequential execution hint
    //     if (
    //         inputAnalysis.hasSequentialDependencies ||
    //         inputAnalysis.complexity > 0.6
    //     ) {
    //         hints.push({
    //             strategy: 'sequential',
    //             confidence: inputAnalysis.hasSequentialDependencies ? 0.9 : 0.6,
    //             reasoning: inputAnalysis.hasSequentialDependencies
    //                 ? 'Sequential dependencies detected'
    //                 : 'High complexity requires sequential processing',
    //             estimatedTime: inputAnalysis.estimatedExecutionTime,
    //             riskLevel:
    //                 inputAnalysis.riskFactors.length > 2 ? 'high' : 'medium',
    //         });
    //     }

    //     // Conditional execution hint
    //     if (inputAnalysis.hasConditionalLogic) {
    //         hints.push({
    //             strategy: 'conditional',
    //             confidence: 0.85,
    //             reasoning: 'Conditional logic patterns detected in input',
    //             estimatedTime: inputAnalysis.estimatedExecutionTime * 1.2,
    //             riskLevel: 'medium',
    //         });
    //     }

    //     // Adaptive execution hint (always available as fallback)
    //     hints.push({
    //         strategy: 'adaptive',
    //         confidence: 0.7,
    //         reasoning:
    //             'Adaptive strategy can handle various execution patterns',
    //         estimatedTime: inputAnalysis.estimatedExecutionTime * 1.1,
    //         riskLevel: inputAnalysis.complexity > 0.8 ? 'medium' : 'low',
    //     });

    //     return hints;
    // }

    // ===== 🚀 NEW: RESULT AGGREGATION METHODS =====

    /**
     * Aggregate tool results from parallel, sequential, or conditional executions
     */
    protected aggregateToolResults(
        results: Array<{ toolName: string; result?: unknown; error?: string }>,
        strategy: 'parallel' | 'sequential' | 'conditional' | 'adaptive',
        options?: {
            includeErrors?: boolean;
            transformResults?: boolean;
            mergeStrategy?: 'combine' | 'merge' | 'aggregate' | 'summarize';
            metadata?: Record<string, unknown>;
        },
    ): {
        aggregatedResult: unknown;
        summary: {
            totalTools: number;
            successfulTools: number;
            failedTools: number;
            executionStrategy: string;
            errorSummary?: string[];
        };
        individualResults: Array<{
            toolName: string;
            success: boolean;
            result?: unknown;
            error?: string;
            executionTime?: number;
        }>;
        metadata: Record<string, unknown>;
    } {
        const includeErrors = options?.includeErrors ?? true;
        const transformResults = options?.transformResults ?? true;
        const mergeStrategy = options?.mergeStrategy ?? 'combine';

        // Process individual results
        const individualResults = results.map((result) => ({
            toolName: result.toolName,
            success: !result.error,
            result: result.result,
            error: result.error,
            executionTime: this.estimateToolExecutionTime(result.toolName),
        }));

        // Calculate summary statistics
        const summary = {
            totalTools: results.length,
            successfulTools: results.filter((r) => !r.error).length,
            failedTools: results.filter((r) => r.error).length,
            executionStrategy: strategy,
            errorSummary: includeErrors
                ? results
                      .filter((r) => r.error)
                      .map((r) => `${r.toolName}: ${r.error}`)
                : undefined,
        };

        // Aggregate results based on strategy
        let aggregatedResult: unknown;

        switch (mergeStrategy) {
            case 'combine':
                aggregatedResult = this.combineResults(
                    results,
                    strategy,
                    transformResults,
                );
                break;
            case 'merge':
                aggregatedResult = this.mergeResults(
                    results,
                    strategy,
                    transformResults,
                );
                break;
            case 'aggregate':
                aggregatedResult = this.aggregateResultsDetailed(
                    results,
                    strategy,
                    transformResults,
                );
                break;
            case 'summarize':
                aggregatedResult = this.summarizeResults(results, strategy);
                break;
            default:
                aggregatedResult = this.combineResults(
                    results,
                    strategy,
                    transformResults,
                );
        }

        // Build metadata
        const metadata = {
            aggregationStrategy: mergeStrategy,
            executionStrategy: strategy,
            timestamp: Date.now(),
            toolCount: results.length,
            successRate: summary.successfulTools / summary.totalTools,
            ...options?.metadata,
        };

        return {
            aggregatedResult,
            summary,
            individualResults,
            metadata,
        };
    }

    /**
     * Combine results into a structured format
     */
    private combineResults(
        results: Array<{ toolName: string; result?: unknown; error?: string }>,
        strategy: string,
        transform: boolean,
    ): unknown {
        if (results.length === 0) return null;
        if (results.length === 1) return results[0]?.result;

        const combined: Record<string, unknown> = {
            strategy,
            timestamp: Date.now(),
            results: {} as Record<string, unknown>,
        };

        for (const result of results) {
            if (result.error) {
                (combined.results as Record<string, unknown>)[result.toolName] =
                    {
                        error: result.error,
                        success: false,
                    };
            } else {
                (combined.results as Record<string, unknown>)[result.toolName] =
                    transform
                        ? this.transformSingleResult(
                              result.result,
                              result.toolName,
                          )
                        : result.result;
            }
        }

        return combined;
    }

    /**
     * Merge results into a unified structure
     */
    private mergeResults(
        results: Array<{ toolName: string; result?: unknown; error?: string }>,
        strategy: string,
        transform: boolean,
    ): unknown {
        const successfulResults = results.filter((r) => !r.error);

        if (successfulResults.length === 0) {
            return {
                error: 'All tools failed',
                strategy,
                failedTools: results.map((r) => r.toolName),
            };
        }

        if (successfulResults.length === 1) {
            const firstResult = successfulResults[0];
            return transform
                ? this.transformSingleResult(
                      firstResult?.result,
                      firstResult?.toolName || 'unknown',
                  )
                : firstResult?.result;
        }

        // Try to merge results intelligently
        const merged: Record<string, unknown> = {};

        for (const result of successfulResults) {
            if (result.result && typeof result.result === 'object') {
                Object.assign(merged, result.result);
            } else {
                merged[result.toolName] = result.result;
            }
        }

        return {
            ...merged,
            metadata: {
                strategy,
                mergedFrom: successfulResults.map((r) => r.toolName),
                timestamp: Date.now(),
            },
        };
    }

    /**
     * Create detailed aggregation with metrics
     */
    private aggregateResultsDetailed(
        results: Array<{ toolName: string; result?: unknown; error?: string }>,
        strategy: string,
        transform: boolean,
    ): unknown {
        const successfulResults = results.filter((r) => !r.error);
        const failedResults = results.filter((r) => r.error);

        return {
            strategy,
            timestamp: Date.now(),
            summary: {
                total: results.length,
                successful: successfulResults.length,
                failed: failedResults.length,
                successRate: successfulResults.length / results.length,
            },
            successful: Object.fromEntries(
                successfulResults.map((r) => [
                    r.toolName,
                    transform
                        ? this.transformSingleResult(r.result, r.toolName)
                        : r.result,
                ]),
            ),
            failed: Object.fromEntries(
                failedResults.map((r) => [r.toolName, { error: r.error }]),
            ),
            metrics: {
                averageExecutionTime:
                    this.calculateAverageExecutionTime(results),
                toolDistribution: this.analyzeToolDistribution(results),
                errorPatterns: this.analyzeErrorPatterns(failedResults),
            },
        };
    }

    /**
     * Summarize results into a concise format
     */
    private summarizeResults(
        results: Array<{ toolName: string; result?: unknown; error?: string }>,
        strategy: string,
    ): unknown {
        const successfulResults = results.filter((r) => !r.error);
        const failedResults = results.filter((r) => r.error);

        if (successfulResults.length === 0) {
            return {
                success: false,
                message: `All ${results.length} tools failed`,
                strategy,
                errors: failedResults.map((r) => r.error),
            };
        }

        if (failedResults.length === 0) {
            return {
                success: true,
                message: `All ${results.length} tools executed successfully`,
                strategy,
                resultCount: successfulResults.length,
                tools: successfulResults.map((r) => r.toolName),
            };
        }

        return {
            success: true,
            message: `${successfulResults.length}/${results.length} tools executed successfully`,
            strategy,
            successful: successfulResults.map((r) => r.toolName),
            failed: failedResults.map((r) => r.toolName),
            partialSuccess: true,
        };
    }

    /**
     * Transform individual result based on tool type and content
     */
    private transformSingleResult(result: unknown, toolName: string): unknown {
        // Simple transformation based on tool name patterns
        if (toolName.includes('fetch') || toolName.includes('get')) {
            // Data retrieval tools - wrap in data envelope
            return {
                data: result,
                source: toolName,
                timestamp: Date.now(),
                type: 'retrieval',
            };
        }

        if (toolName.includes('process') || toolName.includes('transform')) {
            // Processing tools - wrap with processing metadata
            return {
                processedData: result,
                processor: toolName,
                timestamp: Date.now(),
                type: 'processing',
            };
        }

        if (toolName.includes('validate') || toolName.includes('check')) {
            // Validation tools - wrap with validation metadata
            return {
                validationResult: result,
                validator: toolName,
                timestamp: Date.now(),
                type: 'validation',
            };
        }

        // Default transformation
        return {
            result,
            tool: toolName,
            timestamp: Date.now(),
            type: 'generic',
        };
    }

    /**
     * Estimate execution time for a tool (for aggregation metrics)
     */
    private estimateToolExecutionTime(toolName: string): number {
        // Simple estimation based on tool name patterns
        if (toolName.includes('fetch') || toolName.includes('api')) return 2000;
        if (toolName.includes('process') || toolName.includes('analyze'))
            return 3000;
        if (toolName.includes('generate') || toolName.includes('create'))
            return 5000;
        if (toolName.includes('validate') || toolName.includes('check'))
            return 1000;

        return 1500; // Default estimate
    }

    /**
     * Calculate average execution time from results
     */
    private calculateAverageExecutionTime(
        results: Array<{ toolName: string; result?: unknown; error?: string }>,
    ): number {
        const totalTime = results.reduce(
            (sum, result) =>
                sum + this.estimateToolExecutionTime(result.toolName),
            0,
        );
        return results.length > 0 ? totalTime / results.length : 0;
    }

    /**
     * Analyze tool distribution in results
     */
    private analyzeToolDistribution(
        results: Array<{ toolName: string; result?: unknown; error?: string }>,
    ): Record<string, number> {
        const distribution: Record<string, number> = {};

        for (const result of results) {
            // Categorize tools by type
            let category = 'other';
            if (
                result.toolName.includes('fetch') ||
                result.toolName.includes('get')
            )
                category = 'retrieval';
            else if (
                result.toolName.includes('process') ||
                result.toolName.includes('transform')
            )
                category = 'processing';
            else if (
                result.toolName.includes('validate') ||
                result.toolName.includes('check')
            )
                category = 'validation';
            else if (
                result.toolName.includes('generate') ||
                result.toolName.includes('create')
            )
                category = 'generation';

            distribution[category] = (distribution[category] || 0) + 1;
        }

        return distribution;
    }

    /**
     * Analyze error patterns in failed results
     */
    private analyzeErrorPatterns(
        failedResults: Array<{
            toolName: string;
            result?: unknown;
            error?: string;
        }>,
    ): Record<string, number> {
        const patterns: Record<string, number> = {};

        for (const result of failedResults) {
            if (result.error) {
                // Categorize errors by common patterns
                const error = result.error.toLowerCase();
                let category = 'unknown';

                if (error.includes('timeout')) category = 'timeout';
                else if (
                    error.includes('network') ||
                    error.includes('connection')
                )
                    category = 'network';
                else if (error.includes('auth') || error.includes('permission'))
                    category = 'authorization';
                else if (
                    error.includes('validation') ||
                    error.includes('invalid')
                )
                    category = 'validation';
                else if (error.includes('not found') || error.includes('404'))
                    category = 'not_found';
                else if (error.includes('server') || error.includes('500'))
                    category = 'server_error';

                patterns[category] = (patterns[category] || 0) + 1;
            }
        }

        return patterns;
    }

    // ──────────────────────────────────────────────────────────────────────────────
    // 🧠 NEW: Think→Act→Observe Implementation
    // ──────────────────────────────────────────────────────────────────────────────

    /**
     * Initialize planner components for Think→Act→Observe
     */
    private initializePlannerComponents(): void {
        // Only initialize if LLM adapter is provided
        if (this.config.llmAdapter) {
            this.llmAdapter = this.config.llmAdapter;

            try {
                const plannerType = this.config.planner || 'plan-execute';
                this.planner = PlannerFactory.create(
                    plannerType,
                    this.llmAdapter,
                    this.config.plannerOptions?.replanPolicy
                        ? {
                              replanPolicy:
                                  this.config.plannerOptions.replanPolicy,
                          }
                        : undefined,
                );

                this.logger.info('Planner initialized', {
                    type: plannerType,
                    llmProvider:
                        this.llmAdapter?.getProvider?.()?.name || 'unknown',
                    agentName: this.config.agentName,
                });
            } catch (error) {
                this.logger.error(
                    'Failed to initialize planner',
                    error as Error,
                );
                // Continue without planner - will use traditional think function
            }
        } else {
            this.logger.warn(
                'No LLM adapter provided - Think→Act→Observe will not be available',
                {
                    agentName: this.config.agentName,
                },
            );
        }
    }

    /**
     * Generate correlation ID for request-response tracking
     */
    private generateCorrelationId(): string {
        return `corr_${Date.now()}_${Math.random().toString(36).substring(2, 11)}`;
    }

    /**
     * Get current agent context for action processing
     * ✅ REMOVER: Método não utilizado após remoção do currentAgentContext
     */
    // private getCurrentAgentContext(): AgentContext {
    //     if (!this.currentAgentContext) {
    //         throw new EngineError(
    //             'AGENT_ERROR',
    //             'No current agent context available',
    //         );
    //     }
    //     return this.currentAgentContext;
    // }

    /**
     * Execute Think→Act→Observe loop - Main intelligence method
     * This is the primary method for agent intelligence processing
     */
    protected async executeThinkActObserve<TInput, TOutput>(
        input: TInput,
        context: AgentContext,
    ): Promise<TOutput> {
        if (!this.planner || !this.llmAdapter) {
            throw new EngineError(
                'AGENT_ERROR',
                'Think→Act→Observe requires planner and LLM adapter. Provide llmAdapter in config.',
            );
        }

        const maxIterations = this.config.maxThinkingIterations || 15;
        const inputString = String(input);
        const obs = getObservability();

        const executionHistory: Array<{
            thought: AgentThought;
            action: AgentAction;
            result: ActionResult;
            observation: ResultAnalysis;
        }> = [];

        let finalExecutionContext: PlannerExecutionContext | undefined;

        // ✅ SIMPLIFICADO: Loop principal
        for (let iterations = 0; iterations < maxIterations; iterations++) {
            const plannerInput = this.createPlannerContext(
                inputString,
                executionHistory,
                iterations,
                maxIterations,
                context,
            );

            finalExecutionContext = plannerInput;

            if (plannerInput.isComplete) {
                break;
            }

            try {
                // ✅ SIMPLIFICADO: Executar uma iteração
                const iterationResult = await this.executeSingleIteration(
                    plannerInput,
                    iterations,
                    obs,
                    context,
                );

                executionHistory.push(iterationResult);

                // ✅ SIMPLIFICADO: Atualizar estado
                await this.updateExecutionState(
                    context,
                    iterationResult,
                    iterations,
                );

                // ✅ SIMPLIFICADO: Verificar condições de parada
                if (
                    this.shouldStopExecution(
                        iterationResult,
                        iterations,
                        plannerInput,
                    )
                ) {
                    break;
                }
            } catch (error) {
                if (iterations >= maxIterations - 1) {
                    throw error;
                }
            }
        }

        // ✅ SIMPLIFICADO: Retornar resultado final
        return this.extractFinalResult(
            finalExecutionContext,
            executionHistory,
        ) as TOutput;
    }

    // ✅ NOVOS MÉTODOS PRIVADOS SIMPLES
    private async executeSingleIteration(
        plannerInput: PlannerExecutionContext,
        iterations: number,
        obs: ObservabilitySystem,
        context: AgentContext,
    ): Promise<{
        thought: AgentThought;
        action: AgentAction;
        result: ActionResult;
        observation: ResultAnalysis;
    }> {
        const kernel = this.kernelHandler
            ?.getMultiKernelManager()
            ?.getKernelByNamespace('agent');
        const initialEventCount = kernel?.getState().eventCount || 0;

        // ✅ SIMPLIFICADO: Think
        const thought = await this.executeThinkPhase(
            plannerInput,
            iterations,
            obs,
            context,
        );

        // ✅ SIMPLIFICADO: Act
        const result = await this.executeActPhase(
            thought,
            iterations,
            obs,
            context,
            plannerInput,
        );

        // ✅ SIMPLIFICADO: Observe
        const observation = await this.executeObservePhase(
            result,
            plannerInput,
            iterations,
            obs,
            context,
        );

        // ✅ SIMPLIFICADO: Logging
        this.logIterationCompletion(
            iterations,
            thought,
            result,
            observation,
            kernel,
            initialEventCount,
        );

        return { thought, action: thought.action, result, observation };
    }

    private async executeThinkPhase(
        plannerInput: PlannerExecutionContext,
        iterations: number,
        obs: ObservabilitySystem,
        context: AgentContext,
    ): Promise<AgentThought> {
        const thinkSpan = startAgentSpan(obs.telemetry, 'think', {
            agentName: this.config.agentName || 'unknown',
            correlationId: context.correlationId || 'unknown',
            iteration: iterations,
        });

        return obs.telemetry.withSpan(thinkSpan, async () => {
            try {
                const res = await this.think(plannerInput);
                markSpanOk(thinkSpan);
                return res;
            } catch (err) {
                applyErrorToSpan(thinkSpan, err, { phase: 'think' });
                throw err;
            }
        });
    }

    private async executeActPhase(
        thought: AgentThought,
        iterations: number,
        obs: ObservabilitySystem,
        context: AgentContext,
        plannerInput: PlannerExecutionContext,
    ): Promise<ActionResult> {
        if (!thought.action) {
            throw new Error('Thought action is undefined');
        }

        // ✅ SIMPLIFICADO: Handle execute_plan action
        if (isExecutePlanAction(thought.action)) {
            return await this.executePlanAction(context, plannerInput);
        }

        // ✅ SIMPLIFICADO: Handle regular actions
        const actSpan = startAgentSpan(obs.telemetry, 'act', {
            agentName: this.config.agentName || 'unknown',
            correlationId: context.correlationId || 'unknown',
            iteration: iterations,
            attributes: { actionType: thought.action?.type || 'unknown' },
        });

        return obs.telemetry.withSpan(actSpan, async () => {
            try {
                const res = await this.act(thought.action);
                markSpanOk(actSpan);
                return res;
            } catch (err) {
                applyErrorToSpan(actSpan, err, { phase: 'act' });
                throw err;
            }
        });
    }

    private async executeObservePhase(
        result: ActionResult,
        plannerInput: PlannerExecutionContext,
        iterations: number,
        obs: ObservabilitySystem,
        context: AgentContext,
    ): Promise<ResultAnalysis> {
        const observeSpan = startAgentSpan(obs.telemetry, 'observe', {
            agentName: this.config.agentName || 'unknown',
            correlationId: context.correlationId || 'unknown',
            iteration: iterations,
        });

        return obs.telemetry.withSpan(observeSpan, async () => {
            try {
                const res = await this.observe(result, plannerInput);
                markSpanOk(observeSpan);
                return res;
            } catch (err) {
                applyErrorToSpan(observeSpan, err, { phase: 'observe' });
                throw err;
            }
        });
    }

    private async executePlanAction(
        context: AgentContext,
        plannerContext: PlannerExecutionContext,
    ): Promise<ActionResult> {
        const plan = this.planner?.getPlanForContext?.(plannerContext);

        if (!plan) {
            throw new Error('No plan available for execute_plan');
        }

        // ✅ SIMPLIFICADO: Usar act diretamente com observabilidade
        const act = async (action: AgentAction) => {
            const obs = getObservability();
            const actSpan = startAgentSpan(obs.telemetry, 'act', {
                agentName: this.config.agentName || 'unknown',
                correlationId: context.correlationId || 'unknown',
                iteration: 0,
                attributes: {
                    actionType: action.type || 'unknown',
                    source: 'plan-executor',
                },
            });

            return obs.telemetry.withSpan(actSpan, async () => {
                try {
                    const res = await this.act(action);
                    markSpanOk(actSpan);
                    return res;
                } catch (err) {
                    applyErrorToSpan(actSpan, err, {
                        phase: 'act',
                        source: 'plan-executor',
                    });
                    throw err;
                }
            });
        };

        const resolveArgs = (
            rawArgs: Record<string, unknown>,
            stepList: unknown[],
            contextForResolution: PlannerExecutionContext,
        ) =>
            this.planner!.resolveArgs
                ? this.planner!.resolveArgs(
                      rawArgs,
                      stepList,
                      contextForResolution,
                  )
                : Promise.resolve({ args: rawArgs, missing: [] });

        const executor = new PlanExecutor(act, resolveArgs, {
            enableReWOO: true,
        });

        const obsRes = await executor.run(
            plan as ExecutionPlan,
            plannerContext,
        );

        // ✅ CORREÇÃO: Retornar replanContext quando necessário
        if (obsRes.type === 'needs_replan') {
            return {
                type: 'error',
                replanContext: obsRes.replanContext,
                feedback: obsRes.feedback,
                status: 'needs_replan',
                error: obsRes.feedback,
            };
        }

        return obsRes.type === 'execution_complete'
            ? { type: 'final_answer', content: obsRes.feedback }
            : { type: 'error', error: obsRes.feedback };
    }

    private async updateExecutionState(
        context: AgentContext,
        iterationResult: {
            thought: AgentThought;
            action: AgentAction;
            result: ActionResult;
            observation: ResultAnalysis;
        },
        iterations: number,
    ): Promise<void> {
        await context.session.addEntry(
            {
                type: 'execution_step',
                iteration: iterations,
                thought: iterationResult.thought.reasoning,
                action: iterationResult.action,
            },
            {
                type: 'execution_result',
                result:
                    iterationResult.result.type === 'error'
                        ? { error: iterationResult.result.error }
                        : iterationResult.result.type === 'needs_replan'
                          ? { needsReplan: iterationResult.result.feedback }
                          : iterationResult.result.content,
                observation: iterationResult.observation.feedback,
                isComplete: iterationResult.observation.isComplete,
                timestamp: Date.now(),
            },
        );

        await context.state.set(
            'execution',
            'last_action',
            iterationResult.action,
        );
        await context.state.set('execution', 'current_iteration', iterations);
        await context.state.set(
            'execution',
            'last_result',
            iterationResult.result,
        );
        await context.state.set(
            'execution',
            'last_observation',
            iterationResult.observation,
        );
        await context.state.set(
            'execution',
            'is_complete',
            iterationResult.observation.isComplete,
        );
    }

    private shouldStopExecution(
        iterationResult: {
            thought: AgentThought;
            action: AgentAction;
            result: ActionResult;
            observation: ResultAnalysis;
        },
        iterations: number,
        plannerInput: PlannerExecutionContext,
    ): boolean {
        if (iterationResult.observation.isComplete) {
            this.logger.info('Think→Act→Observe completed', {
                iterations,
                agentName: this.config.agentName,
                totalDuration:
                    Date.now() -
                    (plannerInput.plannerMetadata.startTime as number),
                finalAction: iterationResult.action?.type || 'unknown',
            });
            return true;
        }

        if (!iterationResult.observation.shouldContinue) {
            this.logger.info('Think→Act→Observe stopped by planner', {
                iterations,
                reason: iterationResult.observation.feedback,
                agentName: this.config.agentName,
                totalDuration:
                    Date.now() -
                    (plannerInput.plannerMetadata.startTime as number),
            });
            return true;
        }

        if (this.detectStagnation(plannerInput)) {
            this.logger.warn('Stagnation detected, breaking loop', {
                iterations,
                agentName: this.config.agentName,
            });
            return true;
        }

        return false;
    }

    private extractFinalResult(
        finalExecutionContext: PlannerExecutionContext | undefined,
        executionHistory: Array<{
            thought: AgentThought;
            action: AgentAction;
            result: ActionResult;
            observation: ResultAnalysis;
        }>,
    ): unknown {
        const finalResult = finalExecutionContext?.getFinalResult();

        if (finalResult && finalResult.success) {
            const result = finalResult.result;
            if (
                result &&
                typeof result === 'object' &&
                'type' in result &&
                'content' in result
            ) {
                if (result.type === 'final_answer') {
                    return result.content;
                }
            }
            return finalResult.result;
        }

        // ✅ SIMPLIFICADO: Extrair último resultado útil
        for (let i = executionHistory.length - 1; i >= 0; i--) {
            const entry = executionHistory[i];
            if (
                entry?.result &&
                'content' in entry.result &&
                entry.result.content
            ) {
                return entry.result.content;
            }
        }

        return 'Sorry, I had trouble processing your request. Please try again with more details.';
    }

    private logIterationCompletion(
        iterations: number,
        thought: AgentThought,
        _result: ActionResult,
        observation: ResultAnalysis,
        kernel: unknown,
        initialEventCount: number,
    ): void {
        const finalEventCount =
            (
                kernel as { getState?: () => { eventCount: number } }
            )?.getState?.()?.eventCount || 0;
        const eventsGenerated = finalEventCount - initialEventCount;

        this.logger.info('Think→Act→Observe iteration completed', {
            iteration: iterations,
            actionType: thought.action?.type || 'unknown',
            isComplete: observation.isComplete,
            shouldContinue: observation.shouldContinue,
            eventsGenerated,
            totalEvents: finalEventCount,
        });

        if (eventsGenerated > 100) {
            this.logger.error(
                'Excessive event generation detected - breaking loop',
                undefined,
                {
                    eventsGenerated: eventsGenerated.toString(),
                    iteration: iterations,
                    agentName: this.config.agentName,
                    actionType: thought.action?.type || 'unknown',
                },
            );
        }

        if (finalEventCount > 5000) {
            this.logger.warn(
                'Kernel event count approaching quota limit - breaking loop',
                {
                    finalEventCount,
                    iteration: iterations,
                    agentName: this.config.agentName,
                },
            );
        }
    }

    /**
     * THINK phase - Delegate to planner
     */
    private async think(
        context: PlannerExecutionContext,
    ): Promise<AgentThought> {
        if (!this.planner) {
            throw new EngineError('AGENT_ERROR', 'Planner not initialized');
        }

        return this.planner.think(context);
    }

    private async act(action: AgentAction): Promise<ActionResult> {
        try {
            if (isToolCallAction(action)) {
                return await this.executeToolAction(action);
            }

            if (isFinalAnswerAction(action)) {
                return {
                    type: 'final_answer',
                    content: String(action.content),
                };
            }

            if (isNeedMoreInfoAction(action)) {
                return {
                    type: 'final_answer',
                    content: action.question,
                };
            }

            throw new Error(`Unknown action type: ${action.type}`);
        } catch (error) {
            return this.handleActionError(error, action);
        }
    }

    /**
     * Execute tool action with all enterprise features
     */
    private async executeToolAction(
        action: AgentAction,
    ): Promise<ActionResult> {
        if (!this.toolEngine) {
            throw new Error('Tool engine not available');
        }

        if (!isToolCallAction(action)) {
            throw new Error('Action is not a tool call action');
        }

        // ✅ FIX: Generate correlationId ONCE to prevent duplication
        const correlationId = this.generateCorrelationId();

        // ✅ EMIT: Action start event with delivery guarantee
        await this.emitActionStartEvent(action, correlationId);

        let toolResult: unknown;

        try {
            // ✅ EXECUTE: Tool with circuit breaker protection
            toolResult = await this.executeToolWithCircuitBreaker(
                action,
                correlationId,
            );

            // ✅ EMIT: Tool completion event
            await this.emitToolCompletionEvent(
                action,
                toolResult,
                correlationId,
            );

            return {
                type: 'tool_result',
                content: toolResult,
                metadata: {
                    toolName: action.toolName,
                    arguments: action.input,
                    correlationId,
                },
            };
        } catch (error) {
            // ✅ EMIT: Tool error event
            await this.emitToolErrorEvent(action, error, correlationId);

            // ✅ HANDLE: Error with fallback logic
            return await this.handleToolExecutionError(
                error,
                action,
                correlationId,
            );
        }
    }

    /**
     * Execute tool with circuit breaker protection
     */
    private async executeToolWithCircuitBreaker(
        action: AgentAction,
        correlationId: string,
    ): Promise<unknown> {
        if (!isToolCallAction(action)) {
            throw new Error('Action is not a tool call action');
        }

        if (this.kernelHandler) {
            return await this.executeToolViaKernel(action, correlationId);
        } else {
            return await this.executeToolDirectly(action, correlationId);
        }
    }

    /**
     * Execute tool via kernel with circuit breaker
     */
    private async executeToolViaKernel(
        action: AgentAction,
        correlationId: string,
    ): Promise<unknown> {
        if (!isToolCallAction(action)) {
            throw new Error('Action is not a tool call action');
        }

        if (this.toolCircuitBreaker) {
            // ✅ SIMPLIFIED: No additional retries - Circuit Breaker handles retries
            const circuitResult = await this.toolCircuitBreaker.execute(
                () =>
                    this.kernelHandler!.requestToolExecution(
                        action.toolName,
                        action.input || {},
                        {
                            correlationId: correlationId, // ✅ FIX: Use same correlationId
                            timeout: 180000, // ✅ AUMENTADO: 180s para APIs externas
                        },
                    ),
                {
                    toolName: action.toolName,
                    agentName: this.config.agentName,
                },
            );

            if (circuitResult.error) {
                throw circuitResult.error;
            }

            return circuitResult.result;
        } else {
            // Fallback without circuit breaker
            return await this.kernelHandler!.requestToolExecution(
                action.toolName,
                action.input || {},
                {
                    correlationId: correlationId, // ✅ FIX: Use same correlationId
                    timeout: 180000, // ✅ AUMENTADO: 180s para APIs externas
                },
            );
        }
    }

    /**
     * Execute tool directly (fallback)
     */
    private async executeToolDirectly(
        action: AgentAction,
        correlationId: string,
    ): Promise<unknown> {
        if (!isToolCallAction(action)) {
            throw new Error('Action is not a tool call action');
        }

        this.logger.info('🤖 [AGENT] Executing tool directly', {
            toolName: action.toolName,
            agentName: this.config.agentName,
            correlationId,
        });

        if (!this.toolEngine) {
            throw new Error('Tool engine not available');
        }

        if (this.toolCircuitBreaker) {
            // ✅ SIMPLIFIED: No additional retries - Circuit Breaker handles retries
            const circuitResult = await this.toolCircuitBreaker.execute(
                () =>
                    this.toolEngine!.executeCall(
                        action.toolName,
                        action.input || {},
                    ),
                {
                    toolName: action.toolName,
                    agentName: this.config.agentName,
                },
            );

            if (circuitResult.rejected || circuitResult.error) {
                throw circuitResult.error;
            }

            return circuitResult.result;
        } else {
            return await this.toolEngine.executeCall(
                action.toolName,
                action.input || {},
            );
        }
    }

    /**
     * Handle tool execution errors - let Runtime handle retry
     */
    private async handleToolExecutionError(
        error: unknown,
        action: AgentAction,
        correlationId: string,
    ): Promise<ActionResult> {
        if (!isToolCallAction(action)) {
            throw new Error('Action is not a tool call action');
        }

        const errorMessage = (error as Error).message;

        // ✅ SIMPLE: Let Runtime handle retry, AgentCore just logs and returns error
        this.logger.error('🤖 [AGENT] Tool execution failed', error as Error, {
            toolName: action.toolName,
            agentName: this.config.agentName,
            correlationId,
            errorMessage,
        });

        // ✅ CORRECT: Return error as context for agent to handle
        return {
            type: 'error',
            error: errorMessage,
            metadata: {
                actionType: action.type,
                tool: action.toolName,
                correlationId,
                // ✅ Context for agent to understand what happened
                errorContext: {
                    toolName: action.toolName,
                    errorMessage,
                    timestamp: Date.now(),
                },
            },
        };
    }

    /**
     * Emit action start event
     */
    private async emitActionStartEvent(
        action: AgentAction,
        correlationId: string,
    ): Promise<void> {
        if (!this.kernelHandler?.emitAsync) {
            return;
        }

        const actionType = this.getActionType(action);
        const emitResult = await this.kernelHandler.emitAsync(
            'agent.action.start',
            {
                agentName: this.config.agentName,
                actionType,
                correlationId,
            },
            {
                deliveryGuarantee: 'at-least-once',
                correlationId,
            },
        );

        if (!emitResult.success) {
            this.logger.warn('Failed to emit agent.action.start', {
                error: emitResult.error,
                correlationId,
            });
        }
    }

    /**
     * Emit tool completion event
     */
    private async emitToolCompletionEvent(
        action: AgentAction,
        result: unknown,
        correlationId: string,
    ): Promise<void> {
        if (!isToolCallAction(action) || !this.kernelHandler?.emitAsync) {
            return;
        }

        const emitResult = await this.kernelHandler.emitAsync(
            'agent.tool.completed',
            {
                agentName: this.config.agentName,
                toolName: action.toolName,
                correlationId,
                result,
            },
            {
                deliveryGuarantee: 'at-least-once',
                correlationId,
            },
        );

        if (!emitResult.success) {
            this.logger.warn('Failed to emit agent.tool.completed', {
                error: emitResult.error,
                correlationId,
            });
        }
    }

    /**
     * Emit tool error event
     */
    private async emitToolErrorEvent(
        action: AgentAction,
        error: unknown,
        correlationId: string,
    ): Promise<void> {
        if (!isToolCallAction(action) || !this.kernelHandler?.emitAsync) return;

        const emitResult = await this.kernelHandler.emitAsync(
            'agent.tool.error',
            {
                agentName: this.config.agentName,
                toolName: action.toolName,
                correlationId,
                error: (error as Error).message,
            },
            {
                deliveryGuarantee: 'at-least-once',
                correlationId,
            },
        );

        if (!emitResult.success) {
            this.logger.warn('Failed to emit agent.tool.error', {
                error: emitResult.error,
                correlationId,
            });
        }
    }

    /**
     * Handle action execution errors
     */
    private handleActionError(
        error: unknown,
        action: AgentAction,
    ): ActionResult {
        this.logger.error('Action execution failed', error as Error, {
            actionType: action.type,
            tool: isToolCallAction(action) ? action.toolName : 'unknown',
            agentName: this.config.agentName,
        });

        return {
            type: 'error',
            error: error instanceof Error ? error.message : 'Unknown error',
            metadata: {
                actionType: action.type,
                tool: isToolCallAction(action) ? action.toolName : 'unknown',
            },
        };
    }

    /**
     * OBSERVE phase - Delegate to planner for analysis
     */
    private async observe(
        result: ActionResult,
        context: PlannerExecutionContext,
    ): Promise<ResultAnalysis> {
        if (!this.planner) {
            throw new EngineError('AGENT_ERROR', 'Planner not initialized');
        }

        if (isToolResult(result)) {
            const { parseToolResult } = await import(
                '../../core/utils/tool-result-parser.js'
            );
            const parsed = parseToolResult(result.content);

            if (parsed.isSubstantial && !parsed.isError) {
                const analysis = await this.planner.analyzeResult(
                    result,
                    context,
                );

                return {
                    ...analysis,
                };
            }
        }

        return this.planner.analyzeResult(result, context);
    }

    /**
     * Detect stagnation patterns in execution context
     */
    private detectStagnation(context: PlannerExecutionContext): boolean {
        if (context.history.length < 3) {
            return false;
        }

        const recent = context.history.slice(-3);

        // Check for repeated actions
        const actionTypes = recent.map((history) => history.action.type);
        const uniqueActions = new Set(actionTypes);

        if (uniqueActions.size === 1 && actionTypes[0] !== 'final_answer') {
            this.logger.warn('Repeated action pattern detected', {
                actionType: actionTypes[0],
                count: actionTypes.length,
            });
            return true;
        }

        // Check for repeated failures
        const failures = recent.filter((h) => isErrorResult(h.result));
        if (failures.length >= 2) {
            const errorMessages = failures
                .map((h) => getResultError(h.result))
                .join('; ');
            this.logger.warn('Repeated failure pattern detected', {
                failureCount: failures.length,
                errors: errorMessages,
            });
            return true;
        }

        // Removed confidence-based stagnation check

        return false;
    }

    getPlannerInfo(): {
        type?: PlannerType;
        llmProvider?: string;
        isInitialized: boolean;
    } {
        return {
            type: this.config.planner,
            llmProvider: this.llmAdapter?.getProvider?.()?.name || 'unknown',
            isInitialized: !!this.planner,
        };
    }

    /**
     * ✅ Memory leak prevention - cleanup expired executions
     */
    private cleanupExpiredExecutions(): void {
        const now = Date.now();
        const maxAge = 30 * 60 * 1000; // 30 minutes
        let cleanedCount = 0;

        for (const [key, execution] of this.activeExecutions) {
            const age = now - execution.startTime;

            // Remove old completed/failed executions or very old running ones
            if (
                execution.status === 'completed' ||
                execution.status === 'failed' ||
                age > maxAge
            ) {
                this.activeExecutions.delete(key);
                cleanedCount++;
            }
        }

        if (cleanedCount > 0) {
            this.logger.debug('Cleaned up expired executions', {
                cleanedCount,
                remainingCount: this.activeExecutions.size,
            });
        }
    }

    // ──────────────────────────────────────────────────────────────────────────────
    // 🔍 CONTEXT CAPTURE & OBSERVABILITY HELPERS
    // ──────────────────────────────────────────────────────────────────────────────

    /**
     * Create planner context - extracted method to avoid object creation in loop
     */
    private createPlannerContext(
        input: string,
        history: Array<{
            thought: AgentThought;
            action: AgentAction;
            result: ActionResult;
            observation: ResultAnalysis;
        }>,
        iterations: number,
        maxIterations: number,
        agentContext: AgentContext,
    ): PlannerExecutionContext {
        // Convert simple history to StepExecution format
        const stepHistory: StepExecution[] = history.map((entry, index) => ({
            stepId: `step-${index + 1}`,
            iteration: index + 1,
            thought: entry.thought,
            action: entry.action,
            status: entry.result.type,
            result: entry.result,
            observation: entry.observation,
            duration: 0,
            metadata: {
                contextOperations: [],
                toolCalls: [],
                performance: {
                    thinkDuration: 0,
                    actDuration: 0,
                    observeDuration: 0,
                },
            },
        }));

        return {
            input,
            history: stepHistory,
            iterations,
            maxIterations,
            plannerMetadata: {
                agentName: agentContext.agentName,
                correlationId: agentContext.correlationId,
                tenantId: agentContext.tenantId,
                thread: agentContext.thread,
                startTime: Date.now(),
            },
            agentContext,
            isComplete: this.isExecutionComplete(history),
            update: () => {}, // Interface compatibility only
            getCurrentSituation: () => this.getCurrentSituation(history),
            getFinalResult: () => this.buildFinalResult(history, iterations),
        };
    }

    /**
     * Check if execution is complete based on history
     */
    private isExecutionComplete(
        executionHistory: Array<{
            thought: AgentThought;
            action: AgentAction;
            result: ActionResult;
            observation: ResultAnalysis;
        }>,
    ): boolean {
        return (
            executionHistory.length > 0 &&
            executionHistory[executionHistory.length - 1]?.observation
                .isComplete === true
        );
    }

    /**
     * Get current situation summary from recent history
     */
    private getCurrentSituation(
        executionHistory: Array<{
            thought: AgentThought;
            action: AgentAction;
            result: ActionResult;
            observation: ResultAnalysis;
        }>,
    ): string {
        const recentHistory = executionHistory.slice(-3);
        return recentHistory
            .map(
                (entry) =>
                    `Action: ${JSON.stringify(entry.action)} -> Result: ${JSON.stringify(entry.result)}`,
            )
            .join('\n');
    }

    /**
     * Build final result from execution history
     */
    private buildFinalResult(
        executionHistory: Array<{
            thought: AgentThought;
            action: AgentAction;
            result: ActionResult;
            observation: ResultAnalysis;
        }>,
        iterations: number,
    ) {
        const lastEntry = executionHistory[executionHistory.length - 1];
        let finalResult = lastEntry?.result;

        if (
            lastEntry?.observation?.feedback &&
            lastEntry.observation.isComplete
        ) {
            finalResult = {
                type: 'final_answer',
                content: lastEntry.observation.feedback,
            };
        }

        return {
            success: lastEntry?.observation.isComplete || false,
            result: finalResult,
            iterations,
            totalTime: Date.now(),
            thoughts: executionHistory.map((h) => h.thought),
            metadata: {
                toolCallsCount: executionHistory.filter(
                    (h) => h.action.type === 'tool_call',
                ).length,
                errorsCount: executionHistory.filter(
                    (h) => h.result.type === 'error',
                ).length,
            },
        };
    }

    // 🕰️ TIMELINE METHODS - Para devolver timeline ao usuário
    // ──────────────────────────────────────────────────────────────────────────────

    /**
     * Obter timeline visual ASCII para o usuário
     */
    // Timeline removida

    /**
     * Obter relatório completo de execução
     */
    public getExecutionReport(_correlationId: string): string {
        return '';
    }

    /**
     * Exportar timeline como JSON estruturado
     */
    public exportTimelineJSON(_correlationId: string): string {
        return '{}';
    }

    /**
     * Exportar timeline como CSV para análise
     */
    public exportTimelineCSV(_correlationId: string): string {
        return '';
    }

    /**
     * Obter timeline raw do TimelineManager
     */
    public getRawTimeline(_executionId: string): undefined {
        return undefined;
    }
}

// ──────────────────────────────────────────────────────────────────────────────
// 🏭 FACTORY FUNCTIONS
// ──────────────────────────────────────────────────────────────────────────────

export function createAgentCore(
    config: AgentCoreConfig,
): AgentCore<unknown, unknown, unknown> {
    return new (class extends AgentCore {
        // Abstract class implementation
    })(config);
}<|MERGE_RESOLUTION|>--- conflicted
+++ resolved
@@ -2,7 +2,6 @@
     createLogger,
     getObservability,
     startAgentSpan,
-    startToolSpan,
     applyErrorToSpan,
     markSpanOk,
     type ObservabilitySystem,
@@ -29,8 +28,6 @@
     AgentThought,
     AgentAction,
     AgentDefinition,
-    ToolCallAction,
-    DelegateToAgentAction,
     AgentExecutionOptions,
     AgentExecutionResult,
     ParallelToolsAction,
@@ -429,10 +426,6 @@
             );
             const duration = Date.now() - startTime;
 
-<<<<<<< HEAD
-=======
-            // ✅ SIMPLIFICADO: Marcar como completado
->>>>>>> 358c51fb
             await this.markExecutionCompleted(
                 executionId,
                 context,
@@ -665,473 +658,6 @@
             toolsUsed: 0,
             events: [],
         };
-    }
-
-    /**
-     * Processamento de ações do agente
-     */
-    protected async processAction(
-        thought: AgentThought<unknown>,
-        context: AgentContext,
-    ): Promise<{
-        toolUsed: boolean;
-        events: AnyEvent[];
-        updatedInput?: unknown;
-    }> {
-        const { correlationId } = context.agentExecutionOptions || {};
-        const obs = getObservability();
-
-        const events: AnyEvent[] = [];
-        let toolUsed = false;
-        let updatedInput: unknown | undefined;
-
-        if (thought.action) {
-            const actionType = this.getActionType(thought.action);
-
-            if (this.kernelHandler) {
-                if (this.kernelHandler.emitAsync) {
-                    const emitResult = await this.kernelHandler.emitAsync(
-                        'agent.action.start',
-                        {
-                            agentName: context.agentName,
-                            actionType,
-                            correlationId,
-                            sessionId: context.sessionId,
-                        },
-                        {
-                            deliveryGuarantee: 'at-least-once',
-                            correlationId,
-                        },
-                    );
-
-                    if (!emitResult.success) {
-                        this.logger.warn('Failed to emit agent.action.start', {
-                            error: emitResult.error,
-                            correlationId,
-                        });
-                    }
-                } else {
-                    await this.kernelHandler.emit('agent.action.start', {
-                        agentName: context.agentName,
-                        actionType,
-                        correlationId,
-                        sessionId: context.sessionId,
-                    });
-                }
-            }
-
-            // Handle tool calls
-            if (
-                actionType === 'tool_call' &&
-                this.config.enableTools &&
-                this.toolEngine
-            ) {
-                const toolAction = thought.action as ToolCallAction;
-                const toolStartTime = Date.now();
-
-                let toolName: string = '';
-                let toolInput: unknown;
-
-                try {
-                    if ('toolName' in toolAction && toolAction.toolName) {
-                        toolName = toolAction.toolName;
-                        toolInput = toolAction.input;
-                    } else if (
-                        toolAction.content &&
-                        typeof toolAction.content === 'object'
-                    ) {
-                        const content = toolAction.content as {
-                            toolName?: string;
-                            arguments?: unknown;
-                        };
-                        toolName = content.toolName || '';
-                        toolInput = content.arguments;
-                    } else {
-                        throw new Error(
-                            'Invalid tool action structure - missing toolName',
-                        );
-                    }
-
-                    if (!toolName) {
-                        throw new Error(
-                            'Tool name is required for tool_call action',
-                        );
-                    }
-
-                    this.logger.debug('Executing tool', {
-                        agentName: context.agentName,
-                        toolName,
-                        correlationId,
-                    });
-
-                    // ✅ Observability: trace tool execution with span
-                    const toolResult = await obs.telemetry.withSpan(
-                        startToolSpan(obs.telemetry, {
-                            toolName,
-                            timeoutMs: this.config.toolTimeout,
-                            tenantId: context.tenantId,
-                            correlationId: context.correlationId,
-                        }),
-                        async () =>
-                            this.kernelHandler
-                                ? await this.kernelHandler.requestToolExecution(
-                                      toolName,
-                                      toolInput,
-                                      { correlationId },
-                                  )
-                                : await this.toolEngine!.executeTool(
-                                      toolName,
-                                      toolInput,
-                                  ),
-                    );
-
-                    // Update context with tool result
-                    await context.executionRuntime.setState(
-                        'main',
-                        'lastToolResult',
-                        toolResult,
-                    );
-
-                    // Store more detailed tool context in state
-                    await context.executionRuntime.setState(
-                        'tools',
-                        `${toolName}_history`,
-                        {
-                            lastUsed: Date.now(),
-                            input: toolInput,
-                            output: toolResult,
-                            success: true,
-                            duration: Date.now() - toolStartTime,
-                        },
-                    );
-
-                    // Store tool usage pattern in memory for learning
-                    await context.executionRuntime.storeToolUsagePattern(
-                        toolName,
-                        toolInput,
-                        toolResult,
-                        true, // success
-                        Date.now() - toolStartTime,
-                    );
-                    toolUsed = true;
-
-                    // 🚀 Add tool result to ExecutionRuntime for rich context
-                    if (context.executionRuntime) {
-                        await context.executionRuntime.addContextValue({
-                            type: 'tools',
-                            key: `${toolName}_result`,
-                            value: {
-                                toolName,
-                                parameters: toolInput,
-                                result: toolResult,
-                                success: true, // Assume success if no error thrown
-                                timestamp: Date.now(),
-                            },
-                            metadata: {
-                                source: 'agent-core',
-                                action: 'tool_execution',
-                                correlationId,
-                                agentName: context.agentName,
-                            },
-                        });
-                    }
-
-                    // Update input for next iteration with tool result
-                    // This is crucial for the agent to receive the tool result as input
-                    updatedInput = toolResult;
-
-                    // Emit tool completion event with delivery guarantee
-                    if (this.kernelHandler) {
-                        // ✅ Use kernelHandler.emitAsync() instead of accessing runtime directly
-                        if (this.kernelHandler.emitAsync) {
-                            const emitResult =
-                                await this.kernelHandler.emitAsync(
-                                    'agent.tool.completed',
-                                    {
-                                        agentName: context.agentName,
-                                        toolName: toolName,
-                                        correlationId,
-                                        sessionId: context.sessionId,
-                                        result: toolResult,
-                                    },
-                                    {
-                                        deliveryGuarantee: 'at-least-once',
-                                        correlationId,
-                                    },
-                                );
-
-                            if (!emitResult.success) {
-                                this.logger.warn(
-                                    'Failed to emit agent.tool.completed',
-                                    {
-                                        error: emitResult.error,
-                                        correlationId,
-                                    },
-                                );
-                            }
-                        } else {
-                            await this.kernelHandler.emit(
-                                'agent.tool.completed',
-                                {
-                                    agentName: context.agentName,
-                                    toolName: toolName,
-                                    correlationId,
-                                    sessionId: context.sessionId,
-                                },
-                            );
-                        }
-                    }
-                } catch (error) {
-                    // Emit tool error event with delivery guarantee
-                    if (this.kernelHandler) {
-                        // ✅ Use kernelHandler.emitAsync() instead of accessing runtime directly
-                        if (this.kernelHandler.emitAsync) {
-                            const emitResult =
-                                await this.kernelHandler.emitAsync(
-                                    'agent.tool.error',
-                                    {
-                                        agentName: context.agentName,
-                                        toolName: toolName,
-                                        correlationId,
-                                        sessionId: context.sessionId,
-                                        error: (error as Error).message,
-                                    },
-                                    {
-                                        deliveryGuarantee: 'at-least-once',
-                                        correlationId,
-                                    },
-                                );
-
-                            if (!emitResult.success) {
-                                this.logger.warn(
-                                    'Failed to emit agent.tool.error',
-                                    {
-                                        error: emitResult.error,
-                                        correlationId,
-                                    },
-                                );
-                            }
-                        } else {
-                            // Fallback to basic emit
-                            await this.kernelHandler.emit('agent.tool.error', {
-                                agentName: context.agentName,
-                                toolName: toolName,
-                                correlationId,
-                                sessionId: context.sessionId,
-                                error: (error as Error).message,
-                            });
-                        }
-                    }
-
-                    // 🚀 Add tool error to ExecutionRuntime for learning
-                    if (context.executionRuntime) {
-                        await context.executionRuntime.addContextValue({
-                            type: 'tools',
-                            key: `${toolName}_error`,
-                            value: {
-                                toolName,
-                                parameters: toolInput,
-                                success: false,
-                                error: (error as Error).message,
-                                timestamp: Date.now(),
-                            },
-                            metadata: {
-                                source: 'agent-core',
-                                action: 'tool_execution_failed',
-                                correlationId,
-                                agentName: context.agentName,
-                            },
-                        });
-                    }
-
-                    throw error;
-                }
-            }
-
-            // Handle agent delegation
-            if (
-                actionType === 'delegate_to_agent' &&
-                this.config.enableMultiAgent
-            ) {
-                const delegateAction = thought.action as DelegateToAgentAction;
-
-                try {
-                    const targetAgent = this.agents.get(
-                        delegateAction.agentName,
-                    );
-                    if (!targetAgent) {
-                        throw new EngineError(
-                            'AGENT_ERROR',
-                            `Target agent not found: ${delegateAction.agentName}`,
-                        );
-                    }
-
-                    const delegationResult = await this.executeAgent(
-                        targetAgent,
-                        delegateAction.input,
-                        context.agentExecutionOptions,
-                    );
-
-                    // Update context with delegation result
-                    await context.executionRuntime.setState(
-                        'main',
-                        'delegationResult',
-                        delegationResult,
-                    );
-                } catch (error) {
-                    this.logger.error(
-                        'Agent delegation failed',
-                        error as Error,
-                        {
-                            agentName: context.agentName,
-                            targetAgent: delegateAction.agentName,
-                            correlationId,
-                        },
-                    );
-
-                    throw error;
-                }
-            }
-
-            if (
-                actionType === 'parallel_tools' &&
-                this.config.enableTools &&
-                this.toolEngine
-            ) {
-                const parallelAction = thought.action as ParallelToolsAction;
-                try {
-                    const results = await this.processParallelToolsAction(
-                        parallelAction,
-                        context,
-                    );
-                    updatedInput = results;
-                    toolUsed = true;
-                } catch (error) {
-                    this.logger.error(
-                        'Parallel tools execution failed',
-                        error as Error,
-                        {
-                            agentName: context.agentName,
-                            correlationId,
-                        },
-                    );
-                    throw error;
-                }
-            }
-
-            // Handle sequential tools execution
-            if (
-                actionType === 'sequential_tools' &&
-                this.config.enableTools &&
-                this.toolEngine
-            ) {
-                const sequentialAction =
-                    thought.action as SequentialToolsAction;
-                try {
-                    const results = await this.processSequentialToolsAction(
-                        sequentialAction,
-                        context,
-                    );
-                    updatedInput = results;
-                    toolUsed = true;
-                } catch (error) {
-                    this.logger.error(
-                        'Sequential tools execution failed',
-                        error as Error,
-                        {
-                            agentName: context.agentName,
-                            correlationId,
-                        },
-                    );
-                    throw error;
-                }
-            }
-
-            // Handle conditional tools execution
-            if (
-                actionType === 'conditional_tools' &&
-                this.config.enableTools &&
-                this.toolEngine
-            ) {
-                const conditionalAction =
-                    thought.action as ConditionalToolsAction;
-                try {
-                    const results = await this.processConditionalToolsAction(
-                        conditionalAction,
-                        context,
-                    );
-                    updatedInput = results;
-                    toolUsed = true;
-                } catch (error) {
-                    this.logger.error(
-                        'Conditional tools execution failed',
-                        error as Error,
-                        {
-                            agentName: context.agentName,
-                            correlationId,
-                        },
-                    );
-                    throw error;
-                }
-            }
-
-            // Handle mixed tools execution (adaptive strategy)
-            if (
-                actionType === 'mixed_tools' &&
-                this.config.enableTools &&
-                this.toolEngine
-            ) {
-                const mixedAction = thought.action as MixedToolsAction;
-                try {
-                    const results = await this.processMixedToolsAction(
-                        mixedAction,
-                        context,
-                    );
-                    updatedInput = results;
-                    toolUsed = true;
-                } catch (error) {
-                    this.logger.error(
-                        'Mixed tools execution failed',
-                        error as Error,
-                        {
-                            agentName: context.agentName,
-                            correlationId,
-                        },
-                    );
-                    throw error;
-                }
-            }
-
-            // Handle dependency-based tools execution
-            if (
-                actionType === 'dependency_tools' &&
-                this.config.enableTools &&
-                this.toolEngine
-            ) {
-                const dependencyAction =
-                    thought.action as DependencyToolsAction;
-                try {
-                    const results = await this.processDependencyToolsAction(
-                        dependencyAction,
-                        context,
-                    );
-                    updatedInput = results;
-                    toolUsed = true;
-                } catch (error) {
-                    this.logger.error(
-                        'Dependency tools execution failed',
-                        error as Error,
-                        {
-                            agentName: context.agentName,
-                            correlationId,
-                        },
-                    );
-                    throw error;
-                }
-            }
-        }
-
-        return { toolUsed, events, updatedInput };
     }
 
     // ──────────────────────────────────────────────────────────────────────────
