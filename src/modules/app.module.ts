--- conflicted
+++ resolved
@@ -63,12 +63,9 @@
 import { IssuesModule } from './issues.module';
 import { KodyASTModule } from '@/ee/kodyAST/kodyAST.module';
 import { TokenChunkingModule } from './tokenChunking.module';
-<<<<<<< HEAD
 import { PullRequestMessagesModule } from './pullRequestMessages.module';
-=======
 import { LLMModule } from '@kodus/kodus-common/llm';
 import { PinoLoggerService } from '@/core/infrastructure/adapters/services/logger/pino.service';
->>>>>>> a8d782d4
 
 @Module({
     imports: [
@@ -134,14 +131,11 @@
         RuleLikeModule,
         IssuesModule,
         TokenChunkingModule,
-<<<<<<< HEAD
         PullRequestMessagesModule,
-=======
         LLMModule.forRoot({
             logger: PinoLoggerService,
             global: true,
         }),
->>>>>>> a8d782d4
     ],
     providers: [
         {
