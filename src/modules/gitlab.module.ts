import { PromptService } from '@/core/infrastructure/adapters/services/prompt.service';
import { GitlabController } from '@/core/infrastructure/http/controllers/gitlab.controller';
import { forwardRef, Module } from '@nestjs/common';
import { AuthIntegrationModule } from './authIntegration.module';
import { IntegrationModule } from './integration.module';
import { IntegrationConfigModule } from './integrationConfig.module';
import { AutomationModule } from './automation.module';
import { TeamAutomationModule } from './teamAutomation.module';
import { AutomationStrategyModule } from './automationStrategy.module';
import { PlatformIntegrationModule } from './platformIntegration.module';
import { TeamsModule } from './team.module';
import { OrganizationModule } from './organization.module';
import { UsersModule } from './user.module';
import { ParametersModule } from './parameters.module';
import { GlobalCacheModule } from './cache.module';
import { RunCodeReviewAutomationUseCase } from '@/ee/automation/runCodeReview.use-case';
import { CodeReviewFeedbackModule } from './codeReviewFeedback.module';
import { CodebaseModule } from './codeBase.module';
import { LicenseModule } from '@/ee/license/license.module';
<<<<<<< HEAD
import { OrganizationParametersModule } from './organizationParameters.module';
=======
import { WebhookLogModule } from './webhookLog.module';
>>>>>>> 7f6a8284

@Module({
    imports: [
        forwardRef(() => TeamsModule),
        forwardRef(() => AuthIntegrationModule),
        forwardRef(() => IntegrationModule),
        forwardRef(() => IntegrationConfigModule),
        forwardRef(() => PlatformIntegrationModule),
        forwardRef(() => OrganizationModule),
        forwardRef(() => UsersModule),
        forwardRef(() => ParametersModule),
        forwardRef(() => GlobalCacheModule),
        forwardRef(() => AutomationModule),
        forwardRef(() => TeamAutomationModule),
        forwardRef(() => AutomationStrategyModule),
        forwardRef(() => CodeReviewFeedbackModule),
        forwardRef(() => CodebaseModule),
<<<<<<< HEAD
        forwardRef(() => OrganizationParametersModule),
        LicenseModule,
=======
        LicenseModule,
        forwardRef(() => WebhookLogModule),
>>>>>>> 7f6a8284
    ],
    providers: [RunCodeReviewAutomationUseCase, PromptService],
    controllers: [GitlabController],
})
export class GitlabModule {}<|MERGE_RESOLUTION|>--- conflicted
+++ resolved
@@ -17,11 +17,8 @@
 import { CodeReviewFeedbackModule } from './codeReviewFeedback.module';
 import { CodebaseModule } from './codeBase.module';
 import { LicenseModule } from '@/ee/license/license.module';
-<<<<<<< HEAD
 import { OrganizationParametersModule } from './organizationParameters.module';
-=======
 import { WebhookLogModule } from './webhookLog.module';
->>>>>>> 7f6a8284
 
 @Module({
     imports: [
@@ -39,13 +36,9 @@
         forwardRef(() => AutomationStrategyModule),
         forwardRef(() => CodeReviewFeedbackModule),
         forwardRef(() => CodebaseModule),
-<<<<<<< HEAD
         forwardRef(() => OrganizationParametersModule),
+        forwardRef(() => WebhookLogModule),
         LicenseModule,
-=======
-        LicenseModule,
-        forwardRef(() => WebhookLogModule),
->>>>>>> 7f6a8284
     ],
     providers: [RunCodeReviewAutomationUseCase, PromptService],
     controllers: [GitlabController],
