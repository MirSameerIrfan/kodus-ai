--- conflicted
+++ resolved
@@ -4,36 +4,7 @@
 import { LogModule } from './log.module';
 import { IntegrationConfigModule } from './integrationConfig.module';
 import { CodeAnalyzerService } from '@/ee/codeBase/ast/services/code-analyzer.service';
-<<<<<<< HEAD
-=======
-import { TreeSitterService } from '@/ee/codeBase/ast/services/tree-sitter.service';
-import { ImportPathResolverService } from '@/ee/codeBase/ast/services/import-path-resolver.service';
-import { ResolverFactory } from '@/ee/codeBase/ast/resolvers/ResolverFactory';
-import { CodeQualityAnalyzerService } from '@/ee/codeBase/ast/services/code-quality-analyzer.service';
-import { CodeKnowledgeGraphService } from '@/ee/codeBase/ast/services/code-knowledge-graph.service';
-import { TypeScriptParser } from '@/ee/codeBase/ast/parsers/TypeScriptParser';
 import { LLMProviderModule } from './llmProvider.module';
-
-const services = [
-    TreeSitterService,
-    CodeKnowledgeGraphService,
-    CodeQualityAnalyzerService,
-    TypeScriptParser,
-    CodeAnalyzerService,
-    ImportPathResolverService,
-    ResolverFactory,
-];
-
-const providers = [
-    ...services,
-    {
-        provide: 'IImportPathResolver',
-        useClass: ImportPathResolverService,
-    },
-];
-
-const moduleExports = [...services, 'IImportPathResolver'];
->>>>>>> 2ba6fafb
 
 @Module({
     imports: [
