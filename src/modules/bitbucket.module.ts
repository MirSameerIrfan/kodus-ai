--- conflicted
+++ resolved
@@ -9,11 +9,8 @@
 import { CodebaseModule } from './codeBase.module';
 import { PlatformIntegrationModule } from './platformIntegration.module';
 import { LicenseModule } from '@/ee/license/license.module';
-<<<<<<< HEAD
 import { OrganizationParametersModule } from './organizationParameters.module';
-=======
 import { WebhookLogModule } from './webhookLog.module';
->>>>>>> 7f6a8284
 
 @Module({
     imports: [
@@ -23,13 +20,9 @@
         forwardRef(() => ParametersModule),
         forwardRef(() => CodebaseModule),
         forwardRef(() => PlatformIntegrationModule),
-<<<<<<< HEAD
         forwardRef(() => OrganizationParametersModule),
-        LicenseModule
-=======
+        forwardRef(() => WebhookLogModule),
         LicenseModule,
-        forwardRef(() => WebhookLogModule),
->>>>>>> 7f6a8284
     ],
     providers: [
         {
