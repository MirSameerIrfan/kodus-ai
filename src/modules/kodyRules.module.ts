import { UseCases } from '@/core/application/use-cases/kodyRules';
import { KODY_RULES_REPOSITORY_TOKEN } from '@/core/domain/kodyRules/contracts/kodyRules.repository.contract';
import { KODY_RULES_SERVICE_TOKEN } from '@/core/domain/kodyRules/contracts/kodyRules.service.contract';
import {
    KodyRulesModel,
    KodyRulesSchema,
} from '@/core/infrastructure/adapters/repositories/mongoose/schema/kodyRules.model';
import { KodyRulesController } from '@/core/infrastructure/http/controllers/kodyRules.controller';
import { forwardRef, Module } from '@nestjs/common';
import { MongooseModule } from '@nestjs/mongoose';
import { PlatformIntegrationModule } from './platformIntegration.module';
import { CodebaseModule } from './codeBase.module';
import { GenerateKodyRulesUseCase } from '@/core/application/use-cases/kodyRules/generate-kody-rules.use-case';
import { FindRulesInOrganizationByRuleFilterKodyRulesUseCase } from '@/core/application/use-cases/kodyRules/find-rules-in-organization-by-filter.use-case';
import { ChangeStatusKodyRulesUseCase } from '@/core/application/use-cases/kodyRules/change-status-kody-rules.use-case';
import { IntegrationConfigModule } from './integrationConfig.module';
import { IntegrationModule } from './integration.module';
import { ParametersModule } from './parameters.module';
import { CreateOrUpdateKodyRulesUseCase } from '@/core/application/use-cases/kodyRules/create-or-update.use-case';
import { KodyRulesValidationModule } from '@/ee/kodyRules/kody-rules-validation.module';
import { KodyRulesService } from '@/ee/kodyRules/service/kodyRules.service';
import { KodyRulesRepository } from '@/ee/kodyRules/repository/kodyRules.repository';
import { KodyRulesValidationService } from '@/ee/kodyRules/service/kody-rules-validation.service';
import { KodyRulesSyncService } from '@/core/infrastructure/adapters/services/kodyRules/kodyRulesSync.service';
import { SendRulesNotificationUseCase } from '@/core/application/use-cases/kodyRules/send-rules-notification.use-case';
import { SyncSelectedRepositoriesKodyRulesUseCase } from '@/core/application/use-cases/kodyRules/sync-selected-repositories.use-case';
import { UsersModule } from './user.module';
import { OrganizationModule } from './organization.module';
import { CodeReviewSettingsLogModule } from './codeReviewSettingsLog.module';
import { GlobalCacheModule } from './cache.module';
import { RuleLikeModule } from './ruleLike.module';
import { LicenseModule } from '@/ee/license/license.module';
<<<<<<< HEAD
=======
import { ValidateLicenseService } from '@/shared/infrastructure/services/validateLicense.service';
import { LicenseService } from '@/ee/license/license.service';
import { OrganizationParametersModule } from './organizationParameters.module';
>>>>>>> 5bc53ac0

@Module({
    imports: [
        MongooseModule.forFeature([
            {
                name: KodyRulesModel.name,
                schema: KodyRulesSchema,
            },
        ]),
        forwardRef(() => PlatformIntegrationModule),
        forwardRef(() => CodebaseModule),
        forwardRef(() => IntegrationConfigModule),
        forwardRef(() => IntegrationModule),
        forwardRef(() => ParametersModule),
        forwardRef(() => UsersModule),
        forwardRef(() => OrganizationModule),
        forwardRef(() => CodeReviewSettingsLogModule),
        forwardRef(() => RuleLikeModule),
        forwardRef(() => LicenseModule),
<<<<<<< HEAD
=======
        forwardRef(() => OrganizationParametersModule),
>>>>>>> 5bc53ac0
        KodyRulesValidationModule,
        GlobalCacheModule,
    ],
    providers: [
        ...UseCases,
        {
            provide: KODY_RULES_REPOSITORY_TOKEN,
            useClass: KodyRulesRepository,
        },
        {
            provide: KODY_RULES_SERVICE_TOKEN,
            useClass: KodyRulesService,
        },
        KodyRulesValidationService,
        KodyRulesSyncService,
        ValidateLicenseService,
        LicenseService,
    ],
    controllers: [KodyRulesController],
    exports: [
        KODY_RULES_REPOSITORY_TOKEN,
        KODY_RULES_SERVICE_TOKEN,
        GenerateKodyRulesUseCase,
        FindRulesInOrganizationByRuleFilterKodyRulesUseCase,
        ChangeStatusKodyRulesUseCase,
        CreateOrUpdateKodyRulesUseCase,
        SendRulesNotificationUseCase,
        KodyRulesValidationService,
        KodyRulesSyncService,
        SyncSelectedRepositoriesKodyRulesUseCase,
        LicenseService,
    ],
})
export class KodyRulesModule {}<|MERGE_RESOLUTION|>--- conflicted
+++ resolved
@@ -30,12 +30,9 @@
 import { GlobalCacheModule } from './cache.module';
 import { RuleLikeModule } from './ruleLike.module';
 import { LicenseModule } from '@/ee/license/license.module';
-<<<<<<< HEAD
-=======
 import { ValidateLicenseService } from '@/shared/infrastructure/services/validateLicense.service';
 import { LicenseService } from '@/ee/license/license.service';
 import { OrganizationParametersModule } from './organizationParameters.module';
->>>>>>> 5bc53ac0
 
 @Module({
     imports: [
@@ -55,10 +52,7 @@
         forwardRef(() => CodeReviewSettingsLogModule),
         forwardRef(() => RuleLikeModule),
         forwardRef(() => LicenseModule),
-<<<<<<< HEAD
-=======
         forwardRef(() => OrganizationParametersModule),
->>>>>>> 5bc53ac0
         KodyRulesValidationModule,
         GlobalCacheModule,
     ],
