--- conflicted
+++ resolved
@@ -18,10 +18,7 @@
 import { CreateOrUpdateOrganizationParametersUseCase } from '@/core/application/use-cases/organizationParameters/create-or-update.use-case';
 import { FindByKeyOrganizationParametersUseCase } from '@/core/application/use-cases/organizationParameters/find-by-key.use-case';
 import { GetModelsByProviderUseCase } from '@/core/application/use-cases/organizationParameters/get-models-by-provider.use-case';
-<<<<<<< HEAD
-=======
 import { DeleteByokConfigUseCase } from '@/core/application/use-cases/organizationParameters/delete-byok-config.use-case';
->>>>>>> 5bc53ac0
 import { ProviderService } from '@/core/infrastructure/adapters/services/providers/provider.service';
 import { LicenseModule } from '@/ee/license/license.module';
 
@@ -40,10 +37,7 @@
         CreateOrUpdateOrganizationParametersUseCase,
         FindByKeyOrganizationParametersUseCase,
         GetModelsByProviderUseCase,
-<<<<<<< HEAD
-=======
         DeleteByokConfigUseCase,
->>>>>>> 5bc53ac0
         OrganizationParametersService,
         PromptService,
         ProjectManagementService,
@@ -65,10 +59,7 @@
         SaveCategoryWorkItemsTypesUseCase,
         OrganizationParametersService,
         GetModelsByProviderUseCase,
-<<<<<<< HEAD
-=======
         DeleteByokConfigUseCase,
->>>>>>> 5bc53ac0
     ],
 })
 export class OrganizationParametersModule {}