--- conflicted
+++ resolved
@@ -5,17 +5,11 @@
     ReviewModeResponse,
 } from '@/config/types/general/codeReview.type';
 import { OrganizationAndTeamData } from '@/config/types/general/organizationAndTeamData';
-import { ChangeResult } from '@/ee/codeBase/types/diff-analyzer.types';
-
-import { ChangeResult } from '@/ee/kodyAST/diffAnalyzer.service';
 import {
+    ChangeResult,
     FunctionsAffectResult,
     FunctionSimilarity,
-<<<<<<< HEAD
-} from '@kodus/kodus-proto/common/ast';
-=======
-} from '@/ee/kodyAST/code-analyzer.service';
->>>>>>> 3d4722d4
+} from '@/ee/codeBase/types/diff-analyzer.types';
 
 export const AST_ANALYSIS_SERVICE_TOKEN = Symbol('ASTAnalysisService');
 
