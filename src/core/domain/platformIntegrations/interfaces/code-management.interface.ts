--- conflicted
+++ resolved
@@ -119,12 +119,8 @@
         prNumber: number;
         repository: { id: string; name: string };
     }): Promise<any | null>;
-<<<<<<< HEAD
-=======
 
     deleteWebhook(params: {
         organizationAndTeamData: OrganizationAndTeamData;
     }): Promise<void>;
-
->>>>>>> 2ba6fafb
 }