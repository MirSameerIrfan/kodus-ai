import { CreateOrUpdateParametersUseCase } from '@/core/application/use-cases/parameters/create-or-update-use-case';
import { FindByKeyParametersUseCase } from '@/core/application/use-cases/parameters/find-by-key-use-case';
import { ListCodeReviewAutomationLabelsUseCase } from '@/core/application/use-cases/parameters/list-code-review-automation-labels-use-case';
import { ListCodeReviewV2DefaultsUseCase } from '@/core/application/use-cases/parameters/list-code-review-v2-defaults.use-case';
import { UpdateCodeReviewParameterRepositoriesUseCase } from '@/core/application/use-cases/parameters/update-code-review-parameter-repositories-use-case';
import { UpdateOrCreateCodeReviewParameterUseCase } from '@/core/application/use-cases/parameters/update-or-create-code-review-parameter-use-case';

import { ParametersKey } from '@/shared/domain/enums/parameters-key.enum';
import {
    Body,
    Controller,
    Get,
    Inject,
    Post,
    Query,
    Res,
    UseGuards,
} from '@nestjs/common';
import { Response } from 'express';
import { ListCodeReviewAutomationLabelsWithStatusUseCase } from '@/core/application/use-cases/parameters/list-code-review-automation-labels-with-status.use-case';

import { CreateOrUpdateCodeReviewParameterDto } from '../dtos/create-or-update-code-review-parameter.dto';
import { GenerateKodusConfigFileUseCase } from '@/core/application/use-cases/parameters/generate-kodus-config-file.use-case';
import { CopyCodeReviewParameterDTO } from '../dtos/copy-code-review-parameter.dto';
import { CopyCodeReviewParameterUseCase } from '@/core/application/use-cases/parameters/copy-code-review-parameter.use-case';
import { DeleteRepositoryCodeReviewParameterDto } from '../dtos/delete-repository-code-review-parameter.dto';
import { DeleteRepositoryCodeReviewParameterUseCase } from '@/core/application/use-cases/parameters/delete-repository-code-review-parameter.use-case';
import { PreviewPrSummaryDto } from '../dtos/preview-pr-summary.dto';
import { PreviewPrSummaryUseCase } from '@/core/application/use-cases/parameters/preview-pr-summary.use-case';
import { CodeReviewVersion } from '@/config/types/general/codeReview.type';
import {
    CheckPolicies,
    PolicyGuard,
} from '../../adapters/services/permissions/policy.guard';
import {
    checkPermissions,
    checkRepoPermissions,
} from '../../adapters/services/permissions/policy.handlers';
import {
    Action,
    ResourceType,
} from '@/core/domain/permissions/enums/permissions.enum';
import { MigrateCodeReviewParametersUseCase } from '@/core/application/use-cases/parameters/migrate-code-review-parameters.use-case'; // TODO: Remove once all orgs have migrated
import { GetDefaultConfigUseCase } from '@/core/application/use-cases/parameters/get-default-config.use-case';
import { GetCodeReviewParameterUseCase } from '@/core/application/use-cases/parameters/get-code-review-parameter.use-case';
import { REQUEST } from '@nestjs/core';
import { UserRequest } from '@/config/types/http/user-request.type';
@Controller('parameters')
export class ParametersController {
    constructor(
        @Inject(REQUEST)
        private readonly request: UserRequest,

        private readonly createOrUpdateParametersUseCase: CreateOrUpdateParametersUseCase,
        private readonly findByKeyParametersUseCase: FindByKeyParametersUseCase,
        private readonly listCodeReviewAutomationLabelsUseCase: ListCodeReviewAutomationLabelsUseCase,
        private readonly updateOrCreateCodeReviewParameterUseCase: UpdateOrCreateCodeReviewParameterUseCase,
        private readonly updateCodeReviewParameterRepositoriesUseCase: UpdateCodeReviewParameterRepositoriesUseCase,
        private readonly generateKodusConfigFileUseCase: GenerateKodusConfigFileUseCase,
        private readonly copyCodeReviewParameterUseCase: CopyCodeReviewParameterUseCase,
        private readonly deleteRepositoryCodeReviewParameterUseCase: DeleteRepositoryCodeReviewParameterUseCase,
        private readonly previewPrSummaryUseCase: PreviewPrSummaryUseCase,
<<<<<<< HEAD
        private readonly getDefaultConfigUseCase: GetDefaultConfigUseCase,
        private readonly getCodeReviewParameterUseCase: GetCodeReviewParameterUseCase,
        private readonly migrateCodeReviewParametersUseCase: MigrateCodeReviewParametersUseCase, // TODO: Remove once all orgs have migrated
=======
        private readonly listCodeReviewV2DefaultsUseCase: ListCodeReviewV2DefaultsUseCase,
        private readonly listCodeReviewAutomationLabelsWithStatusUseCase: ListCodeReviewAutomationLabelsWithStatusUseCase,
>>>>>>> e94181a3
    ) {}

    //#region Parameters
    @Post('/create-or-update')
    @UseGuards(PolicyGuard)
    @CheckPolicies(
        checkPermissions(Action.Create, ResourceType.CodeReviewSettings),
    )
    public async createOrUpdate(
        @Body()
        body: {
            key: ParametersKey;
            configValue: any;
            organizationAndTeamData: { organizationId: string; teamId: string };
        },
    ) {
        return await this.createOrUpdateParametersUseCase.execute(
            body.key,
            body.configValue,
            body.organizationAndTeamData,
        );
    }

    @Get('/find-by-key')
    @UseGuards(PolicyGuard)
    @CheckPolicies(
        checkPermissions(Action.Read, ResourceType.CodeReviewSettings),
    )
    public async findByKey(
        @Query('key') key: ParametersKey,
        @Query('teamId') teamId: string,
    ) {
        return await this.findByKeyParametersUseCase.execute(key, { teamId });
    }

    @Get('/list-all')
    @UseGuards(PolicyGuard)
    @CheckPolicies(
        checkPermissions(Action.Read, ResourceType.CodeReviewSettings),
    )
    public async listAll() {}

    //endregion
    //#region Code review routes

    @Get('/list-code-review-automation-labels')
    @UseGuards(PolicyGuard)
    @CheckPolicies(
        checkPermissions(Action.Read, ResourceType.CodeReviewSettings),
    )
    public async listCodeReviewAutomationLabels(
        @Query('codeReviewVersion') codeReviewVersion?: CodeReviewVersion,
        @Query('teamId') teamId?: string,
        @Query('repositoryId') repositoryId?: string,
    ) {
        return this.listCodeReviewAutomationLabelsWithStatusUseCase.execute({
            codeReviewVersion,
            teamId,
            repositoryId,
        });
    }

    @Get('/list-code-review-v2-defaults')
    @UseGuards(PolicyGuard)
    @CheckPolicies(
        checkPermissions(Action.Read, ResourceType.CodeReviewSettings),
    )
    public async listCodeReviewV2Defaults() {
        return this.listCodeReviewV2DefaultsUseCase.execute();
    }

    @Post('/create-or-update-code-review')
    @UseGuards(PolicyGuard)
    @CheckPolicies(
        checkPermissions(Action.Create, ResourceType.CodeReviewSettings),
    )
    public async updateOrCreateCodeReviewParameter(
        @Body()
        body: CreateOrUpdateCodeReviewParameterDto,
    ) {
        return await this.updateOrCreateCodeReviewParameterUseCase.execute(
            body,
        );
    }

    @Post('/update-code-review-parameter-repositories')
    @UseGuards(PolicyGuard)
    @CheckPolicies(
        checkPermissions(Action.Create, ResourceType.CodeReviewSettings),
    )
    public async UpdateCodeReviewParameterRepositories(
        @Body()
        body: {
            organizationAndTeamData: { organizationId: string; teamId: string };
        },
    ) {
        return await this.updateCodeReviewParameterRepositoriesUseCase.execute(
            body,
        );
    }

    @Get('/code-review-parameter')
    @UseGuards(PolicyGuard)
    @CheckPolicies(
        checkPermissions(Action.Read, ResourceType.CodeReviewSettings),
    )
    public async getCodeReviewParameter(@Query('teamId') teamId: string) {
        return await this.getCodeReviewParameterUseCase.execute(
            this.request.user,
            teamId,
        );
    }

    @Get('/default-code-review-parameter')
    @UseGuards(PolicyGuard)
    @CheckPolicies(
        checkPermissions(Action.Read, ResourceType.CodeReviewSettings),
    )
    public async getDefaultConfig() {
        return await this.getDefaultConfigUseCase.execute();
    }

    @Get('/generate-kodus-config-file')
    @UseGuards(PolicyGuard)
    @CheckPolicies(
        checkPermissions(Action.Read, ResourceType.CodeReviewSettings),
    )
    public async GenerateKodusConfigFile(
        @Res() response: Response,
        @Query('teamId') teamId: string,
        @Query('repositoryId') repositoryId?: string,
        @Query('directoryId') directoryId?: string,
    ) {
        const { yamlString } =
            await this.generateKodusConfigFileUseCase.execute(
                teamId,
                repositoryId,
                directoryId,
            );

        response.set({
            'Content-Type': 'application/x-yaml',
            'Content-Disposition': 'attachment; filename=kodus-config.yml',
        });

        return response.send(yamlString);
    }

    @Post('/copy-code-review-parameter')
    @UseGuards(PolicyGuard)
    @CheckPolicies(
        checkRepoPermissions(Action.Read, ResourceType.CodeReviewSettings, {
            key: {
                body: 'sourceRepositoryId',
            },
        }),
        checkRepoPermissions(Action.Create, ResourceType.CodeReviewSettings, {
            key: {
                body: 'targetRepositoryId',
            },
        }),
    )
    public async copyCodeReviewParameter(
        @Body()
        body: CopyCodeReviewParameterDTO,
    ) {
        return this.copyCodeReviewParameterUseCase.execute(body);
    }

    @Post('/delete-repository-code-review-parameter')
    @UseGuards(PolicyGuard)
    @CheckPolicies(
        checkRepoPermissions(Action.Delete, ResourceType.CodeReviewSettings, {
            key: {
                body: 'repositoryId',
            },
        }),
    )
    public async deleteRepositoryCodeReviewParameter(
        @Body()
        body: DeleteRepositoryCodeReviewParameterDto,
    ) {
        return this.deleteRepositoryCodeReviewParameterUseCase.execute(body);
    }
    //#endregion

    @Post('/preview-pr-summary')
    @UseGuards(PolicyGuard)
    @CheckPolicies(
        checkPermissions(Action.Read, ResourceType.CodeReviewSettings),
    )
    public async previewPrSummary(
        @Body()
        body: PreviewPrSummaryDto,
    ) {
        return this.previewPrSummaryUseCase.execute(body);
    }

    // TODO: Remove once all orgs have migrated
    @Post('/migrate-code-review-parameters')
    @UseGuards(PolicyGuard)
    @CheckPolicies(
        checkPermissions(Action.Manage, ResourceType.CodeReviewSettings),
    )
    public async migrateCodeReviewParameters() {
        return this.migrateCodeReviewParametersUseCase.execute();
    }
}<|MERGE_RESOLUTION|>--- conflicted
+++ resolved
@@ -60,14 +60,11 @@
         private readonly copyCodeReviewParameterUseCase: CopyCodeReviewParameterUseCase,
         private readonly deleteRepositoryCodeReviewParameterUseCase: DeleteRepositoryCodeReviewParameterUseCase,
         private readonly previewPrSummaryUseCase: PreviewPrSummaryUseCase,
-<<<<<<< HEAD
+        private readonly listCodeReviewV2DefaultsUseCase: ListCodeReviewV2DefaultsUseCase,
+        private readonly listCodeReviewAutomationLabelsWithStatusUseCase: ListCodeReviewAutomationLabelsWithStatusUseCase,
         private readonly getDefaultConfigUseCase: GetDefaultConfigUseCase,
         private readonly getCodeReviewParameterUseCase: GetCodeReviewParameterUseCase,
         private readonly migrateCodeReviewParametersUseCase: MigrateCodeReviewParametersUseCase, // TODO: Remove once all orgs have migrated
-=======
-        private readonly listCodeReviewV2DefaultsUseCase: ListCodeReviewV2DefaultsUseCase,
-        private readonly listCodeReviewAutomationLabelsWithStatusUseCase: ListCodeReviewAutomationLabelsWithStatusUseCase,
->>>>>>> e94181a3
     ) {}
 
     //#region Parameters
