--- conflicted
+++ resolved
@@ -50,13 +50,8 @@
     }
 
     @Get('/executions')
-<<<<<<< HEAD
-    @UseInterceptors(CacheInterceptor)
-    @CacheTTL(300000) // 5 minutos em milliseconds
     @UseGuards(PolicyGuard)
     @CheckPolicies(checkPermissions(Action.Read, ResourceType.PullRequests))
-=======
->>>>>>> 197ff34f
     public async getPullRequestExecutions(
         @Query() query: EnrichedPullRequestsQueryDto,
     ): Promise<PaginatedEnrichedPullRequestsResponse> {
