import { CreateOrUpdateOrganizationParametersUseCase } from '@/core/application/use-cases/organizationParameters/create-or-update.use-case';
import { FindByKeyOrganizationParametersUseCase } from '@/core/application/use-cases/organizationParameters/find-by-key.use-case';
import {
<<<<<<< HEAD
    GetModelsByProviderUseCase,
    ModelResponse,
} from '@/core/application/use-cases/organizationParameters/get-models-by-provider.use-case';
=======
    Action,
    ResourceType,
} from '@/core/domain/permissions/enums/permissions.enum';
>>>>>>> 8fb77608
import { OrganizationParametersKey } from '@/shared/domain/enums/organization-parameters-key.enum';
import { ProviderService } from '@/core/infrastructure/adapters/services/providers/provider.service';

<<<<<<< HEAD
import { Body, Controller, Get, Post, Query } from '@nestjs/common';
=======
import {
    Body,
    Controller,
    Get,
    Post,
    Put,
    Query,
    UseGuards,
} from '@nestjs/common';
import {
    PolicyGuard,
    CheckPolicies,
} from '../../adapters/services/permissions/policy.guard';
import { checkPermissions } from '../../adapters/services/permissions/policy.handlers';
>>>>>>> 8fb77608

@Controller('organization-parameters')
export class OrgnizationParametersController {
    constructor(
        private readonly createOrUpdateOrganizationParametersUseCase: CreateOrUpdateOrganizationParametersUseCase,
        private readonly findByKeyOrganizationParametersUseCase: FindByKeyOrganizationParametersUseCase,
        private readonly getModelsByProviderUseCase: GetModelsByProviderUseCase,
        private readonly providerService: ProviderService,
    ) {}

    @Post('/create-or-update')
    @UseGuards(PolicyGuard)
    @CheckPolicies(
        checkPermissions(Action.Create, ResourceType.OrganizationSettings),
    )
    public async createOrUpdate(
        @Body()
        body: {
            key: OrganizationParametersKey;
            configValue: any;
            organizationAndTeamData: { organizationId: string; teamId: string };
        },
    ) {
        return await this.createOrUpdateOrganizationParametersUseCase.execute(
            body.key,
            body.configValue,
            body.organizationAndTeamData,
        );
    }

    @Get('/find-by-key')
    @UseGuards(PolicyGuard)
    @CheckPolicies(
        checkPermissions(Action.Read, ResourceType.OrganizationSettings),
    )
    public async findByKey(
        @Query('key') key: OrganizationParametersKey,
        @Query('organizationId') organizationId: string,
    ) {
        return await this.findByKeyOrganizationParametersUseCase.execute(key, {
            organizationId,
        });
    }

<<<<<<< HEAD
    @Get('/byok-config')
    public async getByokConfig(
        @Query('organizationId') organizationId: string,
    ) {
        return await this.findByKeyOrganizationParametersUseCase.execute(
            OrganizationParametersKey.BYOK_CONFIG,
            { organizationId },
        );
    }

    @Get('/list-providers')
    public async listProviders() {
        const providers = this.providerService.getAllProviders();
        return {
            providers: providers.map((provider) => ({
                id: provider.id,
                name: provider.name,
                description: provider.description,
                requiresApiKey: provider.requiresApiKey,
                requiresBaseUrl: provider.requiresBaseUrl,
            })),
        };
    }

    @Get('/list-models')
    public async listModels(
        @Query('provider') provider: string,
    ): Promise<ModelResponse> {
        return await this.getModelsByProviderUseCase.execute(provider);
    }
=======
    @Get('/list-all')
    @UseGuards(PolicyGuard)
    @CheckPolicies(
        checkPermissions(Action.Read, ResourceType.OrganizationSettings),
    )
    public async listAll() {}
>>>>>>> 8fb77608
}<|MERGE_RESOLUTION|>--- conflicted
+++ resolved
@@ -1,21 +1,16 @@
 import { CreateOrUpdateOrganizationParametersUseCase } from '@/core/application/use-cases/organizationParameters/create-or-update.use-case';
 import { FindByKeyOrganizationParametersUseCase } from '@/core/application/use-cases/organizationParameters/find-by-key.use-case';
 import {
-<<<<<<< HEAD
     GetModelsByProviderUseCase,
     ModelResponse,
 } from '@/core/application/use-cases/organizationParameters/get-models-by-provider.use-case';
-=======
+import {
     Action,
     ResourceType,
 } from '@/core/domain/permissions/enums/permissions.enum';
->>>>>>> 8fb77608
 import { OrganizationParametersKey } from '@/shared/domain/enums/organization-parameters-key.enum';
 import { ProviderService } from '@/core/infrastructure/adapters/services/providers/provider.service';
 
-<<<<<<< HEAD
-import { Body, Controller, Get, Post, Query } from '@nestjs/common';
-=======
 import {
     Body,
     Controller,
@@ -30,7 +25,6 @@
     CheckPolicies,
 } from '../../adapters/services/permissions/policy.guard';
 import { checkPermissions } from '../../adapters/services/permissions/policy.handlers';
->>>>>>> 8fb77608
 
 @Controller('organization-parameters')
 export class OrgnizationParametersController {
@@ -75,7 +69,6 @@
         });
     }
 
-<<<<<<< HEAD
     @Get('/byok-config')
     public async getByokConfig(
         @Query('organizationId') organizationId: string,
@@ -106,12 +99,4 @@
     ): Promise<ModelResponse> {
         return await this.getModelsByProviderUseCase.execute(provider);
     }
-=======
-    @Get('/list-all')
-    @UseGuards(PolicyGuard)
-    @CheckPolicies(
-        checkPermissions(Action.Read, ResourceType.OrganizationSettings),
-    )
-    public async listAll() {}
->>>>>>> 8fb77608
 }