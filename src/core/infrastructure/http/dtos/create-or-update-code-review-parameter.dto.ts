--- conflicted
+++ resolved
@@ -299,17 +299,13 @@
 
     @IsOptional()
     @IsEnum(CodeReviewVersion)
-<<<<<<< HEAD
     codeReviewVersion?: CodeReviewVersion;
-=======
-    codeReviewVersion?: CodeReviewVersion = CodeReviewVersion.v2;
 
     // v2-only prompt overrides (categories and severity guidance)
     @IsOptional()
     @ValidateNested()
     @Type(() => V2PromptOverridesDto)
     v2PromptOverrides?: V2PromptOverridesDto;
->>>>>>> e94181a3
 }
 
 export class CreateOrUpdateCodeReviewParameterDto {
