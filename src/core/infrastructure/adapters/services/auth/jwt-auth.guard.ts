import { isRabbitContext } from '@golevelup/nestjs-rabbitmq';
import {
    ExecutionContext,
    ForbiddenException,
    Injectable,
    UnauthorizedException,
} from '@nestjs/common';
import { Reflector } from '@nestjs/core';
import { AuthGuard } from '@nestjs/passport';

@Injectable()
export class JwtAuthGuard extends AuthGuard('jwt') {
    constructor(private reflector: Reflector) {
        super();
    }

    canActivate(context: ExecutionContext) {
        const shouldSkip = isRabbitContext(context);

        if (shouldSkip) {
            return this.handleRpcRequest(context);
        }

        return this.handleHttpRequest(context);
    }

    handleHttpRequest(context: ExecutionContext) {
        const request = context.switchToHttp().getRequest();

        // We can use this to allow public routes;
        const excludePaths = [
            '/health',
            '/auth/refresh',
            '/auth/login',
            '/auth/signup',
            '/auth/forgot-password',
            '/auth/reset-password',
            '/auth/oauth',
            '/user/email',
            '/diagnostic/updateDiagnostic',
            '/github/webhook/installation',
            '/github/integration',
            '/agent/has-active-sessions',
            '/agent/create-session',
            '/agent/router',
            '/agent/memory',
            '/agent/auth-details',
            '/agent/execute-router-prompt',
            '/agent/waiting-columns',
            '/agent/guild-by-member',
            '/agent/auth-details-organization',
            '/agent/metrics',
            '/communication/create-auth-integration',
            '/communication/update-auth-integration',
            '/communication/create-or-update-integration-config',
            '/project-management/create-auth-integration',
            '/code-management/create-auth-integration',
            '/automation/run',
            '/organization/name-by-tenant',
            '/insights',
            '/interaction/users',
            '/daily-checkin-automation/generate-changelog',
            '/daily-checkin-automation/view-delivery-status-items-wip',
            '/daily-checkin-automation/get-insights',
            '/weekly-checkin-automation/get-insights',
            '/agent/has-team-config',
            '/communication/button-disabled',
            '/team/team-infos',
            '/user/invite',
            '/user/invite/complete-invitation',
            '/github/webhook',
            '/snoozed-items/slack',
            '/gitlab/webhook',
            '/bitbucket/webhook',
            '/azure-repos/webhook',
<<<<<<< HEAD
            '/mcp',
=======
            '/user-log/status-change',
>>>>>>> 35e988b2
        ];

        // Allow access to public routes
        if (excludePaths?.includes(request?.path)) {
            return true;
        }

        return super.canActivate(context);
    }

    handleRpcRequest(context: ExecutionContext) {
        const message = context.switchToRpc().getData();

        // if (this.verifyRabbitMQMessage(message)) {
        return true;
        // }

        //throw new ForbiddenException('Forbidden resource');
    }

    handleRequest(err, user) {
        if (err || !user) {
            throw err || new UnauthorizedException('api.users.unauthorized');
        }
        return user;
    }

    private verifyRabbitMQMessage(message: any): boolean {
        if (
            message &&
            message.properties &&
            message.properties.headers &&
            message.properties.headers.authorization
        ) {
            return true;
        }

        return false;
    }
}<|MERGE_RESOLUTION|>--- conflicted
+++ resolved
@@ -73,11 +73,8 @@
             '/gitlab/webhook',
             '/bitbucket/webhook',
             '/azure-repos/webhook',
-<<<<<<< HEAD
             '/mcp',
-=======
             '/user-log/status-change',
->>>>>>> 35e988b2
         ];
 
         // Allow access to public routes
