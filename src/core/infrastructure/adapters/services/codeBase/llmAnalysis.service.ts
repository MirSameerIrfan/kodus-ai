--- conflicted
+++ resolved
@@ -1,4 +1,4 @@
-import { Inject, Injectable } from '@nestjs/common';
+import { Injectable } from '@nestjs/common';
 import { IAIAnalysisService } from '../../../../domain/codeBase/contracts/AIAnalysisService.contract';
 import {
     FileChangeContext,
@@ -8,34 +8,24 @@
     ReviewModeResponse,
     FileChange,
     ISafeguardResponse,
-    ReviewModeConfig,
 } from '@/config/types/general/codeReview.type';
 import { OrganizationAndTeamData } from '@/config/types/general/organizationAndTeamData';
 import { PinoLoggerService } from '../logger/pino.service';
-import { RunnableSequence } from '@langchain/core/runnables';
-import {
-    BaseOutputParser,
-    StringOutputParser,
-    StructuredOutputParser,
-} from '@langchain/core/output_parsers';
+
 import { BaseCallbackHandler } from '@langchain/core/callbacks/base';
-import { HumanMessage } from '@langchain/core/messages';
-import { AnyZodObject, z } from 'zod';
+import { z } from 'zod';
 import { LLMResponseProcessor } from './utils/transforms/llmResponseProcessor.transform';
 import { prompt_validateImplementedSuggestions } from '@/shared/utils/langchainCommon/prompts/validateImplementedSuggestions';
 import { prompt_selectorLightOrHeavyMode_system } from '@/shared/utils/langchainCommon/prompts/seletorLightOrHeavyMode';
 import {
-    CodeReviewPayload,
     prompt_codereview_system_gemini,
     prompt_codereview_user_deepseek,
     prompt_codereview_user_gemini,
 } from '@/shared/utils/langchainCommon/prompts/configuration/codeReview';
 import { prompt_severity_analysis_user } from '@/shared/utils/langchainCommon/prompts/severityAnalysis';
 import { prompt_codeReviewSafeguard_system } from '@/shared/utils/langchainCommon/prompts';
-import { CustomStringOutputParser } from '@/shared/utils/langchainCommon/customStringOutputParser';
 import {
     LLMModelProvider,
-    LLMProviderService,
     ParserType,
     PromptRole,
     PromptRunnerService,
@@ -737,151 +727,8 @@
                         provider,
                     },
                 });
-<<<<<<< HEAD
-        } catch (error) {
-            this.logger.error({
-                message: `Error creating chain with fallback for PR#${prNumber}`,
-                error,
-                context: LLMAnalysisService.name,
-                metadata: {
-                    organizationAndTeamData,
-                    prNumber,
-                    provider,
-                },
-            });
-            throw error;
-        }
-    }
-
-    private async createExtractSuggestionsProviderChain(
-        organizationAndTeamData: OrganizationAndTeamData,
-        prNumber: number,
-        provider: LLMModelProvider,
-        context: any,
-    ) {
-        try {
-            let llm = this.llmProviderService.getLLMProvider({
-                model: provider,
-                temperature: 0,
-                callbacks: [this.tokenTracker],
-            });
-
-            // Definir o schema Zod para validação em runtime (não para inferência de tipo)
-            const suggestionSchema = z.object({
-                codeSuggestions: z.array(
-                    z.object({
-                        id: z.string(),
-                        suggestionContent: z.string(),
-                        existingCode: z.string(),
-                        improvedCode: z.string(),
-                        oneSentenceSummary: z.string(),
-                        relevantLinesStart: z.string(),
-                        relevantLinesEnd: z.string(),
-                        label: z.string().optional(),
-                        action: z.string(),
-                        reason: z.string().optional(),
-                    }).refine(
-                        (data) =>
-                            data.suggestionContent &&
-                            data.existingCode &&
-                            data.oneSentenceSummary &&
-                            data.relevantLinesStart &&
-                            data.relevantLinesEnd &&
-                            data.action,
-                        {
-                            message: 'All fields are required',
-                        },
-                    )
-                ),
-            });
-
-            // Criar um parser compatível com a interface do StructuredOutputParser
-            // mas sem usar a função fromZodSchema que causa o erro TS2589
-            const parser = {
-                getFormatInstructions: () => {
-                    return `Return a JSON object with the following schema:\n${JSON.stringify({
-                        codeSuggestions: [{
-                            id: "string",
-                            suggestionContent: "string",
-                            existingCode: "string",
-                            improvedCode: "string",
-                            oneSentenceSummary: "string",
-                            relevantLinesStart: "string",
-                            relevantLinesEnd: "string",
-                            label: "string (optional)",
-                            action: "string",
-                            reason: "string (optional)"
-                        }]
-                    }, null, 2)}\n\nAll fields are required except 'label' and 'reason'.`;
-                },
-                parse: async (text: string) => {
-                    try {
-                        const json = JSON.parse(text);
-                        return suggestionSchema.parse(json);
-                    } catch (e) {
-                        throw new Error(`Failed to parse output: ${e.message}`);
-                    }
-                }
-            };
-
-            const formatInstructions = parser.getFormatInstructions();
-
-            const chain = RunnableSequence.from([
-                async (input: any) => {
-                    const prompt = `${input.safeGuardResponse}\n\n${formatInstructions}`;
-                    return [new HumanMessage({ content: prompt })];
-                },
-                llm,
-                new StringOutputParser(),
-                parser.parse.bind(parser),
-            ]);
-
-            return chain;
-        } catch (error) {
-            this.logger.error({
-                message: `Error creating extract suggestions provider chain for PR#${prNumber}`,
-                error,
-                context: LLMAnalysisService.name,
-                metadata: {
-                    organizationAndTeamData,
-                    prNumber,
-                    provider,
-                },
-            });
-            throw error;
-        }
-    }
-    //#endregion
-
-    //#region Validate Implemented Suggestions
-    async validateImplementedSuggestions(
-        organizationAndTeamData: OrganizationAndTeamData,
-        prNumber: number,
-        provider: LLMModelProvider,
-        codePatch: string,
-        codeSuggestions: Partial<CodeSuggestion>[],
-    ): Promise<Partial<CodeSuggestion>[]> {
-        const baseContext = {
-            organizationAndTeamData,
-            prNumber,
-            codePatch,
-            codeSuggestions,
-        };
-
-        const chain =
-            await this.createValidateImplementedSuggestionsChainWithFallback(
-                organizationAndTeamData,
-                prNumber,
-                provider,
-                baseContext,
-            );
-
-        try {
-            const result = await chain.invoke(baseContext);
-=======
                 throw new Error(message);
             }
->>>>>>> a8d782d4
 
             const suggestionsWithImplementedStatus =
                 this.llmResponseProcessor.processResponse(
