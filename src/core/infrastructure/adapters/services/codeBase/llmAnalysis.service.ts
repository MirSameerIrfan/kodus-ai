import { Injectable } from '@nestjs/common';
import { IAIAnalysisService } from '../../../../domain/codeBase/contracts/AIAnalysisService.contract';
import {
    FileChangeContext,
    AnalysisContext,
    AIAnalysisResult,
    CodeSuggestion,
    ReviewModeResponse,
    FileChange,
    ISafeguardResponse,
} from '@/config/types/general/codeReview.type';
import { OrganizationAndTeamData } from '@/config/types/general/organizationAndTeamData';
import { PinoLoggerService } from '../logger/pino.service';

import { BaseCallbackHandler } from '@langchain/core/callbacks/base';
import { z } from 'zod';
import { LLMResponseProcessor } from './utils/transforms/llmResponseProcessor.transform';
import { prompt_validateImplementedSuggestions } from '@/shared/utils/langchainCommon/prompts/validateImplementedSuggestions';
import { prompt_selectorLightOrHeavyMode_system } from '@/shared/utils/langchainCommon/prompts/seletorLightOrHeavyMode';
import {
    prompt_codereview_system_gemini,
    prompt_codereview_user_deepseek,
    prompt_codereview_user_gemini,
    prompt_codereview_system_gemini_v2,
    prompt_codereview_user_gemini_v2,
} from '@/shared/utils/langchainCommon/prompts/configuration/codeReview';
import { prompt_severity_analysis_user } from '@/shared/utils/langchainCommon/prompts/severityAnalysis';
import { prompt_codeReviewSafeguard_system } from '@/shared/utils/langchainCommon/prompts';
import {
    BYOKConfig,
    LLMModelProvider,
    ParserType,
    PromptRole,
    PromptRunnerService as BasePromptRunnerService,
    PromptScope,
    TokenTrackingHandler,
} from '@kodus/kodus-common/llm';
<<<<<<< HEAD
import { decrypt } from '@/shared/utils/crypto';

// Interface for token tracking
interface TokenUsage {
    input_tokens?: number;
    output_tokens?: number;
    total_tokens?: number;
    model?: string;
    runId?: string;
    parentRunId?: string;
    output_reasoning_tokens?: number;
}

// Handler for token tracking
class TokenTrackingHandler extends BaseCallbackHandler {
    name = 'TokenTrackingHandler';
    tokenUsages: TokenUsage[] = [];

    private extractUsageMetadata(output: any): TokenUsage {
        try {
            // Attempts to extract information from different locations in the response
            const usage: TokenUsage = {};

            // Extracts token information
            if (output?.llmOutput?.tokenUsage) {
                Object.assign(usage, output.llmOutput.tokenUsage);
            } else if (output?.llmOutput?.usage) {
                Object.assign(usage, output.llmOutput.usage);
            } else if (output?.generations?.[0]?.[0]?.message?.usage_metadata) {
                const metadata =
                    output.generations[0][0].message.usage_metadata;
                usage.input_tokens = metadata.input_tokens;
                usage.output_tokens = metadata.output_tokens;
                usage.total_tokens = metadata.total_tokens;
                usage.output_reasoning_tokens =
                    metadata.output_token_details.reasoning;
            }

            // Extracts model
            usage.model =
                output?.llmOutput?.model ||
                output?.generations?.[0]?.[0]?.message?.response_metadata
                    ?.model ||
                'unknown';

            return usage;
        } catch (error) {
            console.error('Error extracting usage metadata:', error);
            return {};
        }
    }

    async handleLLMEnd(
        output: any,
        runId: string,
        parentRunId?: string,
        tags?: string[],
    ) {
        const usage = this.extractUsageMetadata(output);

        if (Object.keys(usage).length > 0) {
            this.tokenUsages.push({
                ...usage,
                runId,
                parentRunId,
            });
        }
    }

    getTokenUsages(): TokenUsage[] {
        return this.tokenUsages;
    }

    reset() {
        this.tokenUsages = [];
    }
}
=======
import { PromptRunnerService } from '@/shared/infrastructure/services/tokenTracking/promptRunner.service';
import { getObservability } from '@kodus/flow';
import { endSpan, newSpan } from './utils/span.utils';
>>>>>>> 5bc53ac0

export const LLM_ANALYSIS_SERVICE_TOKEN = Symbol('LLMAnalysisService');

@Injectable()
export class LLMAnalysisService implements IAIAnalysisService {
    private readonly tokenTracker: TokenTrackingHandler;
    private readonly llmResponseProcessor: LLMResponseProcessor;

    constructor(
        private readonly logger: PinoLoggerService,
        private readonly promptRunnerService: BasePromptRunnerService,
    ) {
        this.tokenTracker = new TokenTrackingHandler();
        this.llmResponseProcessor = new LLMResponseProcessor(logger);
    }

    //#region Helper Functions
    // Creates the prefix for the prompt cache (every prompt that uses file or codeDiff must start with this)
    private preparePrefixChainForCache(context: {
        patchWithLinesStr: string;
        fileContent: string;
        relevantContent: string;
        language: string;
        filePath: string;
        suggestions?: CodeSuggestion[];
        reviewMode: ReviewModeResponse;
    }) {
        if (!context?.patchWithLinesStr) {
            throw new Error('Required context parameters are missing');
        }

        const { reviewMode } = context;

        if (reviewMode === ReviewModeResponse.LIGHT_MODE) {
            return `
## Context

<codeDiff>
    ${context.patchWithLinesStr}
</codeDiff>

<filePath>
    ${context.filePath}
</filePath>

<suggestionsContext>
    ${JSON.stringify(context?.suggestions, null, 2) || 'No suggestions provided'}
</suggestionsContext>`;
        }

        return `
## Context

<fileContent>
    ${context.relevantContent || context.fileContent}
</fileContent>

<codeDiff>
    ${context.patchWithLinesStr}
</codeDiff>

<filePath>
    ${context.filePath}
</filePath>

<suggestionsContext>
${JSON.stringify(context?.suggestions, null, 2) || 'No suggestions provided'}
</suggestionsContext>`;
    }

    //#endregion

    //#region Analyze Code with AI
    async analyzeCodeWithAI(
        organizationAndTeamData: OrganizationAndTeamData,
        prNumber: number,
        fileContext: FileChangeContext,
        reviewModeResponse: ReviewModeResponse,
        context: AnalysisContext,
    ): Promise<AIAnalysisResult> {
        const provider = LLMModelProvider.GEMINI_2_5_PRO;
        const fallbackProvider = LLMModelProvider.NOVITA_DEEPSEEK_V3;

        const promptRunner = new PromptRunnerService(
            this.promptRunnerService,
            provider,
            fallbackProvider,
            context?.codeReviewConfig?.byokConfig,
        );

        // Prepare base context
        const baseContext = this.prepareAnalysisContext(fileContext, context);

        try {
            newSpan(`${LLMAnalysisService.name}::analyzeCodeWithAI`);

            const analysis = await promptRunner
                .builder()
                .setParser(ParserType.STRING)
                .setLLMJsonMode(true)
                .setPayload(baseContext)
                .addPrompt({
                    prompt: prompt_codereview_system_gemini,
                    role: PromptRole.SYSTEM,
                    scope: PromptScope.MAIN,
                })
                .addPrompt({
                    prompt: prompt_codereview_user_gemini,
                    role: PromptRole.USER,
                    scope: PromptScope.MAIN,
                })
                .addPrompt({
                    prompt: prompt_codereview_user_deepseek,
                    role: PromptRole.USER,
                    scope: PromptScope.FALLBACK,
                })
                .setTemperature(0)
                .addCallbacks([this.tokenTracker])
                .addMetadata({
                    organizationId:
                        baseContext?.organizationAndTeamData?.organizationId,
                    teamId: baseContext?.organizationAndTeamData?.teamId,
                    pullRequestId: baseContext?.pullRequest?.number,
                    provider: provider,
                    fallbackProvider: fallbackProvider,
                    reviewMode: reviewModeResponse,
                })
                .setRunName('analyzeCodeWithAI')
                .execute();

            endSpan(this.tokenTracker, {
                organizationId: organizationAndTeamData?.organizationId,
                prNumber,
            });

            if (!analysis) {
                const message = `No analysis result for PR#${prNumber}`;
                this.logger.warn({
                    message,
                    context: LLMAnalysisService.name,
                    metadata: {
                        organizationAndTeamData:
                            baseContext?.organizationAndTeamData,
                        prNumber: baseContext?.pullRequest?.number,
                    },
                });
                throw new Error(message);
            }

            // Process result and tokens
            const analysisResult = this.llmResponseProcessor.processResponse(
                organizationAndTeamData,
                prNumber,
                analysis,
            );

            if (!analysisResult) {
                return null;
            }

            analysisResult.codeReviewModelUsed = {
                generateSuggestions: provider,
            };

            return analysisResult;
        } catch (error) {
            this.logger.error({
                message: `Error during LLM code analysis for PR#${prNumber}`,
                context: LLMAnalysisService.name,
                metadata: {
                    organizationAndTeamData: context?.organizationAndTeamData,
                    prNumber: context?.pullRequest?.number,
                },
                error,
            });
            throw error;
        }
    }

    async analyzeCodeWithAI_v2(
        organizationAndTeamData: OrganizationAndTeamData,
        prNumber: number,
        fileContext: FileChangeContext,
        reviewModeResponse: ReviewModeResponse,
        context: AnalysisContext,
        byokConfig: BYOKConfig,
    ): Promise<AIAnalysisResult> {
        const defaultProvider = LLMModelProvider.GEMINI_2_5_PRO;
        const defaultFallback = LLMModelProvider.NOVITA_DEEPSEEK_V3;
<<<<<<< HEAD

        let analysisBuilder = this.promptRunnerService
            .builder()
            .setProviders({
                main: defaultProvider,
                fallback: byokConfig?.fallback ? defaultFallback : undefined,
            });

        if (byokConfig?.main) {
            analysisBuilder = analysisBuilder
                .setBYOKConfig({
                    provider: byokConfig.main.provider,
                    apiKey: decrypt(byokConfig.main.apiKey),
                    model: byokConfig.main.model,
                    baseURL: byokConfig.main.baseURL,
                })
                .setBYOKFallbackConfig(
                    byokConfig.fallback
                        ? {
                              provider: byokConfig.fallback.provider,
                              apiKey: decrypt(byokConfig.fallback.apiKey),
                              model: byokConfig.fallback.model,
                              baseURL: byokConfig.fallback.baseURL,
                          }
                        : null,
                );
        }
=======
>>>>>>> 5bc53ac0

        // Criar instância da nova PromptRunnerService com configuração simplificada
        const promptRunner = new PromptRunnerService(
            this.promptRunnerService,
            defaultProvider,
            defaultFallback,
            byokConfig,
        );

        // Prepare base context
        const baseContext = this.prepareAnalysisContext(fileContext, context);

        try {
            const schema = z.object({
                codeSuggestions: z.array(
                    z.object({
                        id: z.string().optional(),
                        relevantFile: z.string(),
                        language: z.string(),
                        suggestionContent: z.string(),
                        existingCode: z.string().optional(),
                        improvedCode: z.string(),
                        oneSentenceSummary: z.string().optional(),
                        relevantLinesStart: z.number().min(1).optional(),
                        relevantLinesEnd: z.number().min(1).optional(),
                        label: z.string(),
                        severity: z.string().optional(),
                        rankScore: z.number().optional(),
                    }),
                ),
            });

<<<<<<< HEAD
            const analysis = await analysisBuilder
=======
            newSpan(`${LLMAnalysisService.name}::analyzeCodeWithAI_v2`);

            const analysis = await promptRunner
                .builder()
>>>>>>> 5bc53ac0
                .setParser(ParserType.ZOD, schema as any, {
                    provider: LLMModelProvider.OPENAI_GPT_4O_MINI,
                    fallbackProvider: LLMModelProvider.OPENAI_GPT_4O,
                })
                .setLLMJsonMode(true)
                .setPayload(baseContext)
                .addPrompt({
                    prompt: prompt_codereview_system_gemini_v2,
                    role: PromptRole.SYSTEM,
                    scope: PromptScope.MAIN,
                })
                .addPrompt({
                    prompt: prompt_codereview_user_gemini_v2,
                    role: PromptRole.USER,
                    scope: PromptScope.MAIN,
                })
                .addPrompt({
                    prompt: prompt_codereview_user_deepseek,
                    role: PromptRole.USER,
                    scope: PromptScope.FALLBACK,
                })
                .setTemperature(0)
                .addCallbacks([this.tokenTracker])
                .addMetadata({
                    organizationId:
                        baseContext?.organizationAndTeamData?.organizationId,
                    teamId: baseContext?.organizationAndTeamData?.teamId,
                    pullRequestId: baseContext?.pullRequest?.number,
                    provider: defaultProvider,
                    fallbackProvider: byokConfig?.fallback
                        ? defaultFallback
                        : undefined,
                    reviewMode: reviewModeResponse,
                })
                .setRunName('analyzeCodeWithAI_v2')
                .setMaxReasoningTokens(3000)
                .execute();

            endSpan(this.tokenTracker, {
                organizationId: organizationAndTeamData?.organizationId,
                prNumber,
            });

            if (!analysis) {
                const message = `No analysis result for PR#${prNumber}`;
                this.logger.warn({
                    message,
                    context: LLMAnalysisService.name,
                    metadata: {
                        organizationAndTeamData:
                            baseContext?.organizationAndTeamData,
                        prNumber: baseContext?.pullRequest?.number,
                    },
                });
                throw new Error(message);
            }

            const analysisResult: AIAnalysisResult = {
                codeSuggestions: analysis.codeSuggestions,
                codeReviewModelUsed: {
                    generateSuggestions: defaultProvider,
                },
            };

            return analysisResult;
        } catch (error) {
            this.logger.error({
                message: `Error during LLM code analysis for PR#${prNumber}`,
                context: LLMAnalysisService.name,
                metadata: {
                    organizationAndTeamData: context?.organizationAndTeamData,
                    prNumber: context?.pullRequest?.number,
                },
                error,
            });
            throw error;
        }
    }

    private prepareAnalysisContext(
        fileContext: FileChangeContext,
        context: AnalysisContext,
    ) {
        const baseContext = {
            pullRequest: context?.pullRequest,
            patchWithLinesStr: fileContext?.patchWithLinesStr,
            maxSuggestionsParams:
                context.codeReviewConfig?.suggestionControl?.maxSuggestions,
            language: context?.repository?.language,
            filePath: fileContext?.file?.filename,
            languageResultPrompt:
                context?.codeReviewConfig?.languageResultPrompt,
            reviewOptions: context?.codeReviewConfig?.reviewOptions,
            fileContent: fileContext?.file?.fileContent,
            limitationType:
                context?.codeReviewConfig?.suggestionControl?.limitationType,
            severityLevelFilter:
                context?.codeReviewConfig?.suggestionControl
                    ?.severityLevelFilter,
            groupingMode:
                context?.codeReviewConfig?.suggestionControl?.groupingMode,
            organizationAndTeamData: context?.organizationAndTeamData,
            relevantContent: fileContext?.relevantContent,
            prSummary: context?.pullRequest?.body,
        };

        return baseContext;
    }
    //#endregion

    //#region Generate Code Suggestions
    async generateCodeSuggestions(
        organizationAndTeamData: OrganizationAndTeamData,
        sessionId: string,
        question: string,
        parameters: any,
        reviewMode: ReviewModeResponse = ReviewModeResponse.LIGHT_MODE,
    ) {
        const provider =
            parameters.llmProvider || LLMModelProvider.GEMINI_2_5_PRO;
        const fallbackProvider =
            provider === LLMModelProvider.OPENAI_GPT_4O
                ? LLMModelProvider.GEMINI_2_5_PRO
                : LLMModelProvider.OPENAI_GPT_4O;

        try {
            newSpan(`${LLMAnalysisService.name}::generateCodeSuggestions`);

            const result = await this.promptRunnerService
                .builder()
                .setProviders({
                    main: provider,
                    fallback: fallbackProvider,
                })
                .setParser(ParserType.STRING)
                .setLLMJsonMode(true)
                .setPayload({ question })
                // legacy code compatibility when migrating to PromptRunnerService
                .addPrompt({
                    prompt: () => prompt_codereview_system_gemini({}),
                    role: PromptRole.SYSTEM,
                    scope: PromptScope.MAIN,
                })
                .addPrompt({
                    prompt: () => prompt_codereview_user_gemini({}),
                    role: PromptRole.USER,
                    scope: PromptScope.MAIN,
                })
                .addPrompt({
                    prompt: () => prompt_codereview_user_deepseek({}),
                    role: PromptRole.USER,
                    scope: PromptScope.FALLBACK,
                })
                .addMetadata({
                    organizationId: organizationAndTeamData?.organizationId,
                    teamId: organizationAndTeamData?.teamId,
                    sessionId,
                    provider,
                    fallbackProvider,
                    reviewMode,
                })
                .addCallbacks([this.tokenTracker])
                .setRunName('generateCodeSuggestions')
                .setTemperature(0)
                .execute();

            endSpan(this.tokenTracker, {
                organizationId: organizationAndTeamData?.organizationId,
                sessionId,
            });

            if (!result) {
                const message = `No code suggestions generated for session ${sessionId}`;
                this.logger.warn({
                    message,
                    context: LLMAnalysisService.name,
                    metadata: {
                        organizationAndTeamData,
                        sessionId,
                        parameters,
                    },
                });
                throw new Error(message);
            }

            // Log token usage
            return result;
        } catch (error) {
            this.logger.error({
                message: `Error generating code suggestions`,
                error,
                context: LLMAnalysisService.name,
                metadata: {
                    organizationAndTeamData,
                    sessionId,
                    parameters,
                },
            });
            throw error;
        }
    }
    //#endregion

    //#region Severity Analysis
    async severityAnalysisAssignment(
        organizationAndTeamData: OrganizationAndTeamData,
        prNumber: number,
        provider: LLMModelProvider,
        codeSuggestions: CodeSuggestion[],
        byokConfig: BYOKConfig,
    ): Promise<Partial<CodeSuggestion>[]> {
        const fallbackProvider =
            provider === LLMModelProvider.OPENAI_GPT_4O
                ? LLMModelProvider.NOVITA_DEEPSEEK_V3_0324
                : LLMModelProvider.OPENAI_GPT_4O;

        const promptRunner = new PromptRunnerService(
            this.promptRunnerService,
            provider,
            fallbackProvider,
            byokConfig,
        );

        try {
            newSpan(`${LLMAnalysisService.name}::severityAnalysisAssignment`);

            const result = await promptRunner
                .builder()
                .setParser(ParserType.STRING)
                .setLLMJsonMode(true)
                .setPayload(codeSuggestions)
                .addPrompt({
                    prompt: prompt_severity_analysis_user,
                    role: PromptRole.USER,
                })
                .addCallbacks([this.tokenTracker])
                .addMetadata({
                    organizationId: organizationAndTeamData?.organizationId,
                    teamId: organizationAndTeamData?.teamId,
                    pullRequestId: prNumber,
                    provider: provider,
                    fallbackProvider: fallbackProvider,
                })
                .setRunName('severityAnalysis')
                .setTemperature(0)
                .execute();

            endSpan(this.tokenTracker, {
                organizationId: organizationAndTeamData?.organizationId,
                prNumber,
            });

            if (!result) {
                const message = `No severity analysis result for PR#${prNumber}`;
                this.logger.warn({
                    message,
                    context: LLMAnalysisService.name,
                    metadata: {
                        organizationAndTeamData,
                        prNumber,
                    },
                });
                throw new Error(message);
            }

            const suggestionsWithSeverityAnalysis =
                this.llmResponseProcessor.processResponse(
                    organizationAndTeamData,
                    prNumber,
                    result,
                );

            const suggestionsWithSeverity =
                suggestionsWithSeverityAnalysis?.codeSuggestions || [];

            return suggestionsWithSeverity;
        } catch (error) {
            this.logger.error({
                message:
                    'Error executing validate implemented suggestions chain:',
                error,
                context: LLMAnalysisService.name,
                metadata: {
                    organizationAndTeamData,
                    prNumber,
                    provider,
                },
            });
        }

        return codeSuggestions;
    }
    //#endregion

    //#region Filter Suggestions Safe Guard
    async filterSuggestionsSafeGuard(
        organizationAndTeamData: OrganizationAndTeamData,
        prNumber: number,
        file: any,
        relevantContent: string,
        codeDiff: string,
        suggestions: any[],
        languageResultPrompt: string,
        reviewMode: ReviewModeResponse,
        byokConfig: BYOKConfig,
    ): Promise<ISafeguardResponse> {
        try {
            suggestions?.forEach((suggestion) => {
                if (
                    suggestion &&
                    Object.prototype.hasOwnProperty.call(
                        suggestion,
                        'suggestionEmbedded',
                    )
                ) {
                    delete suggestion?.suggestionEmbedded;
                }
            });

            const provider = LLMModelProvider.GEMINI_2_5_PRO;
            const fallbackProvider = LLMModelProvider.NOVITA_DEEPSEEK_V3;

            // Criar instância da nova PromptRunnerService
            const promptRunner = new PromptRunnerService(
                this.promptRunnerService,
                provider,
                fallbackProvider,
                byokConfig,
            );

            const payload = {
                fileContent: file?.fileContent,
                relevantContent,
                patchWithLinesStr: codeDiff,
                language: file?.language,
                filePath: file?.filename,
                suggestions,
                languageResultPrompt,
                reviewMode,
            };

            const schema = z.object({
                codeSuggestions: z.array(
                    z
                        .object({
                            id: z.string(),
                            suggestionContent: z.string(),
                            existingCode: z.string(),
                            improvedCode: z.string().nullable(),
                            oneSentenceSummary: z.string(),
                            relevantLinesStart: z.number().min(1),
                            relevantLinesEnd: z.number().min(1),
                            label: z.string().optional(),
                            action: z.string(),
                            reason: z.string().optional(),
                        })
                        .refine(
                            (data) =>
                                data.suggestionContent &&
                                data.existingCode &&
                                data.oneSentenceSummary &&
                                data.relevantLinesStart &&
                                data.relevantLinesEnd &&
                                data.action,
                            {
                                message: 'All fields are required',
                            },
                        ),
                ),
            });

            newSpan(`${LLMAnalysisService.name}::filterSuggestionsSafeGuard`);

            const filteredSuggestions = await promptRunner
                .builder()
<<<<<<< HEAD
                .setProviders({
                    main: provider,
                    fallback: fallbackProvider,
                })
=======
>>>>>>> 5bc53ac0
                .setParser(ParserType.ZOD, schema as any, {
                    provider: LLMModelProvider.OPENAI_GPT_4O_MINI,
                    fallbackProvider: LLMModelProvider.OPENAI_GPT_4O,
                })
                .setLLMJsonMode(true)
                .setPayload(payload)
                .addPrompt({
                    prompt: prompt_codeReviewSafeguard_system,
                    role: PromptRole.SYSTEM,
                })
                .addPrompt({
                    prompt: this.preparePrefixChainForCache(payload),
                    role: PromptRole.USER,
                })
                .addMetadata({
                    organizationId: organizationAndTeamData?.organizationId,
                    teamId: organizationAndTeamData?.teamId,
                    pullRequestId: prNumber,
                    provider: provider,
                    fallbackProvider: fallbackProvider,
                    reviewMode: reviewMode,
                })
                .setTemperature(0)
                .addCallbacks([this.tokenTracker])
                .setRunName('filterSuggestionsSafeGuard')
                .setMaxReasoningTokens(5000)
                .execute();

            endSpan(this.tokenTracker, {
                organizationId: organizationAndTeamData?.organizationId,
                prNumber,
            });

            if (!filteredSuggestions) {
                const message = `No response from safeguard for PR#${prNumber}`;
                this.logger.warn({
                    message,
                    context: LLMAnalysisService.name,
                    metadata: {
                        organizationAndTeamData,
                        prNumber,
                        file: file?.filename,
                    },
                });
                throw new Error(message);
            }

            // Filter and update suggestions
            const suggestionsToUpdate =
                filteredSuggestions?.codeSuggestions?.filter(
                    (s) => s.action === 'update',
                );
            const suggestionsToDiscard = new Set(
                filteredSuggestions?.codeSuggestions
                    ?.filter((s) => s.action === 'discard')
                    .map((s) => s.id),
            );

            const filteredAndMappedSuggestions = suggestions
                ?.filter(
                    (suggestion) => !suggestionsToDiscard.has(suggestion.id),
                )
                ?.map((suggestion) => {
                    const updatedSuggestion = suggestionsToUpdate?.find(
                        (s) => s.id === suggestion.id,
                    );

                    if (!updatedSuggestion) {
                        return suggestion;
                    }

                    return {
                        ...suggestion,
                        suggestionContent: updatedSuggestion?.suggestionContent,
                        existingCode: updatedSuggestion?.existingCode,
                        improvedCode: updatedSuggestion?.improvedCode,
                        oneSentenceSummary:
                            updatedSuggestion?.oneSentenceSummary,
                        relevantLinesStart:
                            updatedSuggestion?.relevantLinesStart,
                        relevantLinesEnd: updatedSuggestion?.relevantLinesEnd,
                    };
                });

            return {
                suggestions: filteredAndMappedSuggestions,
                codeReviewModelUsed: {
                    safeguard: provider,
                },
            };
        } catch (error) {
            this.logger.error({
                message: `Error during suggestions safe guard analysis for PR#${prNumber}`,
                context: LLMAnalysisService.name,
                metadata: {
                    organizationAndTeamData,
                    prNumber,
                    file: file?.filename,
                },
                error,
            });
            return { suggestions };
        }
    }
    //#endregion

    //#region Validate Implemented Suggestions
    async validateImplementedSuggestions(
        organizationAndTeamData: OrganizationAndTeamData,
        prNumber: number,
        provider: LLMModelProvider,
        codePatch: string,
        codeSuggestions: Partial<CodeSuggestion>[],
    ): Promise<Partial<CodeSuggestion>[]> {
        const fallbackProvider =
            provider === LLMModelProvider.OPENAI_GPT_4O
                ? LLMModelProvider.NOVITA_DEEPSEEK_V3_0324
                : LLMModelProvider.OPENAI_GPT_4O;

        const payload = {
            codePatch,
            codeSuggestions,
        };

        try {
            newSpan(
                `${LLMAnalysisService.name}::validateImplementedSuggestions`,
            );

            const result = await this.promptRunnerService
                .builder()
                .setProviders({
                    main: provider,
                    fallback: fallbackProvider,
                })
                .setParser(ParserType.STRING)
                .setLLMJsonMode(true)
                .setTemperature(0)
                .setPayload(payload)
                .addPrompt({
                    prompt: prompt_validateImplementedSuggestions,
                    role: PromptRole.USER,
                })
                .addMetadata({
                    organizationId: organizationAndTeamData?.organizationId,
                    teamId: organizationAndTeamData?.teamId,
                    pullRequestId: prNumber,
                    provider: provider,
                    fallbackProvider: fallbackProvider,
                })
                .addCallbacks([this.tokenTracker])
                .setRunName('validateImplementedSuggestions')
                .execute();

            endSpan(this.tokenTracker, {
                organizationId: organizationAndTeamData?.organizationId,
                prNumber,
            });

            if (!result) {
                const message = `No response from validate implemented suggestions for PR#${prNumber}`;
                this.logger.warn({
                    message,
                    context: LLMAnalysisService.name,
                    metadata: {
                        organizationAndTeamData,
                        prNumber,
                        provider,
                    },
                });
                throw new Error(message);
            }

            const suggestionsWithImplementedStatus =
                this.llmResponseProcessor.processResponse(
                    organizationAndTeamData,
                    prNumber,
                    result,
                );

            const implementedSuggestions =
                suggestionsWithImplementedStatus?.codeSuggestions || [];

            return implementedSuggestions;
        } catch (error) {
            this.logger.error({
                message:
                    'Error executing validate implemented suggestions chain:',
                error,
                context: LLMAnalysisService.name,
                metadata: {
                    organizationAndTeamData,
                    prNumber,
                    provider,
                },
            });
        }

        return codeSuggestions;
    }
    //#endregion

    //#region Select Review Mode
    async selectReviewMode(
        organizationAndTeamData: OrganizationAndTeamData,
        prNumber: number,
        provider: LLMModelProvider,
        file: FileChange,
        codeDiff: string,
        byokConfig: BYOKConfig,
    ): Promise<ReviewModeResponse> {
        const fallbackProvider =
            provider === LLMModelProvider.OPENAI_GPT_4O
                ? LLMModelProvider.NOVITA_DEEPSEEK_V3_0324
                : LLMModelProvider.OPENAI_GPT_4O;

        const payload = {
            file,
            codeDiff,
        };

        try {
            newSpan(`${LLMAnalysisService.name}::selectReviewMode`);

            const promptRunner = new PromptRunnerService(
                this.promptRunnerService,
                provider,
                fallbackProvider,
                byokConfig,
            );

            const result = await promptRunner
                .builder()
                .setParser(ParserType.STRING)
                .setLLMJsonMode(true)
                .setTemperature(0)
                .setPayload(payload)
                .addPrompt({
                    prompt: prompt_selectorLightOrHeavyMode_system,
                    role: PromptRole.SYSTEM,
                })
                .addCallbacks([this.tokenTracker])
                .addMetadata({
                    organizationId: organizationAndTeamData?.organizationId,
                    teamId: organizationAndTeamData?.teamId,
                    pullRequestId: prNumber,
                    provider: provider,
                    fallbackProvider: fallbackProvider,
                })
                .setRunName('selectReviewMode')
                .execute();

            endSpan(this.tokenTracker, {
                organizationId: organizationAndTeamData?.organizationId,
                prNumber,
            });

            if (!result) {
                const message = `No response from select review mode for PR#${prNumber}`;
                this.logger.warn({
                    message,
                    context: LLMAnalysisService.name,
                    metadata: {
                        organizationAndTeamData,
                        prNumber,
                        provider,
                    },
                });
                throw new Error(message);
            }

            const reviewMode =
                this.llmResponseProcessor.processReviewModeResponse(
                    organizationAndTeamData,
                    prNumber,
                    result,
                );

            return reviewMode?.reviewMode || ReviewModeResponse.LIGHT_MODE;
        } catch (error) {
            this.logger.error({
                message: 'Error executing select review mode chain:',
                error,
                context: LLMAnalysisService.name,
                metadata: {
                    organizationAndTeamData,
                    prNumber,
                    provider,
                },
            });
            return ReviewModeResponse.LIGHT_MODE;
        }
    }
    //#endregion
}<|MERGE_RESOLUTION|>--- conflicted
+++ resolved
@@ -35,89 +35,9 @@
     PromptScope,
     TokenTrackingHandler,
 } from '@kodus/kodus-common/llm';
-<<<<<<< HEAD
-import { decrypt } from '@/shared/utils/crypto';
-
-// Interface for token tracking
-interface TokenUsage {
-    input_tokens?: number;
-    output_tokens?: number;
-    total_tokens?: number;
-    model?: string;
-    runId?: string;
-    parentRunId?: string;
-    output_reasoning_tokens?: number;
-}
-
-// Handler for token tracking
-class TokenTrackingHandler extends BaseCallbackHandler {
-    name = 'TokenTrackingHandler';
-    tokenUsages: TokenUsage[] = [];
-
-    private extractUsageMetadata(output: any): TokenUsage {
-        try {
-            // Attempts to extract information from different locations in the response
-            const usage: TokenUsage = {};
-
-            // Extracts token information
-            if (output?.llmOutput?.tokenUsage) {
-                Object.assign(usage, output.llmOutput.tokenUsage);
-            } else if (output?.llmOutput?.usage) {
-                Object.assign(usage, output.llmOutput.usage);
-            } else if (output?.generations?.[0]?.[0]?.message?.usage_metadata) {
-                const metadata =
-                    output.generations[0][0].message.usage_metadata;
-                usage.input_tokens = metadata.input_tokens;
-                usage.output_tokens = metadata.output_tokens;
-                usage.total_tokens = metadata.total_tokens;
-                usage.output_reasoning_tokens =
-                    metadata.output_token_details.reasoning;
-            }
-
-            // Extracts model
-            usage.model =
-                output?.llmOutput?.model ||
-                output?.generations?.[0]?.[0]?.message?.response_metadata
-                    ?.model ||
-                'unknown';
-
-            return usage;
-        } catch (error) {
-            console.error('Error extracting usage metadata:', error);
-            return {};
-        }
-    }
-
-    async handleLLMEnd(
-        output: any,
-        runId: string,
-        parentRunId?: string,
-        tags?: string[],
-    ) {
-        const usage = this.extractUsageMetadata(output);
-
-        if (Object.keys(usage).length > 0) {
-            this.tokenUsages.push({
-                ...usage,
-                runId,
-                parentRunId,
-            });
-        }
-    }
-
-    getTokenUsages(): TokenUsage[] {
-        return this.tokenUsages;
-    }
-
-    reset() {
-        this.tokenUsages = [];
-    }
-}
-=======
 import { PromptRunnerService } from '@/shared/infrastructure/services/tokenTracking/promptRunner.service';
 import { getObservability } from '@kodus/flow';
 import { endSpan, newSpan } from './utils/span.utils';
->>>>>>> 5bc53ac0
 
 export const LLM_ANALYSIS_SERVICE_TOKEN = Symbol('LLMAnalysisService');
 
@@ -307,36 +227,6 @@
     ): Promise<AIAnalysisResult> {
         const defaultProvider = LLMModelProvider.GEMINI_2_5_PRO;
         const defaultFallback = LLMModelProvider.NOVITA_DEEPSEEK_V3;
-<<<<<<< HEAD
-
-        let analysisBuilder = this.promptRunnerService
-            .builder()
-            .setProviders({
-                main: defaultProvider,
-                fallback: byokConfig?.fallback ? defaultFallback : undefined,
-            });
-
-        if (byokConfig?.main) {
-            analysisBuilder = analysisBuilder
-                .setBYOKConfig({
-                    provider: byokConfig.main.provider,
-                    apiKey: decrypt(byokConfig.main.apiKey),
-                    model: byokConfig.main.model,
-                    baseURL: byokConfig.main.baseURL,
-                })
-                .setBYOKFallbackConfig(
-                    byokConfig.fallback
-                        ? {
-                              provider: byokConfig.fallback.provider,
-                              apiKey: decrypt(byokConfig.fallback.apiKey),
-                              model: byokConfig.fallback.model,
-                              baseURL: byokConfig.fallback.baseURL,
-                          }
-                        : null,
-                );
-        }
-=======
->>>>>>> 5bc53ac0
 
         // Criar instância da nova PromptRunnerService com configuração simplificada
         const promptRunner = new PromptRunnerService(
@@ -369,14 +259,10 @@
                 ),
             });
 
-<<<<<<< HEAD
-            const analysis = await analysisBuilder
-=======
             newSpan(`${LLMAnalysisService.name}::analyzeCodeWithAI_v2`);
 
             const analysis = await promptRunner
                 .builder()
->>>>>>> 5bc53ac0
                 .setParser(ParserType.ZOD, schema as any, {
                     provider: LLMModelProvider.OPENAI_GPT_4O_MINI,
                     fallbackProvider: LLMModelProvider.OPENAI_GPT_4O,
@@ -752,13 +638,6 @@
 
             const filteredSuggestions = await promptRunner
                 .builder()
-<<<<<<< HEAD
-                .setProviders({
-                    main: provider,
-                    fallback: fallbackProvider,
-                })
-=======
->>>>>>> 5bc53ac0
                 .setParser(ParserType.ZOD, schema as any, {
                     provider: LLMModelProvider.OPENAI_GPT_4O_MINI,
                     fallbackProvider: LLMModelProvider.OPENAI_GPT_4O,
