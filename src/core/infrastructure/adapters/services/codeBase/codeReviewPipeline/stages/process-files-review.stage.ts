--- conflicted
+++ resolved
@@ -592,11 +592,9 @@
                 validCrossFileSuggestions?.map((suggestion) => suggestion.id),
             );
 
-<<<<<<< HEAD
             const filteredCrossFileSuggestions = keepedSuggestions.filter(
                 (suggestion) => crossFileIds?.has(suggestion.id),
             );
-=======
             const safeGuardResponse =
                 await this.suggestionService.filterSuggestionsSafeGuard(
                     context?.organizationAndTeamData,
@@ -608,7 +606,6 @@
                     context?.codeReviewConfig?.languageResultPrompt,
                     reviewModeResponse,
                 );
->>>>>>> 51675c67
 
             const filteredKeepedSuggestions = keepedSuggestions.filter(
                 (suggestion) => !crossFileIds?.has(suggestion.id),
@@ -619,6 +616,7 @@
                 filteredKeepedSuggestions,
                 context,
                 file,
+                relevantContent,
                 patchWithLinesStr,
                 reviewModeResponse,
             );
@@ -814,19 +812,8 @@
             );
 
         return {
-<<<<<<< HEAD
             filteredSuggestions: filterSuggestionsCodeDiff,
             discardedSuggestionsByCodeDiff,
-=======
-            organizationAndTeamData: context.organizationAndTeamData,
-            repository: context.repository,
-            pullRequest: context.pullRequest,
-            action: context.action,
-            platformType: context.platformType,
-            codeReviewConfig: context.codeReviewConfig,
-            clusterizedSuggestions: context.clusterizedSuggestions,
-            tasks: context.tasks,
->>>>>>> 51675c67
         };
     }
 
@@ -874,6 +861,7 @@
         suggestions: Partial<CodeSuggestion>[],
         context: AnalysisContext,
         file: any,
+        relevantContent,
         patchWithLinesStr: string,
         reviewModeResponse: any,
     ): Promise<{
@@ -886,6 +874,7 @@
                 context?.organizationAndTeamData,
                 context?.pullRequest?.number,
                 file,
+                relevantContent,
                 patchWithLinesStr,
                 suggestions,
                 context?.codeReviewConfig?.languageResultPrompt,
@@ -919,10 +908,10 @@
             action: context.action,
             platformType: context.platformType,
             codeReviewConfig: context.codeReviewConfig,
-            codeAnalysisAST: context.codeAnalysisAST,
             clusterizedSuggestions: context.clusterizedSuggestions,
             validCrossFileSuggestions:
                 context.prAnalysisResults?.validCrossFileSuggestions || [],
+            tasks: context.tasks,
         };
     }
 }