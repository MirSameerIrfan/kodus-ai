import axios, { AxiosInstance } from 'axios';
import { Injectable } from '@nestjs/common';
import { AzureReposRepository } from '@/core/domain/azureRepos/entities/azureReposRepository.type';
import { AzureReposProject } from '@/core/domain/azureRepos/entities/azureReposProject.type';
import {
    AzurePRStatus,
    AzureRepoPullRequest,
} from '@/core/domain/azureRepos/entities/azureRepoPullRequest.type';
import {
    AzureRepoIteration,
    AzureRepoChange,
    AzureRepoCommit,
    AzureRepoFileContent,
    AzureRepoPRThread,
    AzureRepoSubscription,
    AzureRepoCommentType,
    AzureRepoReviewerWithVote,
    AzureRepoFileItem,
} from '@/core/domain/azureRepos/entities/azureRepoExtras.type';
import { decrypt } from '@/shared/utils/crypto';
import { FileChange } from '@/config/types/general/codeReview.type';

@Injectable()
export class AzureReposRequestHelper {
    constructor() {}

    async getProjects(params: {
        orgName: string;
        token: string;
    }): Promise<AzureReposProject[]> {
        const instance = await this.azureRequest(params);
        const { data } = await instance.get('/_apis/projects?api-version=7.1');

        return data?.value;
    }

    /**
     * Obtém um projeto específico pelo seu ID
     */
    async getProject(params: {
        orgName: string;
        token: string;
        projectId: string;
    }): Promise<AzureReposProject> {
        const instance = await this.azureRequest(params);
        const { data } = await instance.get(
            `/_apis/projects/${params.projectId}?api-version=7.1`,
        );
        return data;
    }

    async getRepositories(params: {
        orgName: string;
        token: string;
        projectId: string;
    }): Promise<AzureReposRepository[]> {
        const instance = await this.azureRequest(params);
        const { data } = await instance.get(
            `/${params.projectId}/_apis/git/repositories?api-version=7.1`,
        );

        return data?.value;
    }

    async getPullRequestDetails(params: {
        orgName: string;
        token: string;
        projectId: string;
        repositoryId: string;
        prId: number | string;
    }): Promise<AzureRepoPullRequest> {
        const instance = await this.azureRequest(params);
        const { data } = await instance.get(
            `/${params.projectId}/_apis/git/repositories/${params.repositoryId}/pullrequests/${params.prId}?api-version=7.1`,
        );
        return data;
    }

    async getPullRequestsByRepo(params: {
        orgName: string;
        token: string;
        projectId: string;
        repositoryId: string;
        filters?: {
            status?: AzurePRStatus;
            author?: string;
            branch?: string;
            minTime?: string;
            maxTime?: string;
        };
    }): Promise<AzureRepoPullRequest[]> {
        const {
            orgName,
            token,
            projectId,
            repositoryId,
            filters = {},
        } = params;

        const instance = await this.azureRequest({ orgName, token });

        const apiPath = `/${projectId}/_apis/git/repositories/${repositoryId}/pullrequests`;

        let queryParams: Record<string, string> = {
            'api-version': '7.1',
        };

        if (filters) {
            const searchCriteria = {
                status: filters.status,
                creatorId: filters.author,
                sourceRefName: filters.branch,
                minTime: filters.minTime,
                maxTime: filters.maxTime,
            };

            const dynamicParams = this._buildQueryParams(
                searchCriteria,
                'searchCriteria',
            );
            queryParams = { ...queryParams, ...dynamicParams };
        }

        const { data } = await instance.get(apiPath, { params: queryParams });

        return data?.value ?? [];
    }

    async getPullRequestComments(params: {
        orgName: string;
        token: string;
        projectId: string;
        repositoryId: string;
        prId: number | string;
    }): Promise<AzureRepoPRThread[]> {
        const instance = await this.azureRequest(params);
        const { data } = await instance.get(
            `/${params.projectId}/_apis/git/repositories/${params.repositoryId}/pullRequests/${params.prId}/threads?api-version=7.1`,
        );
        return data?.value ?? [];
    }

    async createReviewComment(params: {
        orgName: string;
        token: string;
        projectId: string;
        repositoryId: string;
        prId: number | string;
        filePath: string;
        start_line: number;
        line: number;
        commentContent: string;
    }): Promise<AzureRepoPRThread> {
        const instance = await this.azureRequest(params);

        const isMultiLine =
            params.start_line !== undefined && params.start_line !== null;

        const payload = {
            comments: [
                {
                    content: params.commentContent,
                    commentType: AzureRepoCommentType.CODE,
                },
            ],
            status: 'active',
            threadContext: {
                filePath: params.filePath,
                rightFileStart: {
                    line: Math.max(
                        isMultiLine ? params.start_line! : params.line,
                        1,
                    ),
                    offset: 1,
                },
                rightFileEnd: {
                    line: Math.max(params.line, 1),
                    offset: 1,
                },
            },
        };

        const { data } = await instance.post(
            `/${params.projectId}/_apis/git/repositories/${params.repositoryId}/pullRequests/${params.prId}/threads?api-version=7.1`,
            payload,
        );
        return data;
    }

    async getDefaultBranch(params: {
        orgName: string;
        token: string;
        projectId: string;
        repositoryId: string;
    }): Promise<string> {
        const instance = await this.azureRequest(params);
        const { data } = await instance.get(
            `/${params.projectId}/_apis/git/repositories/${params.repositoryId}?api-version=7.1`,
        );
        return data?.defaultBranch ?? '';
    }

    /**
     * Obtém um repositório específico pelo seu ID
     */
    async getRepository(params: {
        orgName: string;
        token: string;
        projectId: string;
        repositoryId: string;
    }): Promise<AzureReposRepository> {
        const instance = await this.azureRequest(params);
        const { data } = await instance.get(
            `/${params.projectId}/_apis/git/repositories/${params.repositoryId}?api-version=7.1`,
        );
        return data;
    }

    async completePullRequest(params: {
        orgName: string;
        token: string;
        projectId: string;
        repositoryId: string;
        prId: number | string;
        completionOptions?: {
            deleteSourceBranch?: boolean;
            mergeStrategy?: string;
        };
    }): Promise<AzureRepoPullRequest> {
        const instance = await this.azureRequest(params);

        const updateData = {
            status: 'completed',
            completionOptions: params.completionOptions || {
                deleteSourceBranch: false,
                mergeStrategy: 'squash',
            },
        };

        const { data } = await instance.patch(
            `/${params.projectId}/_apis/git/repositories/${params.repositoryId}/pullrequests/${params.prId}?api-version=7.1`,
            updateData,
        );

        return data;
    }

    async listSubscriptionsByProject(params: {
        orgName: string;
        token: string;
        projectId: string;
    }): Promise<AzureRepoSubscription[]> {
        const instance = await this.azureRequest(params);

        const res = await instance.get(
            '/_apis/hooks/subscriptions?api-version=7.1',
        );

        return res.data.value.filter(
            (sub) => sub.publisherInputs?.projectId === params.projectId,
        );
    }

    async findExistingWebhook(params: {
        orgName: string;
        token: string;
        projectId: string;
        eventType: string;
        repoId: string;
        url: string;
    }): Promise<AzureRepoSubscription | undefined> {
        const instance = await this.azureRequest(params);

        const { data } = await instance.get(
            '/_apis/hooks/subscriptions?api-version=7.1',
        );

        return data.value.find(
            (sub) =>
                sub.eventType === params.eventType &&
                sub.publisherInputs?.projectId === params.projectId &&
                sub.publisherInputs?.repository === params.repoId &&
                sub.consumerInputs?.url?.includes(params.url),
        );
    }

    async deleteWebhookById(params: {
        orgName: string;
        token: string;
        subscriptionId: string;
    }): Promise<void> {
        const instance = await this.azureRequest(params);

        await instance.delete(
            `/_apis/hooks/subscriptions/${params.subscriptionId}?api-version=7.1`,
        );
    }

    async createSubscriptionForProject(params: {
        orgName: string;
        token: string;
        projectId: string;
        subscriptionPayload: any;
    }): Promise<AzureRepoSubscription> {
        try {
            const instance = await this.azureRequest(params);

            const res = await instance.post(
                '/_apis/hooks/subscriptions?api-version=7.1',
                params.subscriptionPayload,
            );
            return res.data;
        } catch (error) {
            throw new Error(error);
        }
    }

    async getLanguageRepository(params: {
        orgName: string;
        token: string;
        projectId: string;
    }): Promise<any> {
        const instance = await this.azureRequest(params);

        const { data } = await instance.get(
            `/${params.projectId}/_apis/projectanalysis/languagemetrics?api-version=7.1-preview.1`,
        );

        return data;
    }

    async getAuthenticatedUserId(params: {
        orgName: string;
        token: string;
    }): Promise<string | null> {
        const { orgName, token } = params;

        const instance = await this.azureRequest({
            orgName,
            token,
            useGraphApi: true,
        });

        const { data } = await instance.get(
            '/_apis/connectionData?connectOptions=IncludeServices&api-version=7.1-preview',
        );

        return data?.authenticatedUser?.id;
    }

    private async azureRequest({
        orgName,
        token,
        useGraphApi = false,
    }: {
        orgName: string;
        token: string;
        useGraphApi?: boolean;
    }): Promise<AxiosInstance> {
        const baseURL = useGraphApi
            ? `https://vssps.dev.azure.com/${orgName}`
            : `https://dev.azure.com/${orgName}`;

        const instance = axios.create({
            baseURL,
            headers: {
                'Authorization': `Basic ${Buffer.from(`:${decrypt(token)}`).toString('base64')}`,
                'Content-Type': 'application/json',
            },
        });

        return instance;
    }

    async resolvePullRequestThread(params: {
        orgName: string;
        token: string;
        projectId: string;
        repositoryId: string;
        prId: number;
        threadId: number;
    }): Promise<any> {
        const instance = await this.azureRequest(params);

        const url = `/${params.projectId}/_apis/git/repositories/${params.repositoryId}/pullRequests/${params.prId}/threads/${params.threadId}?api-version=7.1`;

        const payload = { status: 'closed' };

        const { data } = await instance.patch(url, payload);

        return data;
    }

    async getIterations(params: {
        orgName: string;
        token: string;
        projectId: string;
        repositoryId: string;
        prId: number | string;
    }): Promise<AzureRepoIteration[]> {
        const instance = await this.azureRequest(params);

        const { data } = await instance.get(
            `/${params.projectId}/_apis/git/repositories/${params.repositoryId}/pullrequests/${params.prId}/iterations?api-version=7.1`,
        );

        return data?.value;
    }

    async getChanges(params: {
        orgName: string;
        token: string;
        projectId: string;
        repositoryId: string;
        pullRequestId: number | string;
        iterationId: number | string;
    }): Promise<AzureRepoChange[]> {
        const instance = await this.azureRequest(params);
        let allChanges: AzureRepoChange[] = [];
        let skip = 0;
        let top = 100;

        while (true) {
            const { data } = await instance.get(
                `/${params.projectId}/_apis/git/repositories/${params.repositoryId}/pullrequests/${params.pullRequestId}/iterations/${params.iterationId}/changes?api-version=7.1&$top=${top}&$skip=${skip}`,
            );

            const changeEntries = data?.changeEntries ?? [];
            allChanges = [...allChanges, ...changeEntries];

            if (data.nextSkip === undefined) {
                break;
            }

            if (data.nextTop !== undefined) {
                top = data.nextTop;
            }

            skip = data.nextSkip;
        }

        return allChanges;
    }

    async getCommits(params: {
        orgName: string;
        token: string;
        projectId: string;
        repositoryId: string;
        filters?: {
            author?: string;
            fromDate?: string;
            toDate?: string;
            branch?: string;
        };
    }): Promise<AzureRepoCommit[]> {
        const {
            orgName,
            token,
            projectId,
            repositoryId,
            filters = {},
        } = params;

        const instance = await this.azureRequest({ orgName, token });

        const apiPath = `/${projectId}/_apis/git/repositories/${repositoryId}/commits`;

        let queryParams: Record<string, string> = {
            'api-version': '7.1',
        };

        if (filters) {
            const searchCriteria = {
                author: filters.author,
                fromDate: filters.fromDate,
                toDate: filters.toDate,
                itemVersion: {
                    version: filters.branch,
                    versionType: filters.branch ? 'branch' : undefined,
                },
            };

            const dynamicParams = this._buildQueryParams(
                searchCriteria,
                'searchCriteria',
            );
            queryParams = { ...queryParams, ...dynamicParams };
        }

        const { data } = await instance.get(apiPath, { params: queryParams });

        return data?.value ?? [];
    }

    async getFileDiff(params: {
        orgName: string;
        token: string;
        projectId: string;
        repositoryId: string;
        filePath: string;
        commitId: string;
        parentCommitId: string;
    }): Promise<any> {
        const instance = await this.azureRequest(params);

        const url = `/${params.projectId}/_apis/Contribution/HierarchyQuery/project/${params.projectId}?api-version=5.1-preview`;

        const body = {
            contributionIds: ['ms.vss-code-web.file-diff-data-provider'],
            dataProviderContext: {
                properties: {
                    repositoryId: params.repositoryId,
                    diffParameters: {
                        includeCharDiffs: true,
                        modifiedPath: params.filePath,
                        modifiedVersion: `GC${params.commitId}`,
                        originalPath: params.filePath,
                        originalVersion: `GC${params.parentCommitId}`,
                        partialDiff: true,
                    },
                },
            },
        };

        const { data } = await instance.post(url, body);
        return data;
    }

    async getFileContent(params: {
        orgName: string;
        token: string;
        projectId: string;
        repositoryId: string;
        filePath: string;
        commitId: string;
    }): Promise<AzureRepoFileContent> {
        const instance = await this.azureRequest(params);

        try {
            // Primeira tentativa: usando a API items com versionDescriptor
            try {
                const { data } = await instance.get(
                    `/${params.projectId}/_apis/git/repositories/${params.repositoryId}/items?path=${encodeURIComponent(
                        params.filePath,
                    )}&versionDescriptor.version=${params.commitId}&versionDescriptor.versionType=commit&includeContent=true&api-version=7.1`,
                );

                return data;
            } catch (initialError) {
                // Se a primeira tentativa falhar, tente a abordagem alternativa
                console.log(
                    `Primeira tentativa de obter arquivo falhou: ${initialError.message}. Tentando abordagem alternativa.`,
                );

                // Segunda tentativa: usando a URL diretamente
                // Remover a barra inicial no caminho do arquivo se existir
                const normalizedPath = params.filePath.startsWith('/')
                    ? params.filePath.substring(1)
                    : params.filePath;

                const { data } = await instance.get(
                    `/${params.projectId}/_apis/git/repositories/${params.repositoryId}/items/${encodeURIComponent(
                        normalizedPath,
                    )}?version=${params.commitId}&versionType=commit&includeContent=true&api-version=7.1`,
                );
                return data;
            }
        } catch (error) {
            // Verificar se recebemos um erro 404 (arquivo não encontrado)
            if (error.response && error.response.status === 404) {
                throw new Error(
                    `Arquivo não encontrado: ${params.filePath} no commit ${params.commitId}`,
                );
            }

            // Verificar se é um erro de versão não encontrada
            if (
                error.response &&
                error.response.data &&
                error.response.data.message &&
                error.response.data.message.includes('TF401175')
            ) {
                throw new Error(
                    `O commit ${params.commitId} não pode ser encontrado no repositório ou você não tem permissão para acessá-lo.`,
                );
            }

            // Se for outro erro, repasse
            throw error;
        }
    }

    async getDiff(params: {
        orgName: string;
        token: string;
        projectId: string;
        repositoryId: string;
        baseCommit: string;
        targetCommitId: string;
        filePath?: string;
    }): Promise<any[]> {
        const instance = await this.azureRequest(params);

        const queryParams = [
            `baseVersionType=commit`,
            `baseVersion=${params.baseCommit}`,
            `targetVersionType=commit`,
            `targetVersion=${params.targetCommitId}`,
            `api-version=7.1`,
        ];

        if (params.filePath) {
            queryParams.push(`path=${encodeURIComponent(params.filePath)}`);
        }

        const url = `/${params.projectId}/_apis/git/repositories/${params.repositoryId}/diffs/commits?${queryParams.join('&')}`;

        try {
            const { data } = await instance.get(url);
            return data?.changes || [];
        } catch (error) {
            if (
                error.response?.data?.message?.includes('TF401175') ||
                error.response?.status === 404
            ) {
                throw new Error(
                    `Erro ao buscar diff para o arquivo '${params.filePath || 'ALL'}' entre ${params.baseCommit} e ${params.targetCommitId}.`,
                );
            }
            throw error;
        }
    }

    async getChangesForCommit(params: {
        orgName: string;
        token: string;
        projectId: string;
        repositoryId: string;
        commitId: string;
    }): Promise<AzureRepoChange[]> {
        const instance = await this.azureRequest(params);

        try {
            const { data } = await instance.get(
                `/${params.projectId}/_apis/git/repositories/${params.repositoryId}/commits/${params.commitId}/changes?api-version=7.1`,
            );

            return data?.changes || [];
        } catch (error) {
            // Verificar se é um erro de versão não encontrada
            if (
                error.response &&
                error.response.data &&
                error.response.data.message &&
                error.response.data.message.includes('TF401175')
            ) {
                throw new Error(
                    `O commit ${params.commitId} não pode ser encontrado no repositório ou você não tem permissão para acessá-lo.`,
                );
            }

            // Se for outro erro, repasse
            throw error;
        }
    }

    async createIssueComment(params: {
        orgName: string;
        token: string;
        projectId: string;
        repositoryId: string;
        prId: number;
        comment: string;
    }): Promise<any> {
        const instance = await this.azureRequest(params);

        const payload = {
            comments: [
                {
                    content: params.comment,
                    commentType: AzureRepoCommentType.TEXT,
                },
            ],
            status: 'active',
        };

        const { data } = await instance.post(
            `/${params.projectId}/_apis/git/repositories/${params.repositoryId}/pullRequests/${params.prId}/threads?api-version=7.1`,
            payload,
        );

        return data;
    }

    async votePullRequest(params: {
        orgName: string;
        token: string;
        projectId: string;
        repositoryId: string;
        prId: number;
        reviewerId: string;
        vote: number; // 10 = approve, -10 = reject/request changes
    }): Promise<any> {
        const instance = await this.azureRequest(params);

        const url = `/${params.projectId}/_apis/git/repositories/${params.repositoryId}/pullRequests/${params.prId}/reviewers/${params.reviewerId}?api-version=7.1`;

        const payload = { vote: params.vote };

        const { data } = await instance.put(url, payload);
        return data;
    }

    async getListOfPullRequestReviewers(params: {
        orgName: string;
        token: string;
        projectId: string;
        repositoryId: string;
        prId: number;
    }): Promise<AzureRepoReviewerWithVote[]> {
        const instance = await this.azureRequest(params);

        const url = `/${params.projectId}/_apis/git/repositories/${params.repositoryId}/pullRequests/${params.prId}/reviewers/?api-version=7.1`;

        const { data } = await instance.get(url);

        return data?.value ?? [];
    }

    async getRepositoryContentFile(params: {
        orgName: string;
        token: string;
        projectId: string;
        repositoryId: string;
        filePath: string;
        commitId?: string;
        branch?: string;
    }): Promise<{ content: string } | null> {
        const instance = await this.azureRequest(params);

        // Azure DevOps expects plain branch names for versionDescriptor.version.
        // Normalize typical refs (e.g., "refs/heads/main" -> "main").
        const normalizedBranch = params.branch?.replace(/^refs\/heads\//, '');

        const versionQuery = normalizedBranch
            ? `versionDescriptor.version=${encodeURIComponent(normalizedBranch)}&versionDescriptor.versionType=branch`
            : params.commitId
              ? `versionDescriptor.version=${encodeURIComponent(params.commitId)}&versionDescriptor.versionType=commit`
              : '';

        const queryParts = [
            `path=${encodeURIComponent(params.filePath)}`,
            versionQuery,
            'includeContent=true',
            'resolveLfs=true',
            'api-version=7.1',
        ].filter(Boolean);

        const { data } = await instance.get(
            `/${params.projectId}/_apis/git/repositories/${params.repositoryId}/items?${queryParts.join('&')}`,
        );

        return {
            content: data?.content || '',
        };
    }

    async getCommitsForPullRequest(params: {
        orgName: string;
        token: string;
        projectId: string;
        repositoryId: string;
        prId: number | string;
    }): Promise<any[]> {
        const instance = await this.azureRequest(params);

        const { data } = await instance.get(
            `/${params.projectId}/_apis/git/repositories/${params.repositoryId}/pullrequests/${params.prId}/commits?api-version=7.1`,
        );

        return data?.value ?? [];
    }

    async getCommit(params: {
        orgName: string;
        token: string;
        projectId: string;
        repositoryId: string;
        commitId: string;
    }): Promise<any | null> {
        const instance = await this.azureRequest(params);

        const { data } = await instance.get(
            `/${params.projectId}/_apis/git/repositories/${params.repositoryId}/commits/${params.commitId}?api-version=7.1`,
        );

        return data ?? null;
    }

    async updatePullRequestDescription(params: {
        orgName: string;
        token: string;
        projectId: string;
        repositoryId: string;
        prId: number;
        description: string;
    }): Promise<any> {
        const instance = await this.azureRequest(params);

        const { data } = await instance.patch(
            `/${params.projectId}/_apis/git/repositories/${params.repositoryId}/pullRequests/${params.prId}?api-version=7.1`,
            {
                description: params.description,
            },
        );

        return data;
    }

    async updateCommentOnPullRequest(params: {
        orgName: string;
        token: string;
        projectId: string;
        repositoryId: string;
        prNumber: number;
        threadId: number;
        commentId: number;
        content: string;
    }): Promise<any> {
        const instance = await this.azureRequest(params);

        const { data } = await instance.patch(
            `/${params.projectId}/_apis/git/repositories/${params.repositoryId}/pullRequests/${params.prNumber}/threads/${params.threadId}/comments/${params.commentId}?api-version=7.1`,
            {
                content: params.content,
                commentType: AzureRepoCommentType.TEXT,
            },
        );

        return data;
    }

    async replyToThreadComment(params: {
        orgName: string;
        token: string;
        projectId: string;
        repositoryId: string;
        prId: number;
        threadId: number;
        comment: string;
    }): Promise<any> {
        const instance = await this.azureRequest(params);

        const payload = {
            content: params.comment,
            commentType: AzureRepoCommentType.TEXT,
        };

        const { data } = await instance.post(
            `/${params.projectId}/_apis/git/repositories/${params.repositoryId}/pullRequests/${params.prId}/threads/${params.threadId}/comments?api-version=7.1`,
            payload,
        );

        return data;
    }

    async getUser(params: {
        orgName: string;
        token: string;
        identifier: string;
    }): Promise<any> {
        const instance = await this.azureRequest({
            ...params,
            useGraphApi: true,
        });

        const isDescriptor = /^(aad|msa|vss|svc)\./.test(params.identifier);

        let url = '';
        if (isDescriptor) {
            url = `https://vssps.dev.azure.com/${params.orgName}/_apis/graph/users/${params.identifier}?api-version=7.1-preview.1`;
        } else {
            url = `https://vssps.dev.azure.com/${params.orgName}/_apis/graph/users?filterValue=${encodeURIComponent(params.identifier)}&api-version=7.1-preview.1`;
        }

        const { data } = await instance.get(url);

        if (isDescriptor) {
            return data ?? null;
        }

        const users = data?.value ?? [];

        // Priorize users from Azure AD or MSA
        const preferredUser = users.find(
            (u: any) => u.origin === 'aad' || u.origin === 'msa',
        );

        return preferredUser ?? users[0] ?? null;
    }

    async listRepositoryFiles(params: {
        orgName: string;
        token: string;
        projectId: string;
        repositoryId: string;
        filters?: {
            branch?: string;
            path?: string;
        };
    }): Promise<AzureRepoFileItem[]> {
        const { projectId, repositoryId, filters = {} } = params;

        const instance = await this.azureRequest(params);

        const apiPath = `/${projectId}/_apis/git/repositories/${repositoryId}/items`;

        const branch = filters?.branch
            ? filters.branch.replace('refs/heads/', '')
            : undefined;

        const query = {
            'api-version': '7.1',
            'recursionLevel': 'full',
            'includeContentMetadata': 'true',
            'versionDescriptor': {
                version: branch,
                versionType: branch ? 'branch' : undefined,
            },
            'scopePath': filters?.path,
        };

        const queryParams = this._buildQueryParams(query);

        const { data } = await instance.get(apiPath, { params: queryParams });

        return data?.value ?? [];
    }

    mapAzureStatusToFileChangeStatus(status: string): FileChange['status'] {
        switch (status.toLowerCase()) {
            case 'add':
            case 'added':
                return 'added';
            case 'edit':
            case 'modified':
                return 'modified';
            case 'delete':
            case 'removed':
                return 'removed';
            case 'rename':
            case 'renamed':
                return 'renamed';
            case 'copy':
            case 'copied':
                return 'copied';
            case 'unchanged':
                return 'unchanged';
            default:
                return 'changed';
        }
    }

    /**
     * Recursively builds a flat parameter object from a nested criteria object.
     * @param obj The object to flatten (e.g., searchCriteria).
     * @param prefix The base key to prefix nested properties with.
     * @returns A flat object with dot-notated keys.
     */
    private _buildQueryParams(
        obj: Record<string, any>,
        prefix?: string,
    ): Record<string, string> {
        const params: Record<string, string> = {};

        for (const [key, value] of Object.entries(obj)) {
            // Skip null or undefined values
            if (value === null || value === undefined) {
                continue;
            }

            const newKey = prefix ? `${prefix}.${key}` : key;

            // If the value is a nested object, recurse deeper
            if (typeof value === 'object' && !Array.isArray(value)) {
                const nestedParams = this._buildQueryParams(value, newKey);

                if (Object.keys(nestedParams).length === 0) {
                    continue; // Skip empty nested objects
                }

                Object.assign(params, nestedParams); // Merge the results
            } else {
                // Otherwise, it's a primitive value, so add it
                params[newKey] = String(value);
            }
        }

        return params;
    }

    async getRepositoryTree(params: {
        orgName: string;
        token: string;
        projectId: string;
        repositoryId: string;
        recursive?: boolean;
        scopePath?: string;
    }): Promise<any[]> {
        const instance = await this.azureRequest(params);

        const queryParams = new URLSearchParams();
        queryParams.append('api-version', '7.1');
        queryParams.append(
            'recursionLevel',
            params.recursive ? 'full' : 'oneLevel',
        );

        if (params.scopePath) {
            queryParams.append('scopePath', params.scopePath);
        }

        const { data } = await instance.get(
            `/${params.projectId}/_apis/git/repositories/${params.repositoryId}/items?${queryParams.toString()}`,
        );

        return data?.value || [];
    }

<<<<<<< HEAD
    /**
     * Lists repository items recursively at a given branch (default branch or specific ref)
     */
    async listRepositoryItemsRecursive(params: {
=======
    async updateThreadComment(params: {
>>>>>>> f33bd5c5
        orgName: string;
        token: string;
        projectId: string;
        repositoryId: string;
<<<<<<< HEAD
        branch: string;
    }): Promise<Array<{ path: string; objectId: string; size?: number }>> {
        const instance = await this.azureRequest(params);
        const { data } = await instance.get(
            `/${params.projectId}/_apis/git/repositories/${params.repositoryId}/items?recursionLevel=Full&version=${encodeURIComponent(
                params.branch,
            )}&versionType=branch&includeLinks=false&api-version=7.1`,
        );
        const values = (data?.value || []) as any[];
        return values
            .filter((v) => v?.gitObjectType === 'blob')
            .map((v) => ({ path: String(v?.path || '').replace(/^\//, ''), objectId: v?.objectId, size: v?.size }));
=======
        prId: number;
        threadId: number;
        commentId: number;
        body: string;
    }): Promise<AzureRepoPRThread> {
        const {
            orgName,
            token,
            projectId,
            repositoryId,
            prId,
            threadId,
            commentId,
            body,
        } = params;

        const instance = await this.azureRequest(params);

        const apiPath = `/${projectId}/_apis/git/repositories/${repositoryId}/pullRequests/${prId}/threads/${threadId}/comments/${commentId}`;

        const queryParams = {
            'api-version': '7.1',
        };

        const payload = {
            content: body,
            commentType: AzureRepoCommentType.TEXT,
        };

        const { data } = await instance.patch(apiPath, payload, {
            params: queryParams,
        });

        return data;
>>>>>>> f33bd5c5
    }
}<|MERGE_RESOLUTION|>--- conflicted
+++ resolved
@@ -1028,32 +1028,11 @@
         return data?.value || [];
     }
 
-<<<<<<< HEAD
-    /**
-     * Lists repository items recursively at a given branch (default branch or specific ref)
-     */
-    async listRepositoryItemsRecursive(params: {
-=======
     async updateThreadComment(params: {
->>>>>>> f33bd5c5
-        orgName: string;
-        token: string;
-        projectId: string;
-        repositoryId: string;
-<<<<<<< HEAD
-        branch: string;
-    }): Promise<Array<{ path: string; objectId: string; size?: number }>> {
-        const instance = await this.azureRequest(params);
-        const { data } = await instance.get(
-            `/${params.projectId}/_apis/git/repositories/${params.repositoryId}/items?recursionLevel=Full&version=${encodeURIComponent(
-                params.branch,
-            )}&versionType=branch&includeLinks=false&api-version=7.1`,
-        );
-        const values = (data?.value || []) as any[];
-        return values
-            .filter((v) => v?.gitObjectType === 'blob')
-            .map((v) => ({ path: String(v?.path || '').replace(/^\//, ''), objectId: v?.objectId, size: v?.size }));
-=======
+        orgName: string;
+        token: string;
+        projectId: string;
+        repositoryId: string;
         prId: number;
         threadId: number;
         commentId: number;
@@ -1088,6 +1067,27 @@
         });
 
         return data;
->>>>>>> f33bd5c5
+    }
+
+    /**
+     * Lists repository items recursively at a given branch (default branch or specific ref)
+     */
+    async listRepositoryItemsRecursive(params: {
+        orgName: string;
+        token: string;
+        projectId: string;
+        repositoryId: string;
+        branch: string;
+    }): Promise<Array<{ path: string; objectId: string; size?: number }>> {
+        const instance = await this.azureRequest(params);
+        const { data } = await instance.get(
+            `/${params.projectId}/_apis/git/repositories/${params.repositoryId}/items?recursionLevel=Full&version=${encodeURIComponent(
+                params.branch,
+            )}&versionType=branch&includeLinks=false&api-version=7.1`,
+        );
+        const values = (data?.value || []) as any[];
+        return values
+            .filter((v) => v?.gitObjectType === 'blob')
+            .map((v) => ({ path: String(v?.path || '').replace(/^\//, ''), objectId: v?.objectId, size: v?.size }));
     }
 }