import {
    AUTH_INTEGRATION_SERVICE_TOKEN,
    IAuthIntegrationService,
} from '@/core/domain/authIntegrations/contracts/auth-integration.service.contracts';
import {
    IIntegrationConfigService,
    INTEGRATION_CONFIG_SERVICE_TOKEN,
} from '@/core/domain/integrationConfigs/contracts/integration-config.service.contracts';
import {
    IParametersService,
    PARAMETERS_SERVICE_TOKEN,
} from '@/core/domain/parameters/contracts/parameters.service.contract';
import { PlatformType } from '@/shared/domain/enums/platform-type.enum';
import { IntegrationServiceDecorator } from '@/shared/utils/decorators/integration-service.decorator';
import { BadRequestException, Inject, NotFoundException } from '@nestjs/common';
import { PinoLoggerService } from './logger/pino.service';
import {
    PullRequestWithFiles,
    PullRequestReviewComment,
    OneSentenceSummaryItem,
    ReactionsInComments,
    PullRequestAuthor,
    PullRequest,
} from '@/core/domain/platformIntegrations/types/codeManagement/pullRequests.type';
import { Repositories } from '@/core/domain/platformIntegrations/types/codeManagement/repositories.type';
import { v4 as uuidv4, v4 } from 'uuid';
import { createTwoFilesPatch } from 'diff';

import {
    IIntegrationService,
    INTEGRATION_SERVICE_TOKEN,
} from '@/core/domain/integrations/contracts/integration.service.contracts';
import { IntegrationCategory } from '@/shared/domain/enums/integration-category.enum';
import { OrganizationAndTeamData } from '@/config/types/general/organizationAndTeamData';
import { IntegrationConfigKey } from '@/shared/domain/enums/Integration-config-key.enum';
import { Commit } from '@/config/types/general/commit.type';
import { IntegrationConfigEntity } from '@/core/domain/integrationConfigs/entities/integration-config.entity';
import { CodeManagementConnectionStatus } from '@/shared/utils/decorators/validate-code-management-integration.decorator';
import { CreateAuthIntegrationStatus } from '@/shared/domain/enums/create-auth-integration-status.enum';
import { AuthMode } from '@/core/domain/platformIntegrations/enums/codeManagement/authMode.enum';
import { AzureReposAuthDetail } from '@/core/domain/authIntegrations/types/azure-repos-auth-detail';
import { IntegrationEntity } from '@/core/domain/integrations/entities/integration.entity';
import { AzureReposRequestHelper } from './azureRepos/azure-repos-request-helper';
import { PullRequestState } from '@/shared/domain/enums/pullRequestState.enum';
import { AzureGitPullRequestState } from '@/shared/domain/enums/pullRequestState.enum';
import {
    Comment,
    CommentResult,
    FileChange,
} from '@/config/types/general/codeReview.type';
import { Repository } from '@/config/types/general/codeReview.type';
import { decrypt, encrypt } from '@/shared/utils/crypto';
import { generateWebhookToken } from '@/shared/utils/webhooks/webhookTokenCrypto';
import { ICodeManagementService } from '@/core/domain/platformIntegrations/interfaces/code-management.interface';
import {
    AzurePullRequestVote,
    AzureRepoCommit,
    AzureRepoFileItem,
    AzureRepoPRThread,
    EventConfig,
} from '@/core/domain/azureRepos/entities/azureRepoExtras.type';
import { getSeverityLevelShield } from '@/shared/utils/codeManagement/severityLevel';
import { getCodeReviewBadge } from '@/shared/utils/codeManagement/codeReviewBadge';
import { getLabelShield } from '@/shared/utils/codeManagement/labels';
import {
    getTranslationsForLanguageByCategory,
    TranslationsCategory,
} from '@/shared/utils/translations/translations';
import { LanguageValue } from '@/shared/domain/enums/language-parameter.enum';
import { KODY_CRITICAL_ISSUE_COMMENT_MARKER } from '@/shared/utils/codeManagement/codeCommentMarkers';
import {
    AzurePRStatus,
    AzureRepoPullRequest,
} from '@/core/domain/azureRepos/entities/azureRepoPullRequest.type';
import { ConfigService } from '@nestjs/config';
import { GitCloneParams } from '@/core/domain/platformIntegrations/types/codeManagement/gitCloneParams.type';
import { RepositoryFile } from '@/core/domain/platformIntegrations/types/codeManagement/repositoryFile.type';
import { isFileMatchingGlob } from '@/shared/utils/glob-utils';

@IntegrationServiceDecorator(PlatformType.AZURE_REPOS, 'codeManagement')
export class AzureReposService
    implements
        Omit<
            ICodeManagementService,
            | 'getOrganizations'
            | 'getWorkflows'
            | 'getListMembers'
            | 'getCommitsByReleaseMode'
            | 'getPullRequestsForRTTM'
            | 'createCommentInPullRequest'
            | 'getPullRequestReviewThreads'
            | 'getListOfValidReviews'
            | 'getPullRequestsWithChangesRequested'
            | 'getAuthenticationOAuthToken'
            | 'mergePullRequest'
            | 'getUserById'
        >
{
    constructor(
        @Inject(INTEGRATION_SERVICE_TOKEN)
        private readonly integrationService: IIntegrationService,
        @Inject(INTEGRATION_CONFIG_SERVICE_TOKEN)
        private readonly integrationConfigService: IIntegrationConfigService,
        @Inject(AUTH_INTEGRATION_SERVICE_TOKEN)
        private readonly authIntegrationService: IAuthIntegrationService,
        @Inject(PARAMETERS_SERVICE_TOKEN)
        private readonly parameterService: IParametersService,

        private readonly logger: PinoLoggerService,
        private readonly azureReposRequestHelper: AzureReposRequestHelper,
        private readonly configService: ConfigService,
    ) {}

    async getPullRequestAuthors(params: {
        organizationAndTeamData: OrganizationAndTeamData;
    }): Promise<PullRequestAuthor[]> {
        try {
            const { organizationAndTeamData } = params;

            if (!organizationAndTeamData.organizationId) {
                return [];
            }

            const azureAuthDetail = await this.getAuthDetails(
                organizationAndTeamData,
            );

            const repositories: Repositories[] =
                await this.findOneByOrganizationAndTeamDataAndConfigKey(
                    organizationAndTeamData,
                    IntegrationConfigKey.REPOSITORIES,
                );

            if (
                !repositories ||
                repositories.length === 0 ||
                !azureAuthDetail
            ) {
                return [];
            }

            const since = new Date();
            since.setDate(since.getDate() - 60);

            const authorsSet = new Set<string>();
            const authorsData = new Map<string, PullRequestAuthor>();

            // Busca paralela otimizada
            const repoPromises = repositories.map(async (repo) => {
                try {
                    const prs = await this.getPullRequestsByRepository({
                        organizationAndTeamData,
                        repository: {
                            id: repo.id,
                            name: repo.name,
                        },
                        filters: {
                            startDate: since.toISOString(),
                            endDate: new Date().toISOString(),
                        },
                    });

                    // Para na primeira contribuição de cada usuário
                    for (const pr of prs || []) {
                        if (pr.user && pr.user.id) {
                            const userId = pr.user.id.toString();

                            if (!authorsSet.has(userId)) {
                                authorsSet.add(userId);
                                authorsData.set(userId, {
                                    id: userId,
                                    name:
                                        pr.user.name ??
                                        pr.user.login ??
                                        pr.user.id,
                                });
                            }
                        }
                    }
                } catch (error) {
                    this.logger.error({
                        message: 'Error in getPullRequestAuthors',
                        context: 'AzureService',
                        error: error,
                        metadata: {
                            organizationAndTeamData,
                            repositoryId: repo.id,
                        },
                    });
                }
            });

            await Promise.all(repoPromises);

            return Array.from(authorsData.values()).sort((a, b) =>
                a.name.localeCompare(b.name),
            );
        } catch (err) {
            this.logger.error({
                message: 'Error in getPullRequestAuthors',
                context: 'AzureService',
                error: err,
                metadata: {
                    organizationAndTeamData: params?.organizationAndTeamData,
                },
            });
            return [];
        }
    }
    async createResponseToComment(params: {
        organizationAndTeamData: OrganizationAndTeamData;
        repository: { id: string; name: string };
        prNumber: number;
        body: string;
        threadId: number;
    }): Promise<any | null> {
        try {
            const {
                organizationAndTeamData,
                repository,
                prNumber,
                body,
                threadId,
            } = params;

            const { orgName, token } = await this.getAuthDetails(
                organizationAndTeamData,
            );

            const projectId = await this.getProjectIdFromRepository(
                organizationAndTeamData,
                repository.id,
            );

            const response =
                await this.azureReposRequestHelper.replyToThreadComment({
                    orgName,
                    token,
                    projectId,
                    repositoryId: repository.id,
                    prId: prNumber,
                    threadId,
                    comment: body,
                });

            return response;
        } catch (error) {
            this.logger.error({
                message: 'Error creating response to pull request comment',
                context: AzureReposService.name,
                serviceName: 'AzureReposService createResponseToComment',
                error,
                metadata: { params },
            });
            return null;
        }
    }

    async findTeamAndOrganizationIdByConfigKey(
        params: any,
    ): Promise<IntegrationConfigEntity | null> {
        try {
            const integrationConfig =
                await this.integrationConfigService.findOne({
                    configKey: IntegrationConfigKey.REPOSITORIES,
                    configValue: [{ id: params?.repository?.id?.toString() }],
                });

            return integrationConfig &&
                integrationConfig?.configValue?.length > 0
                ? integrationConfig
                : null;
        } catch (err) {
            this.logger.error({
                message: 'Error to find team and organization id by config key',
                context: AzureReposService.name,
                serviceName:
                    'AzureReposService findTeamAndOrganizationIdByConfigKey',
                error: err,
                metadata: {
                    params,
                },
            });
            throw new BadRequestException(err);
        }
    }

    async markReviewCommentAsResolved(params: {
        organizationAndTeamData: OrganizationAndTeamData;
        repository: { id: string; name: string };
        prNumber: number;
        commentId: number;
    }): Promise<any | null> {
        try {
            const { organizationAndTeamData, repository, prNumber, commentId } =
                params;

            const { orgName, token } = await this.getAuthDetails(
                organizationAndTeamData,
            );

            const projectId = await this.getProjectIdFromRepository(
                organizationAndTeamData,
                repository.id,
            );

            const response =
                await this.azureReposRequestHelper.resolvePullRequestThread({
                    orgName,
                    token,
                    projectId,
                    repositoryId: repository.id,
                    prId: prNumber,
                    threadId: commentId,
                });

            this.logger.log({
                message: `Marked thread ${commentId} as resolved in PR #${prNumber}`,
                context: AzureReposService.name,
                serviceName: 'AzureReposService markReviewCommentAsResolved',
                metadata: { params },
            });

            return response;
        } catch (error) {
            this.logger.error({
                message: `Failed to resolve review thread in PR #${params.prNumber}`,
                context: AzureReposService.name,
                serviceName: 'AzureReposService markReviewCommentAsResolved',
                error,
                metadata: { params },
            });
            return null;
        }
    }

    async checkIfPullRequestShouldBeApproved(params: {
        organizationAndTeamData: OrganizationAndTeamData;
        prNumber: number;
        repository: { id: string; name: string };
    }): Promise<any | null> {
        try {
            const { organizationAndTeamData, prNumber, repository } = params;

            const { orgName, token } = await this.getAuthDetails(
                organizationAndTeamData,
            );

            const projectId = await this.getProjectIdFromRepository(
                organizationAndTeamData,
                repository.id,
            );

            const currentUserId =
                await this.azureReposRequestHelper.getAuthenticatedUserId({
                    orgName,
                    token,
                });

            if (!currentUserId) {
                throw new Error('Unable to identify reviewer from PAT.');
            }

            const reviewers =
                await this.azureReposRequestHelper.getListOfPullRequestReviewers(
                    {
                        orgName,
                        projectId,
                        repositoryId: repository.id,
                        prId: prNumber,
                        token,
                    },
                );

            const isApprovedByCurrentUser = reviewers
                ? reviewers?.some((reviewer) => reviewer.id === currentUserId)
                : false;

            if (isApprovedByCurrentUser) {
                return null;
            }

            const result = await this.approvePullRequest({
                organizationAndTeamData,
                prNumber,
                repository,
            });

            return result;
        } catch (error) {
            this.logger.error({
                message: `Error approving pull request #${params.prNumber}`,
                context: AzureReposService.name,
                serviceName: 'AzureReposService approvePullRequest',
                error,
                metadata: { params },
            });
            return null;
        }
    }

    async approvePullRequest(params: {
        organizationAndTeamData: OrganizationAndTeamData;
        prNumber: number;
        repository: { id: string; name: string };
    }): Promise<any> {
        try {
            const { organizationAndTeamData, prNumber, repository } = params;

            const { orgName, token } = await this.getAuthDetails(
                organizationAndTeamData,
            );
            const projectId = await this.getProjectIdFromRepository(
                organizationAndTeamData,
                repository.id,
            );

            const reviewerId =
                await this.azureReposRequestHelper.getAuthenticatedUserId({
                    orgName,
                    token,
                });

            if (!reviewerId) {
                throw new Error('Unable to identify reviewer from PAT.');
            }

            const result = await this.azureReposRequestHelper.votePullRequest({
                orgName,
                token,
                projectId,
                repositoryId: repository.id,
                prId: prNumber,
                reviewerId,
                vote: AzurePullRequestVote.Approved, // approve
            });

            this.logger.log({
                message: `Approved pull request #${prNumber}`,
                context: AzureReposService.name,
                serviceName: 'AzureReposService approvePullRequest',
                metadata: { params },
            });

            return result;
        } catch (error) {
            this.logger.error({
                message: `Error approving pull request #${params.prNumber}`,
                context: AzureReposService.name,
                serviceName: 'AzureReposService approvePullRequest',
                error,
                metadata: { params },
            });
            return null;
        }
    }

    async requestChangesPullRequest(params: {
        organizationAndTeamData: OrganizationAndTeamData;
        prNumber: number;
        repository: { id: string; name: string };
        criticalComments: CommentResult[];
    }): Promise<any> {
        try {
            const {
                organizationAndTeamData,
                prNumber,
                repository,
                criticalComments,
            } = params;

            const { orgName, token } = await this.getAuthDetails(
                organizationAndTeamData,
            );
            const projectId = await this.getProjectIdFromRepository(
                organizationAndTeamData,
                repository.id,
            );

            const reviewerId =
                await this.azureReposRequestHelper.getAuthenticatedUserId({
                    orgName,
                    token,
                });

            if (!reviewerId) {
                throw new Error('Unable to identify reviewer from PAT.');
            }

            await this.azureReposRequestHelper.votePullRequest({
                orgName,
                token,
                projectId,
                repositoryId: repository.id,
                prId: prNumber,
                reviewerId,
                vote: AzurePullRequestVote.Rejected, // request changes
            });

            const title =
                '# Found critical issues, please review the requested changes';
            const listOfCriticalIssues =
                this.getListOfCriticalIssues(criticalComments);

            const bodyFormatted = `${title}\n\n${listOfCriticalIssues}\n\n\n`;

            await this.createSingleIssueComment({
                body: bodyFormatted,
                organizationAndTeamData,
                prNumber,
                repository,
            });

            this.logger.log({
                message: `Requested changes on pull request #${prNumber}`,
                context: AzureReposService.name,
                serviceName: 'AzureReposService requestChangesPullRequest',
                metadata: { params },
            });

            return true;
        } catch (error) {
            this.logger.error({
                message: `Error requesting changes on pull request #${params.prNumber}`,
                context: AzureReposService.name,
                serviceName: 'AzureReposService requestChangesPullRequest',
                error,
                metadata: { params },
            });
            return null;
        }
    }

    async createSingleIssueComment(params: {
        organizationAndTeamData: OrganizationAndTeamData;
        repository: { id: string };
        prNumber: number;
        body: string;
    }): Promise<any | null> {
        try {
            const { organizationAndTeamData, repository, prNumber, body } =
                params;

            const { orgName, token } = await this.getAuthDetails(
                organizationAndTeamData,
            );

            const projectId = await this.getProjectIdFromRepository(
                organizationAndTeamData,
                repository.id,
            );

            const response =
                await this.azureReposRequestHelper.createIssueComment({
                    orgName,
                    token,
                    projectId,
                    repositoryId: repository.id,
                    prId: prNumber,
                    comment: body,
                });

            return response;
        } catch (error) {
            this.logger.error({
                message: 'Failed to create single issue comment',
                context: AzureReposService.name,
                serviceName: 'AzureReposService createSingleIssueComment',
                error,
                metadata: { params },
            });
            return null;
        }
    }

    async getPullRequestReviewComment(params: {
        organizationAndTeamData: OrganizationAndTeamData;
        filters: {
            repository: { id: string };
            pullRequestNumber: number;
        };
    }): Promise<any[] | null> {
        try {
            const { organizationAndTeamData, filters } = params;
            const { orgName, token } = await this.getAuthDetails(
                organizationAndTeamData,
            );

            const projectId = await this.getProjectIdFromRepository(
                organizationAndTeamData,
                filters.repository.id,
            );

            const threads =
                await this.azureReposRequestHelper.getPullRequestComments({
                    orgName,
                    token,
                    projectId,
                    repositoryId: filters.repository.id,
                    prId: filters.pullRequestNumber,
                });

            if (!threads?.length) {
                return [];
            }

            const comments = threads?.flatMap((thread) => {
                const commitId =
                    thread.pullRequestThreadContext?.commitId ?? null;

                return (thread.comments ?? [])
                    ?.filter((note) => !!note.content?.trim())
                    ?.map((note) => ({
                        id: note.id,
                        threadId: thread.id,
                        commentType: note?.commentType,
                        body: note.content,
                        createdAt: note.publishedDate,
                        originalCommit: commitId,
                        isResolved:
                            thread?.status === 'closed' ||
                            thread?.status === 'fixed',
                        author: {
                            id: note.author?.id,
                            username: note.author?.uniqueName,
                            name: note.author?.displayName,
                        },
                    }));
            });

            // Group comments by threadId
            const groupedComments = comments.reduce((acc, comment) => {
                if (!acc[comment.threadId]) {
                    acc[comment.threadId] = [];
                }
                acc[comment.threadId].push(comment);

                return acc;
            }, {});

            // Creates final comment array with replies
            const commentsWithReplyArray = Object.values(
                groupedComments,
            ).flatMap((group: any) => {
                // Sort Comments by created_at
                group.sort(
                    (a, b) =>
                        new Date(a.createdAt).getTime() -
                        new Date(b.createdAt).getTime(),
                );

                // The first comment of the sorted group will be the parent
                const parentComment = {
                    ...group[0],
                    replies: [],
                };

                // The rest are replies
                parentComment.replies = group.slice(1);

                return parentComment;
            });

            return commentsWithReplyArray.sort(
                (a, b) =>
                    new Date(b.createdAt).getTime() -
                    new Date(a.createdAt).getTime(),
            );
        } catch (error) {
            this.logger.error({
                message: 'Failed to get pull request review comment',
                context: AzureReposService.name,
                serviceName: 'AzureReposService getPullRequestReviewComment',
                error,
                metadata: { params },
            });
            return null;
        }
    }

    async getAllCommentsInPullRequest(params: {
        organizationAndTeamData: OrganizationAndTeamData;
        repository: { name: string; id: string };
        prNumber: number;
    }): Promise<any[] | null> {
        try {
            const { organizationAndTeamData, repository, prNumber } = params;

            const { orgName, token } = await this.getAuthDetails(
                organizationAndTeamData,
            );
            const projectId = await this.getProjectIdFromRepository(
                organizationAndTeamData,
                repository.id,
            );

            const threads =
                await this.azureReposRequestHelper.getPullRequestComments({
                    orgName,
                    token,
                    projectId,
                    repositoryId: repository.id,
                    prId: prNumber,
                });

            if (!threads?.length) {
                return [];
            }

            const comments = threads?.flatMap((thread) => {
                const commitId =
                    thread.pullRequestThreadContext?.commitId ?? null;

                return (thread.comments ?? [])
                    ?.filter((note) => !!note.content?.trim())
                    ?.map((note) => ({
                        id: note.id,
                        threadId: thread.id,
                        commentType: note?.commentType,
                        body: note.content,
                        createdAt: note.publishedDate,
                        isResolved:
                            thread?.status === 'closed' ||
                            thread?.status === 'fixed',
                        originalCommit: commitId,
                        author: {
                            id: note.author?.id,
                            username: note.author?.uniqueName,
                            name: note.author?.displayName,
                        },
                    }));
            });

            return comments;
        } catch (error) {
            this.logger.error({
                message: 'Failed to get all comments in pull request',
                context: AzureReposService.name,
                serviceName: 'AzureReposService',
                error,
                metadata: { params },
            });
            return null;
        }
    }

    async getLanguageRepository(params: any): Promise<any | null> {
        try {
            const { organizationAndTeamData, repository } = params;

            const { orgName, token } = await this.getAuthDetails(
                organizationAndTeamData,
            );

            const projectId = await this.getProjectIdFromRepository(
                organizationAndTeamData,
                repository.id,
            );

            const data =
                await this.azureReposRequestHelper.getLanguageRepository({
                    orgName,
                    token,
                    projectId,
                });

            const languages = data?.languageBreakdown ?? [];

            if (!languages?.length) {
                return '';
            }

            const main = languages.reduce((a, b) =>
                (b.languagePercentage ?? 0) > (a.languagePercentage ?? 0)
                    ? b
                    : a,
            );

            return main?.name ?? '';
        } catch (error) {
            this.logger.error({
                message: 'Failed to get language repository',
                context: AzureReposService.name,
                serviceName: 'AzureReposService',
                error,
                metadata: { params },
            });
            return null;
        }
    }

    async getChangedFilesSinceLastCommit(params: {
        organizationAndTeamData: OrganizationAndTeamData;
        repository: { id: string; name: string; project: { id: string } };
        prNumber: number;
        lastCommit: any;
    }): Promise<FileChange[] | null> {
        try {
            const {
                organizationAndTeamData,
                repository,
                prNumber,
                lastCommit,
            } = params;
            const { orgName, token } = await this.getAuthDetails(
                organizationAndTeamData,
            );
            const projectId = repository.project.id;

            // Obter detalhes do PR
            const pr = await this.azureReposRequestHelper.getPullRequestDetails(
                {
                    orgName,
                    token,
                    projectId,
                    repositoryId: repository.id,
                    prId: prNumber,
                },
            );

            const targetCommitId = pr.lastMergeSourceCommit?.commitId;

            if (!targetCommitId) {
                this.logger.error({
                    message: `Não foi possível determinar o commit alvo para o PR #${prNumber}`,
                    context: this.getChangedFilesSinceLastCommit.name,
                    metadata: { prNumber, targetCommitId },
                });
                return null;
            }

            // Obter o diff entre lastCommit e targetCommitId
            const diffResponse = await this.azureReposRequestHelper.getDiff({
                orgName,
                token,
                projectId,
                repositoryId: repository.id,
                baseCommit: lastCommit.sha,
                targetCommitId,
            });

            const fileChanges = diffResponse?.filter(
                (change) => change?.item?.gitObjectType === 'blob',
            );

            if (!fileChanges?.length) {
                return null;
            }

            const changedFiles: FileChange[] = [];

            for (const change of fileChanges) {
                const filePath = change.item?.path;
                if (!filePath) continue;

                const fileDiff = await this._generateFileDiffForAzure({
                    orgName,
                    token,
                    projectId,
                    repositoryId: repository.id,
                    filePath,
                    baseCommitId: lastCommit.sha,
                    targetCommitId,
                    changeType: change.changeType,
                });

                if (fileDiff) {
                    changedFiles.push({
                        filename: fileDiff.filename,
                        sha: fileDiff.sha,
                        status: fileDiff.status,
                        additions: fileDiff.additions,
                        deletions: fileDiff.deletions,
                        changes: fileDiff.changes,
                        patch: fileDiff.patch,
                        content: fileDiff.content,
                        blob_url: null,
                        raw_url: null,
                        contents_url: null,
                    });
                }
            }

            return changedFiles;
        } catch (error) {
            this.logger.error({
                message: `Failed to get changed files since last commit for PR #${params.prNumber}`,
                context: AzureReposService.name,
                serviceName: 'AzureReposService',
                error,
                metadata: { params },
            });
            return null;
        }
    }

    async createReviewComment(params: {
        organizationAndTeamData: OrganizationAndTeamData;
        repository: { id: string; name: string; project: { id: string } };
        prNumber: number;
        lineComment: Comment;
        language: LanguageValue;
    }): Promise<AzureRepoPRThread | null> {
        try {
            const {
                organizationAndTeamData,
                repository,
                prNumber,
                lineComment,
                language,
            } = params;
            const { orgName, token } = await this.getAuthDetails(
                organizationAndTeamData,
            );

            const projectId = await this.getProjectIdFromRepository(
                organizationAndTeamData,
                repository.id,
            );

            const translations = getTranslationsForLanguageByCategory(
                language,
                TranslationsCategory.ReviewComment,
            );

            const bodyFormatted = this.formatBodyForAzure(
                lineComment,
                repository,
                translations,
            );

            const thread =
                await this.azureReposRequestHelper.createReviewComment({
                    orgName,
                    token,
                    projectId,
                    repositoryId: repository.id,
                    prId: prNumber,
                    filePath: lineComment.path,
                    start_line: lineComment.start_line,
                    line: lineComment.line,
                    commentContent: bodyFormatted,
                });

            return thread;
        } catch (error) {
            this.logger.error({
                message: `Error creating review comment for PR#${params.prNumber}`,
                context: 'AzureReposService',
                serviceName: 'createReviewComment',
                error,
                metadata: params,
            });
            return null;
        }
    }

    async getRepositoryContentFile(params: {
        organizationAndTeamData: OrganizationAndTeamData;
        repository: { name: string; id: string; project: { id: string } };
        file: { filename: string };
        pullRequest: { number: number };
    }): Promise<any | null> {
        try {
            const { organizationAndTeamData, repository, file, pullRequest } =
                params;
            const { orgName, token } = await this.getAuthDetails(
                organizationAndTeamData,
            );

            const projectId = await this.getProjectIdFromRepository(
                organizationAndTeamData,
                repository.id,
            );

            const commits =
                await this.azureReposRequestHelper.getCommitsForPullRequest({
                    orgName,
                    token,
                    projectId,
                    repositoryId: repository.id,
                    prId: pullRequest.number,
                });

            const latestCommit = commits[commits.length - 1]; // assume ordenação crescente

            if (!latestCommit?.commitId) {
                return null;
            }

            const content =
                await this.azureReposRequestHelper.getRepositoryContentFile({
                    orgName,
                    token,
                    projectId: projectId,
                    repositoryId: repository.id,
                    commitId: latestCommit.commitId,
                    filePath: file.filename,
                });

            return {
                data: {
                    content: content?.content ?? '',
                    encoding: 'utf-8',
                },
            };
        } catch (error) {
            this.logger.error({
                message: 'Error to get repository content file',
                context: this.getRepositoryContentFile.name,
                error,
                metadata: { params },
            });
            return null;
        }
    }
    async getPullRequestByNumber(params: {
        organizationAndTeamData: OrganizationAndTeamData;
        repository: { name: string; id: string; project: { id: string } };
        prNumber: number;
    }): Promise<any | null> {
        try {
            const { organizationAndTeamData, repository, prNumber } = params;
            const { orgName, token } = await this.getAuthDetails(
                organizationAndTeamData,
            );

            const projectId = await this.getProjectIdFromRepository(
                organizationAndTeamData,
                repository.id,
            );

            const pr = await this.azureReposRequestHelper.getPullRequestDetails(
                {
                    orgName,
                    token,
                    projectId,
                    repositoryId: repository.id,
                    prId: prNumber,
                },
            );

            return pr;
        } catch (error) {
            this.logger.error({
                message: 'Error to get pull request by number',
                context: this.getPullRequestByNumber.name,
                error,
                metadata: { params },
            });
            return null;
        }
    }

    async getCommitsForPullRequestForCodeReview(params: {
        organizationAndTeamData: OrganizationAndTeamData;
        repository: { name: string; id: string; project: { id: string } };
        prNumber: number;
    }): Promise<any[] | null> {
        try {
            const { organizationAndTeamData, repository, prNumber } = params;
            const { orgName, token } = await this.getAuthDetails(
                organizationAndTeamData,
            );

            const projectId = await this.getProjectIdFromRepository(
                organizationAndTeamData,
                repository.id,
            );

            const commits =
                await this.azureReposRequestHelper.getCommitsForPullRequest({
                    orgName,
                    token,
                    projectId,
                    repositoryId: repository.id,
                    prId: prNumber,
                });

            const enriched = await Promise.all(
                commits.map(async (commit) => {
                    const authorName =
                        commit.author?.email || commit.author?.username || null;

                    let userId: string | null = null;

                    if (authorName) {
                        try {
                            const user = await this.getUserByUsername({
                                organizationAndTeamData,
                                username: authorName,
                            });
                            userId = user?.originId ?? null;
                        } catch {
                            userId = null;
                        }
                    }

                    let commitParents: string[] = commit.parents || null;

                    if (!commitParents) {
                        try {
                            const commitDetails =
                                await this.azureReposRequestHelper.getCommit({
                                    orgName,
                                    token,
                                    projectId,
                                    repositoryId: repository.id,
                                    commitId: commit.commitId,
                                });
                            commitParents = commitDetails.parents || [];
                        } catch {
                            commitParents = [];
                        }
                    }

                    return {
                        sha: commit.commitId,
                        message: commit.comment,
                        created_at: commit.author?.date,
                        author: {
                            name: commit.author?.name,
                            email: commit.author?.email,
                            date: commit.author?.date,
                            username: authorName,
                            id: userId,
                        },
                        parents:
                            commitParents
                                ?.map((p) => ({
                                    sha: p ?? '',
                                }))
                                ?.filter((p) => p.sha) ?? [],
                    };
                }),
            );

            return enriched.sort(
                (a, b) =>
                    new Date(a.created_at).getTime() -
                    new Date(b.created_at).getTime(),
            );
        } catch (error) {
            this.logger.error({
                message:
                    'Error to get commits for pull request for code review',
                context: this.getCommitsForPullRequestForCodeReview.name,
                error,
                metadata: { params },
            });
            return null;
        }
    }

    async createIssueComment(params: {
        organizationAndTeamData: OrganizationAndTeamData;
        repository: { name: string; id: string };
        prNumber: number;
        body: string;
    }): Promise<any | null> {
        try {
            const { organizationAndTeamData, repository, prNumber, body } =
                params;

            const { orgName, token } = await this.getAuthDetails(
                organizationAndTeamData,
            );

            const projectId = await this.getProjectIdFromRepository(
                organizationAndTeamData,
                repository.id,
            );

            const comment =
                await this.azureReposRequestHelper.createIssueComment({
                    orgName,
                    token,
                    projectId,
                    repositoryId: repository.id,
                    prId: prNumber,
                    comment: body,
                });

            if (!comment?.comments?.[0]?.id) {
                throw new Error(
                    `Failed to create issue comment PR#${prNumber}`,
                );
            }

            this.logger.log({
                message: `Created issue comment for PR#${prNumber}`,
                context: this.createIssueComment.name,
                metadata: { params },
            });

            // Modify return object to match expected format
            return {
                ...comment,
                id: comment?.comments?.[0]?.id,
                threadId: comment.id,
            };
        } catch (error) {
            this.logger.error({
                message: 'Error to create issue comment',
                context: this.createIssueComment.name,
                error,
                metadata: { params },
            });
            return null;
        }
    }

    async updateIssueComment(params: {
        organizationAndTeamData: OrganizationAndTeamData;
        repository: { name: string; id: string; project: { id: string } };
        prNumber: number;
        commentId: number;
        body: string;
        threadId?: number;
    }): Promise<any | null> {
        try {
            const {
                organizationAndTeamData,
                repository,
                prNumber,
                commentId,
                body,
                threadId,
            } = params;
            const { orgName, token } = await this.getAuthDetails(
                organizationAndTeamData,
            );

            const projectId = await this.getProjectIdFromRepository(
                organizationAndTeamData,
                repository.id,
            );

            return await this.azureReposRequestHelper.updateCommentOnPullRequest(
                {
                    orgName,
                    token,
                    projectId,
                    repositoryId: repository.id,
                    prNumber,
                    threadId,
                    commentId,
                    content: body,
                },
            );
        } catch (error) {
            this.logger.error({
                message: 'Error updating comment',
                context: this.updateIssueComment.name,
                error,
                metadata: { params },
            });
            return null;
        }
    }

    async updateDescriptionInPullRequest(params: {
        organizationAndTeamData: OrganizationAndTeamData;
        repository: { id: string; project: { id: string } };
        prNumber: number;
        summary: string;
    }): Promise<any | null> {
        try {
            const { organizationAndTeamData, repository, prNumber, summary } =
                params;
            const { orgName, token } = await this.getAuthDetails(
                organizationAndTeamData,
            );

            const projectId = await this.getProjectIdFromRepository(
                organizationAndTeamData,
                repository.id,
            );

            const updatedPR =
                await this.azureReposRequestHelper.updatePullRequestDescription(
                    {
                        orgName,
                        token,
                        projectId,
                        repositoryId: repository.id,
                        prId: prNumber,
                        description: summary,
                    },
                );

            return updatedPR;
        } catch (error) {
            this.logger.error({
                message: `Failed to update description in pull request #${params.prNumber}`,
                context: AzureReposService.name,
                serviceName: 'AzureReposService',
                error,
                metadata: { params },
            });
            return null;
        }
    }

    async getDefaultBranch(params: any): Promise<string> {
        const { organizationAndTeamData, repository } = params;

        const { orgName, token } = await this.getAuthDetails(
            organizationAndTeamData,
        );

        const projectId = await this.getProjectIdFromRepository(
            organizationAndTeamData,
            repository.id,
        );

        const defaultBranch =
            await this.azureReposRequestHelper.getDefaultBranch({
                orgName,
                token,
                projectId,
                repositoryId: repository.id,
            });

        return defaultBranch;
    }

    async getPullRequestReviewComments(params: {
        organizationAndTeamData: OrganizationAndTeamData;
        repository: Partial<Repository>;
        prNumber: number;
    }): Promise<PullRequestReviewComment[] | null> {
        try {
            const { organizationAndTeamData, repository, prNumber } = params;
            const { orgName, token } = await this.getAuthDetails(
                organizationAndTeamData,
            );

            const projectId = await this.getProjectIdFromRepository(
                organizationAndTeamData,
                repository.id,
            );

            const comments =
                await this.azureReposRequestHelper.getPullRequestComments({
                    orgName,
                    token,
                    projectId,
                    repositoryId: repository.id,
                    prId: prNumber,
                });

            return comments
                .flatMap((thread) =>
                    (thread.comments || []).map((comment) => ({
                        id: comment.id,
                        threadId: String(thread.id),
                        commentType: comment?.commentType,
                        body: comment.content ?? '',
                        createdAt: comment.publishedDate,
                        updatedAt: comment.lastUpdatedDate,
                        isResolved:
                            thread?.status === 'closed' ||
                            thread?.status === 'fixed',
                        author: {
                            id: comment.author?.id,
                            username: comment.author?.displayName,
                            name: comment.author?.displayName,
                        },
                    })),
                )
                .filter(
                    (comment) =>
                        !comment.body.includes(
                            '## Code Review Completed! ud83dudd25',
                        ) &&
                        !comment.body.includes(
                            KODY_CRITICAL_ISSUE_COMMENT_MARKER,
                        ),
                )
                .sort(
                    (a, b) =>
                        new Date(b.createdAt).getTime() -
                        new Date(a.createdAt).getTime(),
                );
        } catch (error) {
            this.logger.error({
                message: 'Error to get pull request review comments',
                context: this.getPullRequestReviewComments.name,
                error,
                metadata: { params },
            });
            return null;
        }
    }

    async getCloneParams(params: {
        repository: Pick<
            Repository,
            'id' | 'defaultBranch' | 'fullName' | 'name'
        >;
        organizationAndTeamData: OrganizationAndTeamData;
    }): Promise<GitCloneParams> {
        try {
            const azureAuthDetail = await this.getAuthDetails(
                params.organizationAndTeamData,
            );

            if (!azureAuthDetail) {
                throw new BadRequestException('Installation not found');
            }

            const repositories = await this.getRepositories({
                organizationAndTeamData: params.organizationAndTeamData,
            });

            const repository = repositories.find(
                (repo) => repo.id === params?.repository?.id,
            );

            if (!repository) {
                throw new BadRequestException('Repository not found');
            }

            return {
                organizationId: params?.organizationAndTeamData?.organizationId,
                repositoryId: params?.repository?.id,
                repositoryName: params?.repository?.name,
                url: repository.http_url,
                branch: params?.repository?.defaultBranch,
                provider: PlatformType.AZURE_REPOS,
                auth: {
                    type: azureAuthDetail.authMode,
                    token: decrypt(azureAuthDetail.token),
                },
            };
        } catch (error) {
            this.logger.error({
                message: `Failed to clone repository ${params?.repository?.fullName} from Azure Repos`,
                context: this.getCloneParams.name,
                error: error,
                metadata: { params },
            });
            return null;
        }
    }

    async getAuthDetails(
        organizationAndTeamData: OrganizationAndTeamData,
    ): Promise<AzureReposAuthDetail> {
        try {
            const azureAuthDetail =
                await this.integrationService.getPlatformAuthDetails<AzureReposAuthDetail>(
                    organizationAndTeamData,
                    PlatformType.AZURE_REPOS,
                );

            return {
                ...azureAuthDetail,
                authMode: azureAuthDetail?.authMode || AuthMode.TOKEN,
            };
        } catch (err) {
            this.logger.error({
                message: 'Error to get auth details',
                context: this.getAuthDetails.name,
                error: err,
                metadata: {
                    organizationAndTeamData,
                },
            });
        }
    }

    async createWebhook(
        organizationAndTeamData: OrganizationAndTeamData,
    ): Promise<void> {
        try {
            const azureAuthDetail = await this.getAuthDetails(
                organizationAndTeamData,
            );

            const repositories: Repositories[] =
                await this.findOneByOrganizationAndTeamDataAndConfigKey(
                    organizationAndTeamData,
                    IntegrationConfigKey.REPOSITORIES,
                );

            if (!repositories || repositories.length === 0) {
                return null;
            }

            for (const repo of repositories) {
                await this.createNotificationChannel(
                    repo?.project?.id,
                    azureAuthDetail.token,
                    azureAuthDetail.orgName,
                    repo.id,
                );
            }
        } catch (error) {
            this.logger.error({
                message: 'Error to create webhook',
                context: this.createWebhook.name,
                error: error,
                metadata: {
                    organizationAndTeamData,
                },
            });
        }
    }

    async createAuthIntegration(params: any): Promise<any> {
        try {
            let res: {
                success: boolean;
                status?: CreateAuthIntegrationStatus;
            } = { success: true, status: CreateAuthIntegrationStatus.SUCCESS };
            if (params && params?.authMode === AuthMode.OAUTH) {
                throw new Error(
                    'Authenticating on Azure Devops Repos via OAuth not implemented',
                );
            } else if (
                params &&
                params?.authMode === AuthMode.TOKEN &&
                params.token
            ) {
                const res = await this.authenticateWithToken({
                    organizationAndTeamData: params.organizationAndTeamData,
                    token: params.token,
                    orgUrl: params.orgUrl,
                    orgName: params.orgName,
                });

                if (!res.success) {
                    throw new BadRequestException(res.status);
                }
            }

            return res;
        } catch (err) {
            this.logger.error({
                message: 'Error to create auth integration',
                context: this.createAuthIntegration.name,
                error: err,
                metadata: {
                    params,
                },
            });
            throw new BadRequestException(err);
        }
    }

    async authenticateWithToken(params: {
        organizationAndTeamData: OrganizationAndTeamData;
        orgUrl: string;
        token: string;
        orgName: string;
    }): Promise<{ success: boolean; status?: CreateAuthIntegrationStatus }> {
        try {
            const { organizationAndTeamData, token, orgUrl, orgName } = params;

            const authDetails: AzureReposAuthDetail = {
                orgUrl: orgUrl,
                token: encrypt(token),
                authMode: AuthMode.TOKEN,
                orgName: orgName,
            };

            const checkRepos = await this.checkRepositoryPermissions({
                token: authDetails.token,
                orgUrl: authDetails.orgUrl,
                orgName: authDetails.orgName,
            });

            if (!checkRepos.success) {
                return checkRepos;
            }

            const integration = await this.integrationService.findOne({
                organization: {
                    uuid: organizationAndTeamData.organizationId,
                },
                team: { uuid: organizationAndTeamData.teamId },
                platform: PlatformType.AZURE_REPOS,
            });

            await this.handleIntegration(
                integration,
                authDetails,
                organizationAndTeamData,
            );

            return {
                success: true,
                status: CreateAuthIntegrationStatus.SUCCESS,
            };
        } catch (err) {
            this.logger.error({
                message: 'Error to authenticate with token',
                context: this.authenticateWithToken.name,
                error: err,
                metadata: {
                    params,
                },
            });
            throw new BadRequestException(
                'Error authenticating with Azure Devops PAT.',
            );
        }
    }

    async getUserByUsername(params: {
        organizationAndTeamData: OrganizationAndTeamData;
        username: string;
    }): Promise<any> {
        const { orgName, token } = await this.getAuthDetails(
            params.organizationAndTeamData,
        );

        const user = await this.azureReposRequestHelper.getUser({
            orgName,
            token,
            identifier: params.username,
        });

        return user ?? null;
    }

    async getUserByEmailOrName(params: {
        organizationAndTeamData: OrganizationAndTeamData;
        email?: string;
        userName: string;
    }): Promise<any> {
        const { orgName, token } = await this.getAuthDetails(
            params.organizationAndTeamData,
        );

        const user = await this.azureReposRequestHelper.getUser({
            orgName,
            token,
            identifier: params.userName,
        });

        return user ?? null;
    }

    private async checkRepositoryPermissions(params: {
        token: string;
        orgUrl: string;
        orgName: string;
    }) {
        try {
            const projects = await this.azureReposRequestHelper.getProjects({
                orgName: params.orgName,
                token: params.token,
            });

            const repositories = [];

            for (const project of projects) {
                const prjectRepositories =
                    await this.azureReposRequestHelper.getRepositories({
                        orgName: params.orgName,
                        token: params.token,
                        projectId: project.id,
                    });

                repositories.push(...prjectRepositories);
            }

            if (repositories.length === 0) {
                return {
                    success: false,
                    status: CreateAuthIntegrationStatus.NO_REPOSITORIES,
                };
            }

            return {
                success: true,
                status: CreateAuthIntegrationStatus.SUCCESS,
            };
        } catch (error) {
            this.logger.error({
                message:
                    'Failed to list repositories when creating integration',
                context: this.checkRepositoryPermissions.name,
                error: error,
                metadata: { params },
            });
            return {
                success: false,
                status: CreateAuthIntegrationStatus.NO_REPOSITORIES,
            };
        }
    }

    async handleIntegration(
        integration: IntegrationEntity | null,
        authDetails: AzureReposAuthDetail,
        organizationAndTeamData: OrganizationAndTeamData,
    ): Promise<void> {
        if (!integration) {
            await this.addAccessToken(organizationAndTeamData, authDetails);
        } else {
            await this.updateAuthIntegration({
                organizationAndTeamData,
                authIntegrationId: integration?.authIntegration?.uuid,
                integrationId: integration?.uuid,
                authDetails,
            });
        }
    }

    async addAccessToken(
        organizationAndTeamData: OrganizationAndTeamData,
        authDetails: AzureReposAuthDetail,
    ): Promise<IntegrationEntity> {
        const authUuid = v4();

        const authIntegration = await this.authIntegrationService.create({
            uuid: authUuid,
            status: true,
            authDetails,
            organization: { uuid: organizationAndTeamData.organizationId },
            team: { uuid: organizationAndTeamData.teamId },
        });

        return await this.addIntegration(
            organizationAndTeamData,
            authIntegration?.uuid,
        );
    }

    async addIntegration(
        organizationAndTeamData: OrganizationAndTeamData,
        authIntegrationId: string,
    ): Promise<IntegrationEntity> {
        const integrationUuid = v4();

        return await this.integrationService.create({
            uuid: integrationUuid,
            platform: PlatformType.AZURE_REPOS,
            integrationCategory: IntegrationCategory.CODE_MANAGEMENT,
            status: true,
            organization: { uuid: organizationAndTeamData.organizationId },
            team: { uuid: organizationAndTeamData.teamId },
            authIntegration: { uuid: authIntegrationId },
        });
    }

    async updateAuthIntegration(params: any): Promise<any> {
        try {
            const integration = await this.integrationService.findOne({
                organization: {
                    uuid: params.organizationAndTeamData.organizationId,
                },
                team: {
                    uuid: params.organizationAndTeamData.teamId,
                },
                platform: PlatformType.AZURE_REPOS,
            });

            if (!integration?.authIntegration?.uuid) {
                throw new NotFoundException('Integration not found');
            }

            const authIntegration = await this.authIntegrationService.findOne({
                uuid: integration?.authIntegration?.uuid,
                organization: {
                    uuid: params.organizationAndTeamData.organizationId,
                },
                team: {
                    uuid: params.organizationAndTeamData.teamId,
                },
            });

            await this.authIntegrationService.update(
                { uuid: authIntegration?.uuid },
                {
                    authDetails: {
                        ...authIntegration?.authDetails,
                        organization: {
                            id:
                                params.authDetails.organization?.id ??
                                authIntegration?.authDetails?.organization?.id,
                            name:
                                params.authDetails.organization?.name ??
                                authIntegration?.authDetails?.organization
                                    ?.name,
                        },
                    },
                },
            );

            return {
                success: true,
            };
        } catch (error) {
            this.logger.error({
                message: 'Error to update auth integration',
                context: this.updateAuthIntegration.name,
                error: error,
                metadata: { params },
            });
            return {
                success: false,
            };
        }
    }

    async createOrUpdateIntegrationConfig(params: any): Promise<any> {
        try {
            const integration = await this.integrationService.findOne({
                organization: {
                    uuid: params.organizationAndTeamData.organizationId,
                },
                team: {
                    uuid: params.organizationAndTeamData.teamId,
                },
                platform: PlatformType.AZURE_REPOS,
            });

            if (!integration) {
                return;
            }

            await this.integrationConfigService.createOrUpdateConfig(
                params.configKey,
                params.configValue,
                integration?.uuid,
                params.organizationAndTeamData,
            );

            this.createWebhook(params.organizationAndTeamData);
        } catch (err) {
            this.logger.error({
                message: 'Error to create or update integration config',
                context: this.createOrUpdateIntegrationConfig.name,
                error: err,
                metadata: { params },
            });
            throw new BadRequestException(err);
        }
    }

    async getPullRequestsByRepository(params: {
        organizationAndTeamData: OrganizationAndTeamData;
        repository: {
            id: string;
            name: string;
        };
        filters?: {
            startDate: string;
            endDate: string;
        };
    }) {
        try {
            const { organizationAndTeamData, repository, filters } = params;

            const { orgName, token } = await this.getAuthDetails(
                organizationAndTeamData,
            );

            let queryString = '';
            if (filters?.startDate) {
                queryString += `created_on >= "${filters.startDate}"`;
            }
            if (filters?.endDate) {
                queryString += `${
                    queryString ? ' AND ' : ''
                }created_on <= "${filters.endDate}"`;
            }

            const projectId = await this.getProjectIdFromRepository(
                organizationAndTeamData,
                repository.id,
            );

            const pullRequests =
                await this.azureReposRequestHelper.getPullRequestsByRepo({
                    orgName,
                    token,
                    projectId,
                    repositoryId: repository.id,
                    filters: {
                        minTime: filters?.startDate,
                        maxTime: filters?.endDate,
                    },
                });

            return (
                pullRequests?.map((pr) =>
                    this.transformPullRequest(pr, organizationAndTeamData),
                ) || []
            );
        } catch (error) {
            this.logger.error({
                message: 'Error to get pull requests by repository',
                context: this.getPullRequestsByRepository.name,
                error: error,
                metadata: {
                    params,
                },
            });
            return null;
        }
    }

    /**
     * Retrieves pull requests from Azure DevOps based on the provided parameters.
     * @param params - The parameters for fetching pull requests.
     * @param params.organizationAndTeamData - The organization and team data.
     * @param params.repository - Optional filter for a specific repository name.
     * @param params.filters - Optional filters for dates, state, author, and branch.
     * @returns A promise that resolves to an array of transformed PullRequest objects.
     */
    async getPullRequests(params: {
        organizationAndTeamData: OrganizationAndTeamData;
        repository?: {
            id: string;
            name: string;
        };
        filters?: {
            startDate?: Date;
            endDate?: Date;
            state?: PullRequestState;
            author?: string;
            branch?: string;
        };
    }): Promise<PullRequest[]> {
        const { organizationAndTeamData, repository, filters = {} } = params;

        try {
            if (!organizationAndTeamData.organizationId) {
                this.logger.warn({
                    message: 'Organization ID is missing in the parameters.',
                    context: AzureReposService.name,
                    metadata: params,
                });
                return [];
            }

            const azureAuthDetail = await this.getAuthDetails(
                organizationAndTeamData,
            );
            const { orgName, token } = azureAuthDetail;

            const allRepositories = <Repositories[]>(
                await this.findOneByOrganizationAndTeamDataAndConfigKey(
                    organizationAndTeamData,
                    IntegrationConfigKey.REPOSITORIES,
                )
            );

            if (
                !azureAuthDetail ||
                !allRepositories ||
                allRepositories.length === 0
            ) {
                this.logger.warn({
                    message: 'No repositories found for the organization.',
                    context: AzureReposService.name,
                    metadata: params,
                });
                return [];
            }

            let reposToProcess = allRepositories;

            if (repository && (repository.name || repository.id)) {
                const foundRepo = allRepositories.find(
                    (r) => r.name === repository.name || r.id === repository.id,
                );

                if (!foundRepo) {
                    this.logger.warn({
                        message: `Repository ${repository.name} (id: ${repository.id}) not found in the list of repositories.`,
                        context: AzureReposService.name,
                        metadata: params,
                    });
                    return [];
                }

                reposToProcess = [foundRepo];
            }

            const promises = reposToProcess.map((r) =>
                this.getPullRequestsByRepo({
                    orgName,
                    token,
                    projectId: r.project.id,
                    repositoryId: r.id,
                    filters,
                }),
            );

            const results = await Promise.all(promises);
            const rawPullRequests = results.flat();

            return rawPullRequests.map((rawPr) =>
                this.transformPullRequest(rawPr, organizationAndTeamData),
            );
        } catch (error) {
            this.logger.error({
                message: 'Error fetching pull requests from Azure DevOps',
                context: AzureReposService.name,
                error,
                metadata: params,
            });
            return [];
        }
    }

    /**
     * Retrieves pull requests from a specific Azure DevOps repository.
     * @param params - The parameters for fetching, including the API instance, repo info, and filters.
     * @returns A promise that resolves to an array of raw pull request data.
     */
    private async getPullRequestsByRepo(params: {
        orgName: string;
        token: string;
        projectId: string;
        repositoryId: string;
        filters: {
            state?: PullRequestState;
            author?: string;
            branch?: string;
            startDate?: Date;
            endDate?: Date;
        };
    }): Promise<AzureRepoPullRequest[]> {
        const {
            orgName,
            token,
            projectId,
            repositoryId,
            filters = {},
        } = params;
        const { author, branch, state, startDate, endDate } = filters;

        return await this.azureReposRequestHelper.getPullRequestsByRepo({
            orgName,
            token,
            projectId,
            repositoryId,
            filters: {
                author,
                branch,
                status: state
                    ? this._prStateMapReversed.get(state)
                    : this._prStateMapReversed.get(PullRequestState.ALL),
                maxTime: endDate ? endDate.toISOString() : undefined,
                minTime: startDate ? startDate.toISOString() : undefined,
            },
        });
    }

    async getPullRequestsWithFiles(params: {
        organizationAndTeamData: OrganizationAndTeamData;
        filters?: {
            period?: { startDate?: string; endDate?: string };
            prStatus?: string;
        };
    }): Promise<PullRequestWithFiles[] | null> {
        try {
            const { organizationAndTeamData } = params;
            const filters = params.filters ?? {};

            const { prStatus } = filters;

            const stateMap = {
                open: AzurePRStatus.ACTIVE,
                closed: AzurePRStatus.ABANDONED,
                merged: AzurePRStatus.COMPLETED,
            };

            // Normalize the input to lowercase and look it up in the stateMap
            const normalizedStatus = prStatus
                ? stateMap[prStatus.toLowerCase()] || AzurePRStatus.ACTIVE
                : AzurePRStatus.ACTIVE;

            const { startDate, endDate } = filters.period || {};

            const repositories: Repositories[] =
                await this.findOneByOrganizationAndTeamDataAndConfigKey(
                    organizationAndTeamData,
                    IntegrationConfigKey.REPOSITORIES,
                );

            if (!repositories || repositories.length === 0) {
                return null;
            }

            const { orgName, token } = await this.getAuthDetails(
                organizationAndTeamData,
            );

            const reposWithPRs = await Promise.all(
                repositories.map(async (repo) => {
                    const prs =
                        await this.azureReposRequestHelper.getPullRequestsByRepo(
                            {
                                orgName,
                                token,
                                projectId: repo.project.id,
                                repositoryId: repo.id,
                                filters: {
                                    minTime: startDate,
                                    maxTime: endDate,
                                    status: normalizedStatus,
                                },
                            },
                        );
                    return { repo, prs };
                }),
            );

            let pullRequestsWithFiles: PullRequestWithFiles[] = [];

            await Promise.all(
                reposWithPRs.map(async ({ repo, prs }) => {
                    const prsWithDiffs = await Promise.all(
                        prs.map(async (pr) => {
                            const iterations =
                                await this.azureReposRequestHelper.getIterations(
                                    {
                                        orgName,
                                        token,
                                        projectId: repo.project.id,
                                        repositoryId: repo.id,
                                        prId: pr.pullRequestId,
                                    },
                                );

                            const lastIteration =
                                iterations[iterations.length - 1];

                            const iterationId = lastIteration.id;

                            const changes =
                                await this.azureReposRequestHelper.getChanges({
                                    orgName,
                                    token,
                                    projectId: repo.project.id,
                                    repositoryId: repo.id,
                                    pullRequestId: pr.pullRequestId,
                                    iterationId,
                                });

                            const diffs =
                                changes.map((change) => change.item) || [];

                            const prWithFileChanges: PullRequestWithFiles = {
                                id: pr.pullRequestId,
                                pull_number: pr.pullRequestId,
                                state: pr.status,
                                title: pr.title,
                                repository: { id: repo.id, name: repo.name },
                                repositoryData: repo as any,
                                pullRequestFiles: diffs as any,
                            };

                            return prWithFileChanges;
                        }),
                    );

                    pullRequestsWithFiles.push(...prsWithDiffs);
                }),
            );

            return pullRequestsWithFiles;
        } catch (error) {
            this.logger.error({
                message: 'Error to get pull requests with files',
                context: this.getPullRequestsWithFiles.name,
                error: error,
                metadata: { params },
            });
            return null;
        }
    }

    async countReactions(params: {
        comments: any[];
        pr: any;
    }): Promise<any[] | null> {
        try {
            const { comments, pr } = params;

            const thumbsUpText = '👍';
            const thumbsDownText = '👎';

            const commentsWithNumberOfReactions = comments
                .filter(
                    (comment: any) =>
                        comment.replies && comment.replies.length > 0,
                )
                .map((comment: any) => {
                    comment.totalReactions = 0;
                    comment.thumbsUp = 0;
                    comment.thumbsDown = 0;

                    const userReactions = new Map();

                    comment.replies.forEach((reply) => {
                        const userId = reply?.author?.id;
                        const replyBody = reply?.body;

                        // Check if values were found
                        if (!userId || typeof replyBody !== 'string') {
                            return; // Skip this reply if data is missing
                        }

                        // Initialize user reaction if not already present
                        if (!userReactions.has(userId)) {
                            userReactions.set(userId, {
                                thumbsUp: false,
                                thumbsDown: false,
                            });
                        }

                        const userReaction = userReactions.get(userId);

                        // Check for thumbs up reaction
                        if (
                            replyBody.includes(thumbsUpText) &&
                            !userReaction.thumbsUp
                        ) {
                            comment.thumbsUp++;
                            userReaction.thumbsUp = true;
                        }

                        // Check for thumbs down reaction
                        if (
                            replyBody.includes(thumbsDownText) &&
                            !userReaction.thumbsDown
                        ) {
                            comment.thumbsDown++;
                            userReaction.thumbsDown = true;
                        }
                    });

                    comment.totalReactions =
                        comment.thumbsUp + comment.thumbsDown;

                    return comment;
                });

            const reactionsInComments: ReactionsInComments[] =
                commentsWithNumberOfReactions
                    .filter((comment) => comment.totalReactions > 0)
                    .map((comment: any) => ({
                        reactions: {
                            thumbsUp: comment.thumbsUp,
                            thumbsDown: comment.thumbsDown,
                        },
                        comment: {
                            id: comment.threadId,
                            body: comment.body,
                            pull_request_review_id: pr.pull_number,
                        },
                        pullRequest: {
                            id: pr.id,
                            number: pr.pull_number,
                            repository: {
                                id: pr.repository.id,
                                fullName: pr.repository.name,
                            },
                        },
                    }));

            return reactionsInComments;
        } catch (error) {
            this.logger.error({
                message: `Error when trying to count reactions in PR${params.pr.pull_number}`,
                context: AzureReposService.name,
                serviceName: 'AzureReposService countReactions',
                error: error,
                metadata: {
                    params,
                },
            });
            return null;
        }
    }

    async getRepositories(params: {
        organizationAndTeamData: OrganizationAndTeamData;
        filters?: {
            archived?: boolean;
            organizationSelected?: string;
            visibility?: 'all' | 'public' | 'private';
            language?: string;
        };
    }): Promise<Repositories[]> {
        try {
            const { organizationAndTeamData } = params;

            const azureAuthDetail = await this.getAuthDetails(
                organizationAndTeamData,
            );

            if (!azureAuthDetail) {
                return [];
            }

            const integration = await this.integrationService.findOne({
                organization: {
                    uuid: organizationAndTeamData.organizationId,
                },
                team: {
                    uuid: organizationAndTeamData.teamId,
                },
                platform: PlatformType.AZURE_REPOS,
            });

            const integrationConfig =
                await this.integrationConfigService.findOne({
                    integration: { uuid: integration?.uuid },
                    configKey: IntegrationConfigKey.REPOSITORIES,
                    team: { uuid: organizationAndTeamData.teamId },
                });

            const projects = await this.azureReposRequestHelper.getProjects({
                orgName: azureAuthDetail.orgName,
                token: azureAuthDetail.token,
            });

            const projectsWithRepos = await Promise.all(
                projects.map(async (project) => {
                    const repositories =
                        await this.azureReposRequestHelper.getRepositories({
                            orgName: azureAuthDetail.orgName,
                            token: azureAuthDetail.token,
                            projectId: project.id,
                        });
                    return {
                        project,
                        repositories,
                    };
                }),
            );

            const repositories = projectsWithRepos.reduce<Repositories[]>(
                (acc, { project, repositories }) => {
                    repositories.forEach((repo) => {
                        acc.push(
                            this.transformRepo(
                                repo,
                                project,
                                integrationConfig,
                            ),
                        );
                    });
                    return acc;
                },
                [],
            );

            return repositories;
        } catch (error) {
            this.logger.error({
                message: 'Error to get repositories',
                context: AzureReposService.name,
                serviceName: 'AzureReposService getRepositories',
                error: error,
                metadata: {
                    params,
                },
            });
            throw new BadRequestException(error);
        }
    }

    private transformRepo(
        repo: any,
        project: any,
        integrationConfig: IntegrationConfigEntity,
    ): Repositories {
        return {
            id: repo.id,
            name: repo.name ?? '',
            http_url: repo.webUrl ?? '',
            avatar_url: '',
            organizationName: project.name ?? '',
            visibility: project.visibility === 'private' ? 'private' : 'public',
            selected:
                integrationConfig?.configValue?.some(
                    (repository) => repository?.name === repo.name,
                ) ?? false,
            default_branch: repo.defaultBranch ?? '',
            project: {
                id: project?.id,
                name: project?.name ?? '',
            },
        };
    }

    async getCommits(params: {
        organizationAndTeamData: OrganizationAndTeamData;
        repository?: Partial<Repository>;
        filters?: {
            startDate?: Date;
            endDate?: Date;
            author?: string;
            branch?: string;
        };
    }): Promise<Commit[]> {
        const { organizationAndTeamData, repository, filters = {} } = params;

        try {
            const azureAuthDetail = await this.getAuthDetails(
                organizationAndTeamData,
            );
            const { orgName, token } = azureAuthDetail;

            const configuredRepositories: Repositories[] =
                await this.findOneByOrganizationAndTeamDataAndConfigKey(
                    organizationAndTeamData,
                    IntegrationConfigKey.REPOSITORIES,
                );

            if (
                !azureAuthDetail ||
                !configuredRepositories ||
                configuredRepositories.length === 0
            ) {
                this.logger.warn({
                    message:
                        'Azure Repos auth details or repositories not found.',
                    context: AzureReposService.name,
                    metadata: params,
                });

                return [];
            }

            let reposToProcess: Repositories[] = configuredRepositories;

            // If a specific repository is requested, filter the list.
            if (repository && repository.name) {
                const foundRepo = configuredRepositories.find(
                    (r) => r.name === repository.name,
                );

                if (!foundRepo) {
                    this.logger.warn({
                        message: `Repository ${repository.name} not found in the list of configured repositories.`,
                        context: AzureReposService.name,
                        metadata: params,
                    });
                    return [];
                }

                reposToProcess = [foundRepo];
            }

            const promises = reposToProcess.map((repo) =>
                this.getCommitsByRepo({
                    orgName,
                    token,
                    projectId: repo.project.id,
                    repositoryId: repo.id,
                    filters,
                }),
            );

            const results = await Promise.all(promises);
            const rawCommits = results.flat();

            return rawCommits.map((rawCommit) =>
                this.transformCommit(rawCommit),
            );
        } catch (error) {
            this.logger.error({
                message: 'Error fetching commits from Azure Repos',
                context: AzureReposService.name,
                error: error,
                metadata: params,
            });
            return [];
        }
    }

    /**
     * Fetches commits for a single Azure repository, applying server-side filters.
     * @param params Parameters including auth, repo identifiers, and filters.
     * @returns A promise that resolves to an array of raw commit data.
     */
    private async getCommitsByRepo(params: {
        orgName: string;
        token: string;
        projectId: string;
        repositoryId: string;
        filters: {
            startDate?: Date;
            endDate?: Date;
            author?: string;
            branch?: string;
        };
    }): Promise<AzureRepoCommit[]> {
        const {
            orgName,
            token,
            projectId,
            repositoryId,
            filters = {},
        } = params;
        const { startDate, endDate, author, branch } = filters;

        return this.azureReposRequestHelper.getCommits({
            orgName,
            token,
            projectId,
            repositoryId,
            filters: {
                author,
                branch,
                fromDate: startDate?.toISOString(),
                toDate: endDate?.toISOString(),
            },
        });
    }

    async getFilesByPullRequestId(params: {
        organizationAndTeamData: OrganizationAndTeamData;
        repository: { id: string; name: string };
        prNumber: number;
    }): Promise<FileChange[] | null> {
        try {
            const { organizationAndTeamData, repository, prNumber } = params;
            const azureAuthDetail = await this.getAuthDetails(
                organizationAndTeamData,
            );
            const { orgName, token } = azureAuthDetail;

            // Use getRepoById for consistency, assuming it fetches necessary project info
            // const repo = await this.getRepoById(organizationAndTeamData, repository.id);
            const projectId = await this.getProjectIdFromRepository(
                organizationAndTeamData,
                repository.id,
            );
            if (!projectId) {
                this.logger.error({
                    message: `Repository or project details not found for ID: ${repository.id}`,
                    context: this.getFilesByPullRequestId.name,
                    metadata: { repositoryId: repository.id },
                });
                throw new NotFoundException(
                    `Repository or project details not found for ID: ${repository.id}`,
                );
            }

            // 1. Get PR details to find base and target commit refs
            const pr = await this.azureReposRequestHelper.getPullRequestDetails(
                {
                    orgName,
                    token,
                    projectId,
                    repositoryId: repository.id,
                    prId: prNumber,
                },
            );

            // Use target branch commit as the base for comparison
            const baseCommitId = pr.lastMergeTargetCommit?.commitId;
            if (!baseCommitId) {
                this.logger.error({
                    message: `Could not determine the base commit (target branch commit) for PR #${prNumber}`,
                    context: this.getFilesByPullRequestId.name,
                    metadata: { prNumber, baseCommitId },
                });
                throw new NotFoundException(
                    `Could not determine the base commit for PR #${prNumber}`,
                );
            }
            this.logger.log({
                message: `Base commit for PR #${prNumber}: ${baseCommitId}`,
                context: this.getFilesByPullRequestId.name,
                metadata: { prNumber, baseCommitId },
            });

            // 2. Get Iterations to find the commit ID of the latest source changes
            const iterations = await this.azureReposRequestHelper.getIterations(
                {
                    orgName,
                    token,
                    projectId,
                    repositoryId: repository.id,
                    prId: prNumber,
                },
            );

            if (!iterations || iterations.length === 0) {
                this.logger.warn({
                    message: `No iterations found for PR #${prNumber}. Returning empty list.`,
                    context: this.getFilesByPullRequestId.name,
                    metadata: { prNumber },
                });
                return [];
            }

            // Use the source commit from the PR details as the target for comparison
            const targetCommitId = pr.lastMergeSourceCommit?.commitId;
            const iterationId = iterations[iterations.length - 1].id; // Still need iteration ID for getChanges API

            if (!targetCommitId) {
                this.logger.error({
                    message: `Could not determine the target commit (source branch commit) for PR #${prNumber}`,
                    context: this.getFilesByPullRequestId.name,
                    metadata: { prNumber, targetCommitId },
                });
                throw new NotFoundException(
                    `Could not determine the target commit for PR #${prNumber}`,
                );
            }
            this.logger.log({
                message: `Target commit for PR #${prNumber}: ${targetCommitId}`,
                context: this.getFilesByPullRequestId.name,
                metadata: { prNumber, targetCommitId },
            });

            // 3. Get the list of changed files *in the last iteration* compared to its base (often the target branch base)
            // Note: The getChanges API might compare iteration N to iteration N-1 or to the common base.
            // We primarily use its output for the *list* of files changed in the *latest* iteration.
            // The diff generation below explicitly uses the determined baseCommitId and targetCommitId.
            const changesResponse =
                await this.azureReposRequestHelper.getChanges({
                    orgName,
                    token,
                    projectId,
                    repositoryId: repository.id,
                    pullRequestId: prNumber,
                    iterationId, // Get changes for the last iteration
                    // compareIteration: Optional - consider if comparing explicitly to base (0) is needed here
                });

            // Ensure we have changeEntries which should be an array from the response
            const changeEntries = changesResponse || []; // Adjust based on actual response structure if 'changes' is nested
            this.logger.log({
                message: `Found ${changeEntries.length} change entries in iteration ${iterationId} for PR #${prNumber}`,
                context: this.getFilesByPullRequestId.name,
                metadata: {
                    prNumber,
                    iterationId,
                    changeEntriesLength: changeEntries.length,
                },
            });

            // 4. Process each change entry to generate the diff using our specific base and target commits
            const fileDiffPromises = changeEntries
                .filter((change) => change.item?.path) // Ensure item and path exist
                .map((change) => {
                    const filePath = change.item.path;
                    // Pass the globally determined base/target and the specific change type
                    return this._generateFileDiffForAzure({
                        orgName,
                        token,
                        projectId,
                        repositoryId: repository.id,
                        filePath,
                        baseCommitId, // Base commit of the target branch
                        targetCommitId, // Source commit of the PR
                        changeType: change.changeType,
                    });
                });

            const enrichedFilesResults = await Promise.all(fileDiffPromises);

            // Filter out any null results where diff generation failed
            const successfulFiles = enrichedFilesResults.filter(
                (file): file is NonNullable<typeof file> => file !== null,
            );

            this.logger.log({
                message: `Successfully generated diffs for ${successfulFiles.length} files for PR #${prNumber}`,
                context: this.getFilesByPullRequestId.name,
                metadata: {
                    prNumber,
                    successfulFilesLength: successfulFiles.length,
                },
            });

            // Map to the expected FileChange format (ensure this matches your domain type)
            const fileChanges: FileChange[] = successfulFiles.map((file) => ({
                filename: file.filename,
                sha: file.sha, // SHA is often file hash, not commit ID. Reconsider if needed.
                status: file.status,
                additions: file.additions,
                deletions: file.deletions,
                changes: file.changes,
                patch: file.patch,
                content: file.content, // Added content
                blob_url: null, // Populate if needed/available
                raw_url: null, // Populate if needed/available
                contents_url: null, // Populate if needed/available
            }));

            return fileChanges;
        } catch (error: any) {
            this.logger.error({
                message: `Failed to get files for Azure Repos PR #${params.prNumber} in repo ${params.repository.name}`,
                context: this.getFilesByPullRequestId.name,
                error: error,
                metadata: { params },
            });
            // Rethrow or return null/empty based on desired error handling
            // throw error; // Or return null; depending on how you want to handle failures
            return null;
        }
    }

    private async _generateFileDiffForAzure(params: {
        orgName: string;
        token: string;
        projectId: string;
        repositoryId: string;
        filePath: string;
        baseCommitId: string | null; // Can be null for new files
        targetCommitId: string;
        changeType: string; // Azure's change type (e.g., 'add', 'edit', 'delete')
    }): Promise<{
        filename: string;
        sha: string; // Added missing sha property
        status: FileChange['status'];
        additions: number;
        deletions: number;
        changes: number;
        patch: string;
        content: string; // Added content
    } | null> {
        const {
            orgName,
            token,
            projectId,
            repositoryId,
            filePath,
            baseCommitId,
            targetCommitId,
            changeType,
        } = params;

        let originalFileContent = '';
        let modifiedFileContent = '';
        let patch = '';
        let additions = 0;
        let deletions = 0;
        const status: FileChange['status'] = // Use correct type from FileChange
            this.azureReposRequestHelper.mapAzureStatusToFileChangeStatus(
                changeType,
            );

        try {
            // Get original content (only if not an added file and baseCommitId exists)
            if (status !== 'added' && baseCommitId) {
                try {
                    const originalFile =
                        await this.azureReposRequestHelper.getFileContent({
                            orgName,
                            token,
                            projectId,
                            repositoryId,
                            filePath,
                            commitId: baseCommitId,
                        });
                    originalFileContent = originalFile.content;
                } catch (error: any) {
                    // Handle cases where the base file might not exist (e.g., renamed files treated as add/delete)
                    // Or if the commit doesn't contain the file path (shouldn't happen for 'edit'/'delete' if baseCommitId is correct)
                    if (error.status === 404) {
                        this.logger.warn({
                            message: `Original file content not found for path "${filePath}" at commit "${baseCommitId}". Treating as added file content for diff.`,
                            context: this._generateFileDiffForAzure.name,
                            metadata: { filePath, baseCommitId },
                        });
                        originalFileContent = ''; // Treat as empty for diff if base is not found
                    } else {
                        this.logger.error({
                            message: `Failed to get original file content for path "${filePath}" at commit "${baseCommitId}"`,
                            context: this._generateFileDiffForAzure.name,
                            error: error,
                            metadata: { filePath, baseCommitId },
                        });
                        throw error; // Rethrow other errors
                    }
                }
            }

            // Get modified content (only if not a deleted file)
            if (status !== 'removed') {
                // Compare with 'removed'
                try {
                    const modifiedFile =
                        await this.azureReposRequestHelper.getFileContent({
                            orgName,
                            token,
                            projectId,
                            repositoryId,
                            filePath,
                            commitId: targetCommitId,
                        });
                    modifiedFileContent = modifiedFile.content;
                } catch (error: any) {
                    if (error.status === 404) {
                        // This might happen if the file was deleted in the target commit, but the status wasn't 'delete' initially.
                        this.logger.warn({
                            message: `Modified file content not found for path "${filePath}" at commit "${targetCommitId}". Treating as deleted file content for diff.`,
                            context: this._generateFileDiffForAzure.name,
                            metadata: { filePath, targetCommitId },
                        });
                        modifiedFileContent = ''; // Treat as empty if modified not found
                    } else {
                        this.logger.error({
                            message: `Failed to get modified file content for path "${filePath}" at commit "${targetCommitId}"`,
                            context: this._generateFileDiffForAzure.name,
                            error: error,
                            metadata: { filePath, targetCommitId },
                        });
                        throw error; // Rethrow other errors
                    }
                }
            }

            // Generate unified diff only if we have something to compare
            if (originalFileContent || modifiedFileContent) {
                patch = createTwoFilesPatch(
                    status === 'renamed' // Compare with string literal
                        ? params.filePath /* Use original path here if available and needed */
                        : filePath, // Adjust if original path is needed for renamed files
                    filePath,
                    originalFileContent,
                    modifiedFileContent,
                    baseCommitId ?? '',
                    targetCommitId,
                    { context: 3 }, // Context lines around changes
                );

                // Calculate additions and deletions from the patch
                const diffLines = patch.split('\n');
                additions = diffLines.filter(
                    (line) => line.startsWith('+') && !line.startsWith('+++'),
                ).length;
                deletions = diffLines.filter(
                    (line) => line.startsWith('-') && !line.startsWith('---'),
                ).length;
            } else if (status === 'removed') {
                // Compare with 'removed'
                // Handle deleted files explicitly if needed (e.g., create a dummy patch or specific log)
                patch = `--- a/${filePath}\n+++ /dev/null\n File deleted`; // Example dummy patch
                deletions = 0; // Or calculate based on original file lines if fetched
            } else if (status === 'added') {
                // Compare with string literal
                // Handle added files explicitly if needed
                patch = `--- /dev/null\n+++ b/${filePath}\n File added`; // Example dummy patch
                additions = 0; // Or calculate based on modified file lines if fetched
            }

            return {
                filename: filePath,
                sha: targetCommitId, // SHA is often file hash, not commit ID. Reconsider if needed.
                status,
                additions,
                deletions,
                changes: additions + deletions,
                patch,
                content: modifiedFileContent, // Added content
            };
        } catch (error: any) {
            this.logger.error({
                message: `Error generating diff for file "${filePath}" between commits "${baseCommitId}" and "${targetCommitId}"`,
                context: this._generateFileDiffForAzure.name,
                error: error,
                metadata: { filePath, baseCommitId, targetCommitId },
            });
            return null; // Return null to indicate failure for this specific file
        }
    }

    private async getProjectIdFromRepository(
        organizationAndTeamData: OrganizationAndTeamData,
        repositoryId: string,
    ): Promise<string | null> {
        const repositories = <Repositories[]>(
            await this.findOneByOrganizationAndTeamDataAndConfigKey(
                organizationAndTeamData,
                IntegrationConfigKey.REPOSITORIES,
            )
        );

        if (!repositories) {
            return null;
        }

        const repo = repositories.find((repo) => repo.id === repositoryId);

        return repo.project.id || null;
    }

    private async getRepoById(
        organizationAndTeamData: OrganizationAndTeamData,
        repositoryId: string,
    ): Promise<Repositories | null> {
        const repositories = <Repositories[]>(
            await this.findOneByOrganizationAndTeamDataAndConfigKey(
                organizationAndTeamData,
                IntegrationConfigKey.REPOSITORIES,
            )
        );

        if (!repositories) {
            return null;
        }

        return repositories.find((repo) => repo.id === repositoryId);
    }

    private extractDiffStatsFromPatch(patch: string): {
        additions: number;
        deletions: number;
        patch: string;
    } {
        const lines = patch.split('\n');
        let additions = 0;
        let deletions = 0;

        for (const line of lines) {
            if (line.startsWith('+') && !line.startsWith('+++')) {
                additions++;
            } else if (line.startsWith('-') && !line.startsWith('---')) {
                deletions++;
            }
        }

        return {
            additions,
            deletions,
            patch,
        };
    }

    async verifyConnection(
        params: any,
    ): Promise<CodeManagementConnectionStatus> {
        try {
            if (!params.organizationAndTeamData.organizationId) {
                return {
                    platformName: PlatformType.AZURE_REPOS,
                    isSetupComplete: false,
                    hasConnection: false,
                    config: {},
                };
            }

            const [azureReposRepositories, azureReposOrg] = await Promise.all([
                this.findOneByOrganizationAndTeamDataAndConfigKey(
                    params.organizationAndTeamData,
                    IntegrationConfigKey.REPOSITORIES,
                ),
                this.integrationService.findOne({
                    organization: {
                        uuid: params.organizationAndTeamData.organizationId,
                    },
                    team: {
                        uuid: params.organizationAndTeamData.teamId,
                    },
                    platform: PlatformType.AZURE_REPOS,
                    status: true,
                }),
            ]);

            const hasRepositories = azureReposRepositories?.length > 0;

            return {
                platformName: PlatformType.AZURE_REPOS,
                isSetupComplete:
                    azureReposOrg?.authIntegration?.authDetails?.token &&
                    azureReposOrg?.authIntegration?.authDetails?.orgName &&
                    hasRepositories,
                hasConnection: !!azureReposOrg,
                config: {
                    hasRepositories: hasRepositories,
                },
                category: IntegrationCategory.CODE_MANAGEMENT,
            };
        } catch (err) {
            this.logger.error({
                message: 'Error to verify connection',
                context: this.verifyConnection.name,
                error: err,
                metadata: {
                    params,
                },
            });
            throw new BadRequestException(err);
        }
    }

    async findOneByOrganizationIdAndConfigKey(
        organizationAndTeamData: OrganizationAndTeamData,
        configKey: IntegrationConfigKey.REPOSITORIES,
    ): Promise<any> {
        try {
            const integration = await this.integrationService.findOne({
                organization: { uuid: organizationAndTeamData.organizationId },
                platform: PlatformType.AZURE_REPOS,
            });

            if (!integration) {
                return;
            }

            const integrationConfig =
                await this.integrationConfigService.findOne({
                    integration: { uuid: integration?.uuid },
                    team: { uuid: organizationAndTeamData.teamId },
                    configKey,
                });

            return integrationConfig?.configValue || null;
        } catch (err) {
            this.logger.error({
                message: 'Error to find one by organization and team data',
                error: err,
                context: this.findOneByOrganizationIdAndConfigKey.name,
            });
            throw new BadRequestException(err);
        }
    }

    async findOneByOrganizationAndTeamDataAndConfigKey(
        organizationAndTeamData: OrganizationAndTeamData,
        configKey:
            | IntegrationConfigKey.INSTALLATION_GITHUB
            | IntegrationConfigKey.REPOSITORIES,
    ): Promise<any> {
        try {
            const integration = await this.integrationService.findOne({
                organization: { uuid: organizationAndTeamData.organizationId },
                team: { uuid: organizationAndTeamData.teamId },
                platform: PlatformType.AZURE_REPOS,
            });

            if (!integration) {
                return;
            }

            const integrationConfig =
                await this.integrationConfigService.findOne({
                    integration: { uuid: integration?.uuid },
                    team: { uuid: organizationAndTeamData.teamId },
                    configKey,
                });

            return integrationConfig?.configValue || null;
        } catch (err) {
            this.logger.error({
                message: 'Error to find one by organization and team data',
                error: err,
                context: this.findOneByOrganizationAndTeamDataAndConfigKey.name,
            });
            throw new BadRequestException(err);
        }
    }

    private async createNotificationChannel(
        projectId: string,
        userToken: string,
        organizationName: string,
        repoId: string,
    ): Promise<void> {
        const EVENT_CONFIGS: EventConfig[] = [
            { type: 'git.pullrequest.created', resourceVersion: '1.0' },
            { type: 'git.pullrequest.updated', resourceVersion: '1.0' },
            {
                type: 'ms.vss-code.git-pullrequest-comment-event',
                resourceVersion: '2.0',
            },
        ];

        const webhookUrl =
            process.env.GLOBAL_AZURE_REPOS_CODE_MANAGEMENT_WEBHOOK!;
        const encryptedToken = generateWebhookToken();

        const tasks = EVENT_CONFIGS.map(({ type, resourceVersion }) =>
            this.createOrReplaceHook({
                orgName: organizationName,
                token: userToken,
                projectId,
                repoId,
                eventType: type,
                resourceVersion,
                webhookUrl,
                encryptedToken,
            }).catch((error) => {
                this.logger.error({
                    message: `Erro no hook ${type}: ${error.message ?? error}`,
                    context: this.createNotificationChannel.name,
                    error,
                    metadata: {
                        eventType: type,
                        organizationName,
                        projectId,
                        repoId,
                    },
                });
            }),
        );

        // Aguardar todas, mas já lidamos com erros acima
        await Promise.all(tasks);
    }

    private async createOrReplaceHook(opts: {
        orgName: string;
        token: string;
        projectId: string;
        repoId: string;
        eventType: string;
        resourceVersion: string;
        webhookUrl: string;
        encryptedToken: string;
    }): Promise<void> {
        const {
            orgName,
            token,
            projectId,
            repoId,
            eventType,
            resourceVersion,
            webhookUrl,
            encryptedToken,
        } = opts;

        try {
            const payload = {
                publisherId: 'tfs',
                eventType,
                resourceVersion,
                consumerId: 'webHooks',
                consumerActionId: 'httpRequest',
                publisherInputs: { projectId, repository: repoId },
                consumerInputs: {
                    url: `${webhookUrl}?token=${encodeURIComponent(encryptedToken)}`,
                    resourceDetailsToSend: 'all',
                    messagesToSend: 'all',
                    detailedMessagesToSend: 'all',
                },
            };

            // Lista assinaturas existentes
            const subs =
                await this.azureReposRequestHelper.listSubscriptionsByProject({
                    orgName,
                    token,
                    projectId,
                });

            const existing = subs.find(
                (s) =>
                    s.eventType === eventType &&
                    s.publisherInputs?.repository === repoId &&
                    s.consumerInputs?.url?.includes(webhookUrl),
            );

            if (existing) {
                await this.azureReposRequestHelper.deleteWebhookById({
                    orgName,
                    token,
                    subscriptionId: existing.id,
                });
                this.logger.log({
                    message: `Webhook removed for ${eventType} (id=${existing.id})`,
                    context: this.createOrReplaceHook.name,
                    metadata: { eventType, subscriptionId: existing.id },
                });
            }

            // Cria nova assinatura
            const created =
                await this.azureReposRequestHelper.createSubscriptionForProject(
                    {
                        orgName,
                        token,
                        projectId,
                        subscriptionPayload: payload,
                    },
                );
            this.logger.log({
                message: `Webhook create for ${eventType} (id=${created.id})`,
                context: this.createOrReplaceHook.name,
                metadata: { eventType, subscriptionId: created.id },
            });
        } catch (error) {
            this.logger.error({
                message: `Error creating/replacing hook for ${eventType}: ${error.message ?? error}`,
                context: this.createOrReplaceHook.name,
                error,
                metadata: { eventType, orgName, projectId, repoId },
            });
        }
    }

    private formatCodeBlock(language: string, code: string) {
        return `\`\`\`${language}\n${code}\n\`\`\``;
    }

    private formatSub(text: string) {
        return `<sub>${text}</sub>\n\n`;
    }

    private formatBodyForAzure(
        lineComment: any,
        repository: any,
        translations: any,
    ) {
        const severityShield = lineComment?.suggestion
            ? getSeverityLevelShield(lineComment.suggestion.severity)
            : '';
        const codeBlock = this.formatCodeBlock(
            repository?.language?.toLowerCase(),
            lineComment?.body?.improvedCode,
        );
        const suggestionContent = lineComment?.body?.suggestionContent || '';
        const actionStatement = lineComment?.body?.actionStatement
            ? `${lineComment.body.actionStatement}\n\n`
            : '';

        const badges = [
            getCodeReviewBadge(),
            lineComment?.suggestion
                ? getLabelShield(lineComment.suggestion.label)
                : '',
            severityShield,
        ].join(' ');

        const thumbsUpBlock = `\`\`\`\n👍\n\`\`\`\n`;
        const thumbsDownBlock = `\`\`\`\n👎\n\`\`\`\n`;

        return [
            badges,
            codeBlock,
            suggestionContent,
            actionStatement,
            this.formatSub(translations.talkToKody),
            this.formatSub(translations.feedback) +
                '<!-- kody-codereview -->&#8203;\n&#8203;',
            thumbsUpBlock,
            thumbsDownBlock,
        ]
            .join('\n')
            .trim();
    }

    private filterIterationsAfterCommit(params: {
        iterations: any[];
        commits: { commitId: string }[];
        lastReviewedCommitId: string;
    }): any[] {
        const { iterations, commits, lastReviewedCommitId } = params;

        const reviewedIndex = commits.findIndex(
            (commit) => commit.commitId === lastReviewedCommitId,
        );

        if (reviewedIndex === -1) {
            throw new Error(
                `Commit ${lastReviewedCommitId} not found in PR commit history`,
            );
        }

        return iterations.filter((iteration) => {
            const commitId = iteration.sourceRefCommit?.commitId;
            if (!commitId) return false;

            const iterationIndex = commits.findIndex(
                (commit) => commit.commitId === commitId,
            );
            return iterationIndex > reviewedIndex;
        });
    }

    private getListOfCriticalIssues(criticalComments: CommentResult[]): string {
        const criticalIssuesSummaryArray =
            this.getCriticalIssuesSummaryArray(criticalComments);

        const listOfCriticalIssues = criticalIssuesSummaryArray
            .map((criticalIssue) => {
                const summary = criticalIssue.oneSentenceSummary;
                const formattedItem = `- ${summary}`;

                return formattedItem.trim();
            })
            .join('\n');

        return listOfCriticalIssues;
    }

    private getCriticalIssuesSummaryArray(
        criticalComments: CommentResult[],
    ): OneSentenceSummaryItem[] {
        const criticalIssuesSummaryArray: OneSentenceSummaryItem[] =
            criticalComments.map((comment) => {
                return {
                    id: comment.codeReviewFeedbackData.commentId,
                    oneSentenceSummary:
                        comment.comment.suggestion.oneSentenceSummary ?? '',
                };
            });

        return criticalIssuesSummaryArray;
    }

    async deleteWebhook(params: {
        organizationAndTeamData: OrganizationAndTeamData;
    }): Promise<void> {
        const authDetails = await this.getAuthDetails(
            params.organizationAndTeamData,
        );

        // Se for conexão via PAT, remove os webhooks
        if (authDetails.authMode === AuthMode.TOKEN) {
            const repositories =
                await this.findOneByOrganizationAndTeamDataAndConfigKey(
                    params.organizationAndTeamData,
                    IntegrationConfigKey.REPOSITORIES,
                );

            if (repositories) {
                for (const repo of repositories) {
                    try {
                        const projectId = await this.getProjectIdFromRepository(
                            params.organizationAndTeamData,
                            repo.id,
                        );

                        if (!projectId) {
                            continue;
                        }

                        const subs =
                            await this.azureReposRequestHelper.listSubscriptionsByProject(
                                {
                                    orgName: authDetails.orgName,
                                    token: authDetails.token,
                                    projectId,
                                },
                            );

                        const webhookUrl = this.configService.get<string>(
                            'GLOBAL_AZURE_REPOS_CODE_MANAGEMENT_WEBHOOK'!,
                        );
                        const allMatching = subs.filter(
                            (s) =>
                                s.publisherInputs?.repository === repo.id &&
                                s.consumerInputs?.url?.includes(webhookUrl),
                        );

                        for (const existing of allMatching) {
                            await this.azureReposRequestHelper.deleteWebhookById(
                                {
                                    orgName: authDetails.orgName,
                                    token: authDetails.token,
                                    subscriptionId: existing.id,
                                },
                            );

                            this.logger.log({
                                message: `Webhook removed for repository ${repo.name} (id=${existing.id})`,
                                context: this.deleteWebhook.name,
                                metadata: {
                                    organizationAndTeamData:
                                        params.organizationAndTeamData,
                                    repository: repo.name,
                                    subscriptionId: existing.id,
                                },
                            });
                        }
                    } catch (error) {
                        this.logger.error({
                            message: `Error deleting webhook for repository ${repo.name}`,
                            context: this.deleteWebhook.name,
                            error: error,
                            metadata: {
                                organizationAndTeamData:
                                    params.organizationAndTeamData,
                                repository: repo.name,
                            },
                        });
                    }
                }
            }
        }
    }

    formatReviewCommentBody(params: {
        suggestion: any;
        repository: { name: string; language: string };
        includeHeader?: boolean;
        includeFooter?: boolean;
        language?: string;
        organizationAndTeamData: OrganizationAndTeamData;
    }): Promise<string> {
        const {
            suggestion,
            repository,
            includeHeader = true,
            includeFooter = true,
            language,
        } = params;

        let commentBody = '';

        // HEADER - Badges
        if (includeHeader) {
            const severityShield = suggestion?.severity
                ? getSeverityLevelShield(suggestion.severity)
                : '';

            const badges = [
                getCodeReviewBadge(),
                suggestion?.label ? getLabelShield(suggestion.label) : '',
                severityShield,
            ]
                .filter(Boolean)
                .join(' ');

            commentBody += `${badges}\n\n`;
        }

        // BODY - Conteúdo principal
        if (suggestion?.improvedCode) {
            const lang = repository?.language?.toLowerCase() || 'javascript';
            commentBody += `\`\`\`${lang}\n${suggestion.improvedCode}\n\`\`\`\n\n`;
        }

        if (suggestion?.suggestionContent) {
            commentBody += `${suggestion.suggestionContent}\n\n`;
        }

        if (suggestion?.clusteringInformation?.actionStatement) {
            commentBody += `${suggestion.clusteringInformation.actionStatement}\n\n`;
        }

        // FOOTER - Interação/Feedback
        if (includeFooter) {
            const translations = getTranslationsForLanguageByCategory(
                language as LanguageValue,
                TranslationsCategory.ReviewComment,
            );

            commentBody += this.formatSub(translations.talkToKody) + '\n';
            commentBody += this.formatSub(translations.feedback) + '\n\n';

            const thumbsUpBlock = `\`\`\`\n👍\n\`\`\`\n`;
            const thumbsDownBlock = `\`\`\`\n👎\n\`\`\`\n`;
            commentBody += thumbsUpBlock + thumbsDownBlock;
        }

        return Promise.resolve(commentBody.trim());
    }

    minimizeComment(params: {
        organizationAndTeamData: OrganizationAndTeamData;
        commentId: string;
        reason?:
            | 'ABUSE'
            | 'OFF_TOPIC'
            | 'OUTDATED'
            | 'RESOLVED'
            | 'DUPLICATE'
            | 'SPAM';
    }): Promise<any | null> {
        throw new Error('Method not implemented.');
    }

    async getPullRequest(params: {
        organizationAndTeamData: OrganizationAndTeamData;
        repository: Partial<Repository>;
        prNumber: number;
    }): Promise<PullRequest | null> {
        const { organizationAndTeamData, repository, prNumber } = params;

        try {
            const authDetails = await this.getAuthDetails(
                organizationAndTeamData,
            );
            const projectId = await this.getProjectIdFromRepository(
                organizationAndTeamData,
                repository.id,
            );

            if (!projectId) {
                throw new Error(
                    `Project ID not found for repository ${repository.name}`,
                );
            }

            const pullRequest =
                await this.azureReposRequestHelper.getPullRequestDetails({
                    orgName: authDetails.orgName,
                    token: authDetails.token,
                    projectId,
                    repositoryId: repository.id,
                    prId: prNumber,
                });

            if (!pullRequest) {
                this.logger.warn({
                    message: `Pull request #${prNumber} not found in repository ${repository.name}`,
                    context: this.getPullRequest.name,
                    metadata: {
                        organizationAndTeamData,
                        repository: repository.name,
                        prNumber,
                    },
                });
                return null;
            }

            const pr = this.transformPullRequest(
                pullRequest,
                organizationAndTeamData,
            );

            return pr;
        } catch (error) {
            this.logger.error({
                message: `Error getting pull request details for #${prNumber} in repository ${repository.name}`,
                context: this.getPullRequest.name,
                error: error,
                metadata: {
                    organizationAndTeamData,
                    repository: repository.name,
                    prNumber,
                },
            });
            return null; // Return null to indicate failure
        }
    }

<<<<<<< HEAD
    async getRepositoryTree(params: {
        organizationAndTeamData: OrganizationAndTeamData;
        repositoryId: string;
    }): Promise<any[]> {
        try {
            const { organizationAndTeamData, repositoryId } = params;
=======
    async getRepositoryAllFiles(params: {
        organizationAndTeamData: OrganizationAndTeamData;
        repository: { id: string; name: string };
        filters?: {
            branch?: string;
            filePatterns?: string[];
            excludePatterns?: string[];
            maxFiles?: number;
        };
    }): Promise<RepositoryFile[]> {
        try {
            const {
                organizationAndTeamData,
                repository,
                filters = {},
            } = params;
>>>>>>> 3124e5cc

            const authDetails = await this.getAuthDetails(
                organizationAndTeamData,
            );
<<<<<<< HEAD
            if (!authDetails) {
                this.logger.error({
                    message: 'Azure Repos auth details not found',
                    context: this.getRepositoryTree.name,
                    metadata: { organizationAndTeamData, repositoryId },
                });
=======

            if (!authDetails) {
                this.logger.warn({
                    message: `No auth details found for organization ${organizationAndTeamData.organizationId}`,
                    context: this.getRepositoryAllFiles.name,
                    metadata: params,
                });

>>>>>>> 3124e5cc
                return [];
            }

            const { orgName, token } = authDetails;
<<<<<<< HEAD
            const projectId = await this.getProjectIdFromRepository(
                organizationAndTeamData,
                repositoryId,
            );

            if (!projectId) {
                this.logger.error({
                    message:
                        'Project ID not found for Azure Repos repository tree',
                    context: this.getRepositoryTree.name,
                    metadata: { organizationAndTeamData, repositoryId },
                });
                return [];
            }

            const tree = await this.azureReposRequestHelper.getRepositoryTree({
                orgName,
                token,
                projectId,
                repositoryId,
                recursive: true,
            });

            if (!tree || !Array.isArray(tree)) {
                this.logger.warn({
                    message: 'No repository tree found or invalid response',
                    context: this.getRepositoryTree.name,
                    metadata: { organizationAndTeamData, repositoryId },
                });
                return [];
            }

            const normalizedTree = tree.map((item) => ({
                path: item.path?.startsWith('/')
                    ? item.path.substring(1)
                    : item.path, // Remove '/' inicial se existir
                type: item.gitObjectType === 'tree' ? 'directory' : 'file',
                sha: item.objectId,
                size: undefined,
                url: item.url,
            }));

            this.logger.debug({
                message: `Azure Repos tree normalized: ${normalizedTree.length} items`,
                context: this.getRepositoryTree.name,
                metadata: {
                    organizationAndTeamData,
                    repositoryId,
                    totalItems: normalizedTree.length,
                },
            });

            return normalizedTree;
        } catch (error) {
            this.logger.error({
                message: 'Error getting repository tree from Azure Repos',
                context: this.getRepositoryTree.name,
                error: error,
                metadata: {
                    organizationAndTeamData: params.organizationAndTeamData,
                    repositoryId: params.repositoryId,
                },
            });
            return [];
        }
    }
=======

            const projectId = await this.getProjectIdFromRepository(
                organizationAndTeamData,
                repository.id,
            );

            if (!projectId) {
                this.logger.warn({
                    message: `Project ID not found for repository ${repository.name}`,
                    context: this.getRepositoryAllFiles.name,
                    metadata: params,
                });

                return [];
            }

            const {
                filePatterns,
                excludePatterns,
                maxFiles = 1000,
            } = filters ?? {};

            let branch = filters?.branch;

            if (!branch || branch.length === 0) {
                branch = await this.getDefaultBranch({
                    organizationAndTeamData,
                    repository,
                });

                if (!branch) {
                    this.logger.warn({
                        message: `Default branch not found for repository ${repository.name}`,
                        context: this.getRepositoryAllFiles.name,
                        metadata: params,
                    });

                    return [];
                }
            }

            const fileItems =
                await this.azureReposRequestHelper.listRepositoryFiles({
                    orgName,
                    token,
                    projectId,
                    repositoryId: repository.id,
                    filters: {
                        branch,
                    },
                });

            if (!fileItems || fileItems.length === 0) {
                this.logger.warn({
                    message: `No files found in repository ${repository.name}`,
                    context: this.getRepositoryAllFiles.name,
                    metadata: params,
                });

                return [];
            }

            let files = fileItems
                .filter((fileItem) => !fileItem.isFolder)
                .map((fileItem) => this.transformRepositoryFile(fileItem));

            const filteredFiles: RepositoryFile[] = [];
            for (const file of files) {
                if (maxFiles > 0 && filteredFiles.length >= maxFiles) {
                    break;
                }

                if (
                    filePatterns &&
                    filePatterns.length > 0 &&
                    !isFileMatchingGlob(file.path, filePatterns)
                ) {
                    continue;
                }

                if (
                    excludePatterns &&
                    excludePatterns.length > 0 &&
                    isFileMatchingGlob(file.path, excludePatterns)
                ) {
                    continue;
                }

                filteredFiles.push(file);
            }

            this.logger.log({
                message: `Retrieved ${filteredFiles.length} files from repository ${repository.name} after filtering`,
                context: this.getRepositoryAllFiles.name,
                metadata: {
                    organizationAndTeamData,
                    repository: repository.name,
                    filters,
                },
            });

            return filteredFiles;
        } catch (error) {
            this.logger.error({
                message: `Error getting all files for repository ${params.repository.name}`,
                context: this.getRepositoryAllFiles.name,
                error: error,
                metadata: { params },
            });

            return [];
        }
    }

    //#region Transformers

    /**
     * Transforms a raw commit from the Azure DevOps API into the standard Commit interface.
     * @param rawCommit The raw commit data from Azure Repos.
     * @returns A Commit object.
     */
    private transformCommit(rawCommit: AzureRepoCommit): Commit {
        return {
            sha: rawCommit.commitId ?? '',
            commit: {
                author: {
                    id: rawCommit.author?.id ?? '',
                    name: rawCommit.author?.name ?? '',
                    email: rawCommit.author?.email ?? '',
                    date: rawCommit.author?.date?.toString() ?? '',
                },
                message: rawCommit.comment ?? '',
            },
            parents:
                rawCommit.parents
                    ?.map((parentSha) => ({ sha: parentSha }))
                    .filter((parent) => parent.sha) ?? [],
        };
    }

    private readonly _prStateMap = new Map<AzurePRStatus, PullRequestState>([
        [AzurePRStatus.ACTIVE, PullRequestState.OPENED],
        [AzurePRStatus.COMPLETED, PullRequestState.MERGED],
        [AzurePRStatus.ABANDONED, PullRequestState.CLOSED],
        [AzurePRStatus.NOT_SET, PullRequestState.ALL],
        [AzurePRStatus.ALL, PullRequestState.ALL],
    ]);

    private readonly _prStateMapReversed = new Map<
        PullRequestState,
        AzurePRStatus
    >([
        [PullRequestState.OPENED, AzurePRStatus.ACTIVE],
        [PullRequestState.MERGED, AzurePRStatus.COMPLETED],
        [PullRequestState.CLOSED, AzurePRStatus.ABANDONED],
        [PullRequestState.ALL, AzurePRStatus.ALL],
    ]);

    private readonly _prClosedStates: Array<AzurePRStatus> = [
        AzurePRStatus.COMPLETED,
        AzurePRStatus.ABANDONED,
    ];

    /**
     * Transforms a raw pull request from Azure DevOps into the standard PullRequest interface.
     * @param pr The raw pull request data from Azure Repos.
     * @param organizationId The ID of the organization.
     * @returns A PullRequest object.
     */
    private transformPullRequest(
        pr: AzureRepoPullRequest,
        organizationAndTeamData: OrganizationAndTeamData,
    ): PullRequest {
        return {
            id: pr.pullRequestId?.toString() ?? '',
            number: pr?.pullRequestId ?? -1,
            pull_number: pr?.pullRequestId ?? -1, // TODO: remove, legacy, use number
            repository: pr?.repository?.name ?? '', // TODO: remove, legacy, use repositoryData
            repositoryId: pr?.repository?.id ?? '', // TODO: remove, legacy, use repositoryData
            repositoryData: {
                id: pr?.repository?.id ?? '',
                name: pr?.repository?.name ?? '',
            },
            message: pr?.description ?? '',
            state: this._prStateMap.get(pr?.status) ?? PullRequestState.ALL,
            prURL: pr?.url ?? '',
            organizationId: organizationAndTeamData?.organizationId ?? '',
            body: pr?.description ?? '',
            title: pr?.title ?? '',
            created_at: pr?.creationDate ?? '',
            closed_at: pr?.closedDate ?? '',
            updated_at: this._prClosedStates.includes(pr?.status)
                ? (pr?.closedDate ?? '')
                : (pr?.creationDate ?? ''),
            merged_at:
                pr?.status === AzurePRStatus.COMPLETED
                    ? (pr?.closedDate ?? '')
                    : '',
            participants: [
                {
                    id: pr?.createdBy?.id ?? '',
                },
            ],
            reviewers:
                pr?.reviewers?.map((reviewer) => ({
                    id: reviewer?.id ?? '',
                })) || [],
            sourceRefName: pr?.sourceRefName ?? '', // TODO: remove, legacy, use head.ref
            head: {
                ref: pr?.sourceRefName?.replace('refs/heads/', ''),
                repo: {
                    id: pr?.repository?.id ?? '',
                    name: pr?.repository?.name ?? '',
                    defaultBranch: pr?.repository?.defaultBranch ?? '',
                    fullName: `${pr?.repository?.name ?? ''}/${pr?.sourceRefName?.replace('refs/heads/', '')}`,
                },
            },
            targetRefName: pr?.targetRefName ?? '', // TODO: remove, legacy, use base.ref
            base: {
                ref: pr?.targetRefName?.replace('refs/heads/', ''),
                repo: {
                    id: pr?.repository?.id ?? '',
                    name: pr?.repository?.name ?? '',
                    defaultBranch: pr?.repository?.defaultBranch ?? '',
                    fullName: `${pr?.repository?.name ?? ''}/${pr?.targetRefName?.replace('refs/heads/', '')}`,
                },
            },
            user: {
                login:
                    pr?.createdBy?.uniqueName ??
                    pr.createdBy?.displayName ??
                    '',
                name: pr?.createdBy?.displayName ?? '',
                id: pr?.createdBy?.id ?? '',
            },
        };
    }

    private transformRepositoryFile(file: AzureRepoFileItem): RepositoryFile {
        return {
            filename: file?.path?.split('/').pop() ?? '',
            sha: file?.objectId ?? '',
            path: file?.path ?? '',
            size: -1, // Size not available in Azure Repo FileItem
            type: file?.gitObjectType ?? 'blob',
        };
    }
>>>>>>> 3124e5cc
}<|MERGE_RESOLUTION|>--- conflicted
+++ resolved
@@ -3538,14 +3538,93 @@
         }
     }
 
-<<<<<<< HEAD
     async getRepositoryTree(params: {
         organizationAndTeamData: OrganizationAndTeamData;
         repositoryId: string;
     }): Promise<any[]> {
         try {
             const { organizationAndTeamData, repositoryId } = params;
-=======
+
+            const authDetails = await this.getAuthDetails(
+                organizationAndTeamData,
+            );
+            if (!authDetails) {
+                this.logger.error({
+                    message: 'Azure Repos auth details not found',
+                    context: this.getRepositoryTree.name,
+                    metadata: { organizationAndTeamData, repositoryId },
+                });
+                return [];
+            }
+
+            const { orgName, token } = authDetails;
+            const projectId = await this.getProjectIdFromRepository(
+                organizationAndTeamData,
+                repositoryId,
+            );
+
+            if (!projectId) {
+                this.logger.error({
+                    message:
+                        'Project ID not found for Azure Repos repository tree',
+                    context: this.getRepositoryTree.name,
+                    metadata: { organizationAndTeamData, repositoryId },
+                });
+                return [];
+            }
+
+            const tree = await this.azureReposRequestHelper.getRepositoryTree({
+                orgName,
+                token,
+                projectId,
+                repositoryId,
+                recursive: true,
+            });
+
+            if (!tree || !Array.isArray(tree)) {
+                this.logger.warn({
+                    message: 'No repository tree found or invalid response',
+                    context: this.getRepositoryTree.name,
+                    metadata: { organizationAndTeamData, repositoryId },
+                });
+                return [];
+            }
+
+            const normalizedTree = tree.map((item) => ({
+                path: item.path?.startsWith('/')
+                    ? item.path.substring(1)
+                    : item.path, // Remove '/' inicial se existir
+                type: item.gitObjectType === 'tree' ? 'directory' : 'file',
+                sha: item.objectId,
+                size: undefined,
+                url: item.url,
+            }));
+
+            this.logger.debug({
+                message: `Azure Repos tree normalized: ${normalizedTree.length} items`,
+                context: this.getRepositoryTree.name,
+                metadata: {
+                    organizationAndTeamData,
+                    repositoryId,
+                    totalItems: normalizedTree.length,
+                },
+            });
+
+            return normalizedTree;
+        } catch (error) {
+            this.logger.error({
+                message: 'Error getting repository tree from Azure Repos',
+                context: this.getRepositoryTree.name,
+                error: error,
+                metadata: {
+                    organizationAndTeamData: params.organizationAndTeamData,
+                    repositoryId: params.repositoryId,
+                },
+            });
+            return [];
+        }
+    }
+
     async getRepositoryAllFiles(params: {
         organizationAndTeamData: OrganizationAndTeamData;
         repository: { id: string; name: string };
@@ -3562,19 +3641,10 @@
                 repository,
                 filters = {},
             } = params;
->>>>>>> 3124e5cc
 
             const authDetails = await this.getAuthDetails(
                 organizationAndTeamData,
             );
-<<<<<<< HEAD
-            if (!authDetails) {
-                this.logger.error({
-                    message: 'Azure Repos auth details not found',
-                    context: this.getRepositoryTree.name,
-                    metadata: { organizationAndTeamData, repositoryId },
-                });
-=======
 
             if (!authDetails) {
                 this.logger.warn({
@@ -3583,79 +3653,10 @@
                     metadata: params,
                 });
 
->>>>>>> 3124e5cc
                 return [];
             }
 
             const { orgName, token } = authDetails;
-<<<<<<< HEAD
-            const projectId = await this.getProjectIdFromRepository(
-                organizationAndTeamData,
-                repositoryId,
-            );
-
-            if (!projectId) {
-                this.logger.error({
-                    message:
-                        'Project ID not found for Azure Repos repository tree',
-                    context: this.getRepositoryTree.name,
-                    metadata: { organizationAndTeamData, repositoryId },
-                });
-                return [];
-            }
-
-            const tree = await this.azureReposRequestHelper.getRepositoryTree({
-                orgName,
-                token,
-                projectId,
-                repositoryId,
-                recursive: true,
-            });
-
-            if (!tree || !Array.isArray(tree)) {
-                this.logger.warn({
-                    message: 'No repository tree found or invalid response',
-                    context: this.getRepositoryTree.name,
-                    metadata: { organizationAndTeamData, repositoryId },
-                });
-                return [];
-            }
-
-            const normalizedTree = tree.map((item) => ({
-                path: item.path?.startsWith('/')
-                    ? item.path.substring(1)
-                    : item.path, // Remove '/' inicial se existir
-                type: item.gitObjectType === 'tree' ? 'directory' : 'file',
-                sha: item.objectId,
-                size: undefined,
-                url: item.url,
-            }));
-
-            this.logger.debug({
-                message: `Azure Repos tree normalized: ${normalizedTree.length} items`,
-                context: this.getRepositoryTree.name,
-                metadata: {
-                    organizationAndTeamData,
-                    repositoryId,
-                    totalItems: normalizedTree.length,
-                },
-            });
-
-            return normalizedTree;
-        } catch (error) {
-            this.logger.error({
-                message: 'Error getting repository tree from Azure Repos',
-                context: this.getRepositoryTree.name,
-                error: error,
-                metadata: {
-                    organizationAndTeamData: params.organizationAndTeamData,
-                    repositoryId: params.repositoryId,
-                },
-            });
-            return [];
-        }
-    }
-=======
 
             const projectId = await this.getProjectIdFromRepository(
                 organizationAndTeamData,
@@ -3903,5 +3904,4 @@
             type: file?.gitObjectType ?? 'blob',
         };
     }
->>>>>>> 3124e5cc
 }