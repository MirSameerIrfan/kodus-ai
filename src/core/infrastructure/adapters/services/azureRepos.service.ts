--- conflicted
+++ resolved
@@ -1,4 +1,3 @@
-
 import {
     AUTH_INTEGRATION_SERVICE_TOKEN,
     IAuthIntegrationService,
@@ -65,35 +64,33 @@
     TranslationsCategory,
 } from '@/shared/utils/translations/translations';
 import { LanguageValue } from '@/shared/domain/enums/language-parameter.enum';
-<<<<<<< HEAD
 import { GitCloneParams } from '@/ee/codeBase/ast/types/types';
-=======
 import { KODY_CRITICAL_ISSUE_COMMENT_MARKER } from '@/shared/utils/codeManagement/codeCommentMarkers';
 import { AzurePRStatus } from '@/core/domain/azureRepos/entities/azureRepoPullRequest.type';
->>>>>>> 1262d110
 
 @IntegrationServiceDecorator(PlatformType.AZURE_REPOS, 'codeManagement')
 export class AzureReposService
     implements
-    Omit<
-        ICodeManagementService,
-        | 'getOrganizations'
-        | 'getPullRequestDetails'
-        | 'getWorkflows'
-        | 'getListMembers'
-        | 'getCommitsByReleaseMode'
-        | 'getPullRequestsForRTTM'
-        | 'createCommentInPullRequest'
-        | 'getPullRequestReviewThreads'
-        | 'getListOfValidReviews'
-        | 'getPullRequestsWithChangesRequested'
-        | 'findTeamAndOrganizationIdByConfigKey'
-        | 'createResponseToComment'
-        | 'getAuthenticationOAuthToken'
-        | 'getRepositoryAllFiles'
-        | 'mergePullRequest'
-        | 'getUserById'
-    > {
+        Omit<
+            ICodeManagementService,
+            | 'getOrganizations'
+            | 'getPullRequestDetails'
+            | 'getWorkflows'
+            | 'getListMembers'
+            | 'getCommitsByReleaseMode'
+            | 'getPullRequestsForRTTM'
+            | 'createCommentInPullRequest'
+            | 'getPullRequestReviewThreads'
+            | 'getListOfValidReviews'
+            | 'getPullRequestsWithChangesRequested'
+            | 'findTeamAndOrganizationIdByConfigKey'
+            | 'createResponseToComment'
+            | 'getAuthenticationOAuthToken'
+            | 'getRepositoryAllFiles'
+            | 'mergePullRequest'
+            | 'getUserById'
+        >
+{
     constructor(
         @Inject(INTEGRATION_SERVICE_TOKEN)
         private readonly integrationService: IIntegrationService,
@@ -106,9 +103,7 @@
 
         private readonly logger: PinoLoggerService,
         private readonly azureReposRequestHelper: AzureReposRequestHelper,
-    ) { }
-
-
+    ) {}
 
     async markReviewCommentAsResolved(params: {
         organizationAndTeamData: OrganizationAndTeamData;
@@ -162,7 +157,7 @@
     async checkIfPullRequestShouldBeApproved(params: {
         organizationAndTeamData: OrganizationAndTeamData;
         prNumber: number;
-        repository: { id: string; name: string; };
+        repository: { id: string; name: string };
     }): Promise<any | null> {
         try {
             const { organizationAndTeamData, prNumber, repository } = params;
@@ -186,23 +181,30 @@
                 throw new Error('Unable to identify reviewer from PAT.');
             }
 
-            const reviewers = await this.azureReposRequestHelper.getListOfPullRequestReviewers({
-                orgName,
-                projectId,
-                repositoryId: repository.id,
-                prId: prNumber,
-                token
-            });
+            const reviewers =
+                await this.azureReposRequestHelper.getListOfPullRequestReviewers(
+                    {
+                        orgName,
+                        projectId,
+                        repositoryId: repository.id,
+                        prId: prNumber,
+                        token,
+                    },
+                );
 
             const isApprovedByCurrentUser = reviewers
-                ? reviewers?.some((reviewer) => (reviewer.id === currentUserId))
+                ? reviewers?.some((reviewer) => reviewer.id === currentUserId)
                 : false;
 
             if (isApprovedByCurrentUser) {
                 return null;
             }
 
-            const result = await this.approvePullRequest({ organizationAndTeamData, prNumber, repository });
+            const result = await this.approvePullRequest({
+                organizationAndTeamData,
+                prNumber,
+                repository,
+            });
 
             return result;
         } catch (error) {
@@ -457,21 +459,27 @@
             }, {});
 
             // Creates final comment array with replies
-            const commentsWithReplyArray = Object.values(groupedComments).flatMap((group: any) => {
+            const commentsWithReplyArray = Object.values(
+                groupedComments,
+            ).flatMap((group: any) => {
                 // Sort Comments by created_at
-                group.sort((a, b) => new Date(a.createdAt).getTime() - new Date(b.createdAt).getTime());
+                group.sort(
+                    (a, b) =>
+                        new Date(a.createdAt).getTime() -
+                        new Date(b.createdAt).getTime(),
+                );
 
                 // The first comment of the sorted group will be the parent
                 const parentComment = {
                     ...group[0],
                     replies: [],
-                }
+                };
 
                 // The rest are replies
                 parentComment.replies = group.slice(1);
 
                 return parentComment;
-            })
+            });
 
             return commentsWithReplyArray.sort(
                 (a, b) =>
@@ -734,8 +742,6 @@
                 language,
                 TranslationsCategory.ReviewComment,
             );
-
-
 
             const bodyFormatted = this.formatBodyForAzure(
                 lineComment,
@@ -1656,8 +1662,9 @@
                 queryString += `created_on >= "${filters.startDate}"`;
             }
             if (filters?.endDate) {
-                queryString += `${queryString ? ' AND ' : ''
-                    }created_on <= "${filters.endDate}"`;
+                queryString += `${
+                    queryString ? ' AND ' : ''
+                }created_on <= "${filters.endDate}"`;
             }
 
             const projectId = await this.getProjectIdFromRepository(
@@ -1798,7 +1805,10 @@
 
     async getPullRequestsWithFiles(params: {
         organizationAndTeamData: OrganizationAndTeamData;
-        filters?: { period?: { startDate?: string; endDate?: string }, prStatus?: string };
+        filters?: {
+            period?: { startDate?: string; endDate?: string };
+            prStatus?: string;
+        };
     }): Promise<PullRequestWithFiles[] | null> {
         try {
             const { organizationAndTeamData } = params;
@@ -1813,7 +1823,9 @@
             };
 
             // Normalize the input to lowercase and look it up in the stateMap
-            const normalizedStatus = prStatus ? stateMap[prStatus.toLowerCase()] || AzurePRStatus.ACTIVE : AzurePRStatus.ACTIVE;
+            const normalizedStatus = prStatus
+                ? stateMap[prStatus.toLowerCase()] || AzurePRStatus.ACTIVE
+                : AzurePRStatus.ACTIVE;
 
             const { startDate, endDate } = filters.period || {};
 
@@ -1892,9 +1904,9 @@
                                 repository: { id: repo.id, name: repo.name },
                                 repositoryData: repo as any,
                                 pullRequestFiles: diffs as any,
-                            }
-
-                            return prWithFileChanges
+                            };
+
+                            return prWithFileChanges;
                         }),
                     );
 
@@ -1915,8 +1927,8 @@
     }
 
     async countReactions(params: {
-        comments: any[],
-        pr: any,
+        comments: any[];
+        pr: any;
     }): Promise<any[] | null> {
         try {
             const { comments, pr } = params;
@@ -1925,7 +1937,10 @@
             const thumbsDownText = '👎';
 
             const commentsWithNumberOfReactions = comments
-                .filter((comment: any) => (comment.replies && comment.replies.length > 0))
+                .filter(
+                    (comment: any) =>
+                        comment.replies && comment.replies.length > 0,
+                )
                 .map((comment: any) => {
                     comment.totalReactions = 0;
                     comment.thumbsUp = 0;
@@ -1933,7 +1948,7 @@
 
                     const userReactions = new Map();
 
-                    comment.replies.forEach(reply => {
+                    comment.replies.forEach((reply) => {
                         const userId = reply?.author?.id;
                         const replyBody = reply?.body;
 
@@ -1944,25 +1959,35 @@
 
                         // Initialize user reaction if not already present
                         if (!userReactions.has(userId)) {
-                            userReactions.set(userId, { thumbsUp: false, thumbsDown: false });
+                            userReactions.set(userId, {
+                                thumbsUp: false,
+                                thumbsDown: false,
+                            });
                         }
 
                         const userReaction = userReactions.get(userId);
 
                         // Check for thumbs up reaction
-                        if (replyBody.includes(thumbsUpText) && !userReaction.thumbsUp) {
+                        if (
+                            replyBody.includes(thumbsUpText) &&
+                            !userReaction.thumbsUp
+                        ) {
                             comment.thumbsUp++;
                             userReaction.thumbsUp = true;
                         }
 
                         // Check for thumbs down reaction
-                        if (replyBody.includes(thumbsDownText) && !userReaction.thumbsDown) {
+                        if (
+                            replyBody.includes(thumbsDownText) &&
+                            !userReaction.thumbsDown
+                        ) {
                             comment.thumbsDown++;
                             userReaction.thumbsDown = true;
                         }
                     });
 
-                    comment.totalReactions = comment.thumbsUp + comment.thumbsDown;
+                    comment.totalReactions =
+                        comment.thumbsUp + comment.thumbsDown;
 
                     return comment;
                 });
@@ -1991,7 +2016,6 @@
                     }));
 
             return reactionsInComments;
-
         } catch (error) {
             this.logger.error({
                 message: `Error when trying to count reactions in PR${params.pr.pull_number}`,
@@ -2975,9 +2999,9 @@
             actionStatement,
             this.formatSub(translations.talkToKody),
             this.formatSub(translations.feedback) +
-            '<!-- kody-codereview -->&#8203;\n&#8203;',
+                '<!-- kody-codereview -->&#8203;\n&#8203;',
             thumbsUpBlock,
-            thumbsDownBlock
+            thumbsDownBlock,
         ]
             .join('\n')
             .trim();
