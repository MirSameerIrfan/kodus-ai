--- conflicted
+++ resolved
@@ -81,10 +81,6 @@
         | 'getDataForCalculateDeployFrequency'
         | 'getCommitsByReleaseMode'
         | 'getAuthenticationOAuthToken'
-<<<<<<< HEAD
-=======
-        | 'countReactions'
->>>>>>> 70880beb
         | 'getRepositoryAllFiles'
     > {
     constructor(
@@ -107,10 +103,6 @@
 
         private readonly logger: PinoLoggerService,
     ) { }
-<<<<<<< HEAD
-
-=======
->>>>>>> 70880beb
 
     async getPullRequestsWithChangesRequested(params: {
         organizationAndTeamData: OrganizationAndTeamData;
