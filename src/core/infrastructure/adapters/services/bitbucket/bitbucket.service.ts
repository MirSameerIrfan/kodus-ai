import { OrganizationAndTeamData } from '@/config/types/general/organizationAndTeamData';
import { IBitbucketService } from '@/core/domain/bitbucket/contracts/bitbucket.service.contract';
import { IntegrationConfigEntity } from '@/core/domain/integrationConfigs/entities/integration-config.entity';
import { ICodeManagementService } from '@/core/domain/platformIntegrations/interfaces/code-management.interface';
import {
    PullRequests,
    PullRequestWithFiles,
    PullRequestCodeReviewTime,
    PullRequestFile,
    PullRequestReviewComment,
    OneSentenceSummaryItem,
    PullRequestsWithChangesRequested,
    PullRequestReviewState,
    ReactionsInComments,
} from '@/core/domain/platformIntegrations/types/codeManagement/pullRequests.type';
import { Repositories } from '@/core/domain/platformIntegrations/types/codeManagement/repositories.type';
import { PlatformType } from '@/shared/domain/enums/platform-type.enum';
import { IntegrationServiceDecorator } from '@/shared/utils/decorators/integration-service.decorator';
import { CodeManagementConnectionStatus } from '@/shared/utils/decorators/validate-code-management-integration.decorator';
import { BadRequestException, Inject, Injectable } from '@nestjs/common';
import { PinoLoggerService } from '../logger/pino.service';
import {
    IIntegrationConfigService,
    INTEGRATION_CONFIG_SERVICE_TOKEN,
} from '@/core/domain/integrationConfigs/contracts/integration-config.service.contracts';
import {
    AUTH_INTEGRATION_SERVICE_TOKEN,
    IAuthIntegrationService,
} from '@/core/domain/authIntegrations/contracts/auth-integration.service.contracts';
import {
    INTEGRATION_SERVICE_TOKEN,
    IIntegrationService,
} from '@/core/domain/integrations/contracts/integration.service.contracts';
import {
    IParametersService,
    PARAMETERS_SERVICE_TOKEN,
} from '@/core/domain/parameters/contracts/parameters.service.contract';
import { IntegrationConfigKey } from '@/shared/domain/enums/Integration-config-key.enum';
import { BitbucketAuthDetail } from '@/core/domain/authIntegrations/types/bitbucket-auth-detail.type';
import { AuthMode } from '@/core/domain/platformIntegrations/enums/codeManagement/authMode.enum';
import { APIClient, Bitbucket, Schema } from 'bitbucket';
import { v4 } from 'uuid';
import { IntegrationEntity } from '@/core/domain/integrations/entities/integration.entity';
import { IntegrationCategory } from '@/shared/domain/enums/integration-category.enum';
import { decrypt, encrypt } from '@/shared/utils/crypto';
import { PullRequestState } from '@/shared/domain/enums/pullRequestState.enum';
import { safelyParseMessageContent } from '@/shared/utils/safelyParseMessageContent';
import { PromptService } from '../prompt.service';
import moment from 'moment';
import { ParametersKey } from '@/shared/domain/enums/parameters-key.enum';
import { Commit } from '@/config/types/general/commit.type';
import {
    CommentResult,
    FileChange,
    Repository,
} from '@/config/types/general/codeReview.type';
import { Response as BitbucketResponse } from 'bitbucket/src/request/types';
import { CreateAuthIntegrationStatus } from '@/shared/domain/enums/create-auth-integration-status.enum';
import { IRepository } from '@/core/domain/pullRequests/interfaces/pullRequests.interface';
import {
    KODY_CODE_REVIEW_COMPLETED_MARKER,
    KODY_CRITICAL_ISSUE_COMMENT_MARKER,
    KODY_START_COMMAND_MARKER,
} from '@/shared/utils/codeManagement/codeCommentMarkers';
<<<<<<< HEAD
import { GitCloneParams } from '@/ee/codeBase/ast/types/types';
=======
import {
    MODEL_STRATEGIES,
    LLMModelProvider,
} from '../llmProviders/llmModelProvider.helper';
import { LLM_PROVIDER_SERVICE_TOKEN } from '../llmProviders/llmProvider.service.contract';
import { LLMProviderService } from '../llmProviders/llmProvider.service';
import { ConfigService } from '@nestjs/config';
>>>>>>> 2ba6fafb

@Injectable()
@IntegrationServiceDecorator(PlatformType.BITBUCKET, 'codeManagement')
export class BitbucketService
    implements
        IBitbucketService,
        Omit<
            ICodeManagementService,
            | 'getOrganizations'
            | 'getListOfValidReviews'
            | 'getUserByEmailOrName'
            | 'getPullRequestReviewThreads'
            | 'getUserById'
            | 'getDataForCalculateDeployFrequency'
            | 'getCommitsByReleaseMode'
            | 'getAuthenticationOAuthToken'
            | 'getRepositoryAllFiles'
        >
{
    constructor(
        @Inject(INTEGRATION_SERVICE_TOKEN)
        private readonly integrationService: IIntegrationService,

        @Inject(INTEGRATION_CONFIG_SERVICE_TOKEN)
        private readonly integrationConfigService: IIntegrationConfigService,

        @Inject(AUTH_INTEGRATION_SERVICE_TOKEN)
        private readonly authIntegrationService: IAuthIntegrationService,

        @Inject(PARAMETERS_SERVICE_TOKEN)
        private readonly parameterService: IParametersService,

<<<<<<< HEAD
=======
        @Inject(REPOSITORY_MANAGER_TOKEN)
        private readonly repositoryManager: IRepositoryManager,

        @Inject(LLM_PROVIDER_SERVICE_TOKEN)
        private readonly llmProviderService: LLMProviderService,

>>>>>>> 2ba6fafb
        private readonly promptService: PromptService,

        private readonly logger: PinoLoggerService,

        private readonly configService: ConfigService,
    ) {}

    async getPullRequestsWithChangesRequested(params: {
        organizationAndTeamData: OrganizationAndTeamData;
        repository: Partial<Repository>;
    }): Promise<PullRequestsWithChangesRequested[] | null> {
        try {
            const { organizationAndTeamData, repository } = params;

            const bitbucketAuthDetail = await this.getAuthDetails(
                organizationAndTeamData,
            );

            if (!bitbucketAuthDetail) {
                return null;
            }

            const workspace = await this.getWorkspaceFromRepository(
                organizationAndTeamData,
                repository.id,
            );

            if (!workspace) {
                return null;
            }

            const bitbucketAPI = this.instanceBitbucketApi(bitbucketAuthDetail);

            // takes a while
            const activities: any[] = await bitbucketAPI.pullrequests
                .listActivitiesForRepo({
                    repo_slug: `{${repository.id}}`,
                    workspace: `{${workspace}}`,
                })
                .then((res) => this.getPaginatedResults(bitbucketAPI, res));

            return activities
                .filter((activity) => activity.changes_requested)
                .map((filteredActivity) => ({
                    title: filteredActivity.pull_request.title ?? '',
                    number: filteredActivity.pull_request.id,
                    reviewDecision: PullRequestReviewState.CHANGES_REQUESTED,
                    date: new Date(filteredActivity.changes_requested.date),
                }))
                .sort((a, b) => a.date.getTime() - b.date.getTime())
                .map(({ date, ...rest }) => rest);
        } catch (error) {
            this.logger.error({
                message: 'Error to get pull requests with changes requested',
                context: BitbucketService.name,
                serviceName:
                    'BitbucketService getPullRequestsWithChangesRequested',
                error: error,
                metadata: {
                    params,
                },
            });
            return null;
        }
    }

    async getCloneParams(params: {
        repository: Pick<
            Repository,
            'id' | 'defaultBranch' | 'fullName' | 'name'
        >;
        organizationAndTeamData: OrganizationAndTeamData;
    }): Promise<GitCloneParams> {
        try {
            const bitbucketAuthDetail = await this.getAuthDetails(
                params.organizationAndTeamData,
            );

            if (!bitbucketAuthDetail) {
                throw new BadRequestException('Installation not found');
            }
            // Construct the full Bitbucket URL
            const fullBitbucketUrl = `https://bitbucket.org/${params?.repository?.fullName}`;

            return {
                organizationId: params?.organizationAndTeamData?.organizationId,
                repositoryId: params?.repository?.id,
                repositoryName: params?.repository?.name,
                url: fullBitbucketUrl,
                branch: params?.repository?.defaultBranch,
                provider: PlatformType.BITBUCKET,
                auth: {
                    type: bitbucketAuthDetail.authMode,
                    token: decrypt(bitbucketAuthDetail.appPassword),
                },
            };
        } catch (error) {
            this.logger.error({
                message: `Failed to clone repository ${params?.repository?.fullName} from Bitbucket`,
                context: BitbucketService.name,
                error: error.message,
                metadata: params,
            });
            return null;
        }
    }

    async getPullRequests(params: {
        organizationAndTeamData: OrganizationAndTeamData;
        filters?: {
            startDate?: string;
            endDate?: string;
            assignFilter?: any;
            state?: PullRequestState;
            includeChanges?: boolean;
            pullRequestNumbers?: number[];
        };
    }): Promise<PullRequests[]> {
        try {
            const { organizationAndTeamData } = params;

            if (!organizationAndTeamData.organizationId) {
                return null;
            }

            const filters = params?.filters ?? {};

            const bitbucketAuthDetail = await this.getAuthDetails(
                organizationAndTeamData,
            );

            const repositories = <Repositories[]>(
                await this.findOneByOrganizationAndTeamDataAndConfigKey(
                    organizationAndTeamData,
                    IntegrationConfigKey.REPOSITORIES,
                )
            );

            if (!bitbucketAuthDetail || !repositories) {
                return null;
            }

            const bitbucketAPI = this.instanceBitbucketApi(bitbucketAuthDetail);

            let pullRequests: Array<
                Schema.Pullrequest & { repository: string }
            > = [];

            const results = await Promise.all(
                repositories.map(async (repo) => {
                    const prs = await bitbucketAPI.pullrequests
                        .list({
                            repo_slug: `{${repo.id}}`,
                            workspace: `{${repo.workspaceId}}`,
                            fields: '+values.participants,+values.reviewers',
                        })
                        .then((res) =>
                            this.getPaginatedResults(bitbucketAPI, res),
                        );

                    return prs?.map((item) => ({
                        ...item,
                        repository: repo?.name,
                    }));
                }),
            );

            pullRequests = results.flat();

            if (filters && filters?.state === 'open') {
                pullRequests = pullRequests.filter((pr) => pr.state === 'OPEN');
            }

            const stateMap = {
                OPEN: PullRequestState.OPENED,
                MERGED: PullRequestState.CLOSED,
            };

            return pullRequests
                .sort((a, b) => {
                    return (
                        new Date(b.created_on).getTime() -
                        new Date(a.created_on).getTime()
                    );
                })
                .map((pr) => {
                    return {
                        id: pr.id?.toString(),
                        author_id: this.sanitizeUUId(
                            pr.author?.uuid?.toString(),
                        ),
                        author_name: pr.author?.display_name,
                        author_created_at: pr.created_on,
                        repository: pr?.repository,
                        repositoryId: this.sanitizeUUId(
                            pr?.source?.repository?.uuid,
                        ),
                        message: pr.summary?.raw,
                        state: stateMap[pr.state] || PullRequestState.ALL,
                        prURL: pr.links?.html?.href,
                        organizationId:
                            params?.organizationAndTeamData?.organizationId,
                        pull_number: pr.id,
                        number: pr.id,
                        body: pr.summary?.raw,
                        title: pr.title,
                        created_at: pr.created_on,
                        updated_at: pr.updated_on,
                        merged_at: pr.updated_on,
                        participants: pr.participants,
                        reviewers: pr.reviewers.map((reviewer) => ({
                            ...reviewer,
                            uuid: this.sanitizeUUId(reviewer.uuid),
                        })),
                        head: {
                            ref: pr.source?.branch?.name,
                            repo: {
                                id: this.sanitizeUUId(
                                    pr.source?.repository?.uuid,
                                ),
                                name: pr.source?.repository?.name,
                            },
                        },
                        base: {
                            ref: pr.destination?.branch?.name,
                        },
                        user: {
                            login: pr.author?.display_name ?? '',
                            name: pr.author?.display_name,
                            id: this.sanitizeUUId(pr.author?.uuid),
                        },
                    };
                });
        } catch (error) {
            this.logger.error({
                message: 'Error to get pull requests',
                context: BitbucketService.name,
                serviceName: 'BitbucketService getPullRequests',
                error: error,
                metadata: {
                    params,
                },
            });
            return [];
        }
    }

    async getPullRequestDetails(params: {
        organizationAndTeamData: OrganizationAndTeamData;
        repository: { id: string; name: string };
        prNumber: number;
    }): Promise<any | null> {
        try {
            const { organizationAndTeamData, repository, prNumber } = params;

            if (
                !organizationAndTeamData.organizationId ||
                !repository.id ||
                !prNumber
            ) {
                return null;
            }

            const bitbucketAuthDetail = await this.getAuthDetails(
                organizationAndTeamData,
            );

            if (!bitbucketAuthDetail) {
                return null;
            }

            const bitbucketAPI = this.instanceBitbucketApi(bitbucketAuthDetail);

            const workspace = await this.getWorkspaceFromRepository(
                organizationAndTeamData,
                repository.id,
            );

            if (!workspace) {
                return null;
            }

            const prDetails = (
                await bitbucketAPI.pullrequests.get({
                    repo_slug: `{${repository.id}}`,
                    workspace: `{${workspace}}`,
                    pull_request_id: prNumber,
                    fields: '+values.participants,+values.reviewers',
                })
            ).data;

            const prData = {
                id: prDetails.id.toString(),
                author_id: this.sanitizeUUId(
                    prDetails.author?.uuid?.toString(),
                ),
                author_name: prDetails.author?.display_name,
                repository: repository.name,
                repositoryId: this.sanitizeUUId(
                    prDetails.source?.repository?.uuid,
                ),
                message: prDetails.summary?.raw,
                state: prDetails.state,
                prURL: prDetails.links?.html?.href,
                organizationId: organizationAndTeamData.organizationId,
                pull_number: prDetails.id,
                number: prDetails.id,
                body: prDetails.summary?.raw,
                title: prDetails.title,
                created_at: prDetails.created_on,
                updated_at: prDetails.updated_on,
                merged_at: prDetails.updated_on,
                participants: prDetails.participants.map((participant) => ({
                    id: this.sanitizeUUId(participant.user.uuid),
                    approved: participant.approved,
                    state: participant.state,
                    type: participant.type,
                })),
                reviewers: prDetails.reviewers.map((reviewer) => ({
                    id: this.sanitizeUUId(reviewer.uuid),
                })),
                head: {
                    ref: prDetails.source?.branch?.name,
                    repo: {
                        id: this.sanitizeUUId(
                            prDetails.source?.repository?.uuid,
                        ),
                        name: prDetails.source?.repository?.name,
                    },
                },
                base: {
                    ref: prDetails.destination?.branch?.name,
                },
                user: {
                    login: prDetails.author?.display_name ?? '',
                    name: prDetails.author?.display_name,
                    id: this.sanitizeUUId(prDetails.author?.uuid),
                },
            };

            return prData;
        } catch (error) {
            this.logger.error({
                message: 'Error to get pull request details',
                context: BitbucketService.name,
                serviceName: 'BitbucketService getPullRequestDetails',
                error: error,
                metadata: {
                    params,
                },
            });
            return null;
        }
    }

    async getRepositories(params: {
        organizationAndTeamData: OrganizationAndTeamData;
    }): Promise<Repositories[]> {
        try {
            const { organizationAndTeamData } = params;

            const bitbucketAuthDetail = await this.getAuthDetails(
                organizationAndTeamData,
            );

            if (!bitbucketAuthDetail) {
                return [];
            }

            const integration = await this.integrationService.findOne({
                organization: {
                    uuid: organizationAndTeamData.organizationId,
                },
                team: {
                    uuid: organizationAndTeamData.teamId,
                },
                platform: PlatformType.BITBUCKET,
            });

            const integrationConfig =
                await this.integrationConfigService.findOne({
                    integration: { uuid: integration?.uuid },
                    configKey: IntegrationConfigKey.REPOSITORIES,
                    team: { uuid: organizationAndTeamData.teamId },
                });

            const bitbucketAPI = this.instanceBitbucketApi(bitbucketAuthDetail);

            const workspaces = await bitbucketAPI.workspaces
                .getWorkspaces({})
                .then((res) => this.getPaginatedResults(bitbucketAPI, res));

            const workspacesWithRepos = await Promise.all(
                workspaces.map((workspace) =>
                    bitbucketAPI.repositories
                        .list({
                            workspace: `${workspace.uuid}`,
                        })
                        .then((res) =>
                            this.getPaginatedResults(bitbucketAPI, res),
                        )
                        .then((res) => ({ workspace, repos: res })),
                ),
            );

            const repositories = workspacesWithRepos.reduce<Repositories[]>(
                (acc, { workspace, repos }) => {
                    repos.forEach((repo) => {
                        acc.push(
                            this.transformRepo(
                                repo,
                                workspace,
                                integrationConfig,
                            ),
                        );
                    });
                    return acc;
                },
                [],
            );

            return repositories;
        } catch (error) {
            this.logger.error({
                message: 'Error to get repositories',
                context: BitbucketService.name,
                serviceName: 'BitbucketService getRepositories',
                error: error,
                metadata: {
                    params,
                },
            });
            throw new BadRequestException(error);
        }
    }

    private transformRepo(
        repo: Schema.Repository,
        workspace: Schema.Workspace,
        integrationConfig: IntegrationConfigEntity,
    ): Repositories {
        const { uuid, name, links, is_private, mainbranch, project } = repo;
        const { slug, uuid: workspaceUuid } = workspace;

        return {
            id: this.sanitizeUUId(uuid),
            name: name ?? '',
            http_url: links?.html?.href ?? '',
            avatar_url: links?.avatar?.href ?? '',
            organizationName: slug ?? '',
            visibility: is_private ? 'private' : 'public',
            selected:
                integrationConfig?.configValue?.some(
                    (repository) => repository?.name === name,
                ) ?? false,
            default_branch: mainbranch?.name ?? '',
            workspaceId: this.sanitizeUUId(workspaceUuid),
            project: {
                id: this.sanitizeUUId(project?.uuid),
                name: project?.name ?? '',
            },
        };
    }

    async getWorkflows(organizationAndTeamData: OrganizationAndTeamData) {
        try {
            const bitbucketAuthDetail = await this.getAuthDetails(
                organizationAndTeamData,
            );

            const repositories = <Repositories[]>(
                await this.findOneByOrganizationAndTeamDataAndConfigKey(
                    organizationAndTeamData,
                    IntegrationConfigKey.REPOSITORIES,
                )
            );

            if (!bitbucketAuthDetail || !repositories) {
                return [];
            }

            const bitbucketAPI = this.instanceBitbucketApi(bitbucketAuthDetail);

            const allWorkflows = await Promise.all(
                repositories.map((repo) =>
                    bitbucketAPI.pipelines
                        .list({
                            repo_slug: `{${repo.id}}`,
                            workspace: `{${repo.workspaceId}}`,
                        })
                        .then((res) =>
                            this.getPaginatedResults(bitbucketAPI, res),
                        )
                        .then((res) => ({ repo, workflows: res })),
                ),
            );

            const workflows = allWorkflows.filter(
                ({ workflows }) => workflows.length > 0,
            );

            if (!workflows || workflows.length === 0) {
                return [];
            }

            let llm = this.llmProviderService.getLLMProvider({
                model: MODEL_STRATEGIES[LLMModelProvider.OPENAI_GPT_4O]
                    .modelName,
                temperature: 0,
                jsonMode: true,
            });

            const promptWorkflows =
                await this.promptService.getCompleteContextPromptByName(
                    'prompt_getProductionWorkflows',
                    {
                        organizationAndTeamData,
                        payload: JSON.stringify(workflows),
                        promptIsForChat: false,
                    },
                );

            const chain = await llm.invoke(
                await promptWorkflows.format({
                    organizationAndTeamData,
                    payload: JSON.stringify(workflows),
                    promptIsForChat: false,
                }),
                {
                    metadata: {
                        module: 'Setup',
                        submodule: 'GetProductionDeployment',
                    },
                },
            );
            return safelyParseMessageContent(chain.content).repos;
        } catch (error) {
            this.logger.error({
                message: 'Error to get workflows',
                context: BitbucketService.name,
                serviceName: 'BitbucketService getWorkflows',
                error: error,
                metadata: {
                    organizationAndTeamData,
                },
            });
            return [];
        }
    }

    async getListMembers(params: {
        organizationAndTeamData: OrganizationAndTeamData;
    }): Promise<{ name: string; id: string | number }[]> {
        try {
            const { organizationAndTeamData } = params;

            const bitbucketAuthDetail = await this.getAuthDetails(
                organizationAndTeamData,
            );

            if (!bitbucketAuthDetail) {
                return [];
            }

            const repositories = <Repositories[]>(
                await this.findOneByOrganizationAndTeamDataAndConfigKey(
                    organizationAndTeamData,
                    IntegrationConfigKey.REPOSITORIES,
                )
            );

            const bitbucketAPI = this.instanceBitbucketApi(bitbucketAuthDetail);

            const allPermissions = await Promise.all(
                repositories.map((repo) =>
                    bitbucketAPI.repositories
                        .listUserPermissions({
                            repo_slug: `{${repo.id}}`,
                            workspace: `{${repo.workspaceId}}`,
                        })
                        .then((res) =>
                            this.getPaginatedResults(bitbucketAPI, res),
                        ),
                ),
            );

            const uniqueMembers = new Set<{
                name: string;
                id: string | number;
            }>();

            allPermissions.forEach((permissions) => {
                permissions.forEach((permission) => {
                    uniqueMembers.add({
                        name: permission.user.display_name,
                        id: this.sanitizeUUId(permission.user.uuid),
                    });
                });
            });

            return Array.from(uniqueMembers);
        } catch (error) {
            this.logger.error({
                message: 'Error to get list members',
                context: BitbucketService.name,
                serviceName: 'BitbucketService getListMembers',
                error: error,
                metadata: {
                    params,
                },
            });
            return [];
        }
    }

    async verifyConnection(params: {
        organizationAndTeamData: OrganizationAndTeamData;
    }): Promise<CodeManagementConnectionStatus> {
        try {
            const { organizationAndTeamData } = params;

            if (!organizationAndTeamData.organizationId)
                return {
                    platformName: PlatformType.BITBUCKET,
                    isSetupComplete: false,
                    hasConnection: false,
                    config: {},
                };

            const [bitbucketRepositories, bitbucketOrg] = await Promise.all([
                this.findOneByOrganizationAndTeamDataAndConfigKey(
                    organizationAndTeamData,
                    IntegrationConfigKey.REPOSITORIES,
                ),
                this.integrationService.findOne({
                    organization: {
                        uuid: organizationAndTeamData.organizationId,
                    },
                    status: true,
                    platform: PlatformType.BITBUCKET,
                }),
            ]);

            const hasRepositories = bitbucketRepositories?.length > 0;

            const authMode = bitbucketOrg?.authIntegration?.authDetails
                ?.authMode
                ? bitbucketOrg?.authIntegration?.authDetails?.authMode
                : AuthMode.TOKEN;

            const isSetupComplete =
                hasRepositories &&
                authMode === AuthMode.TOKEN &&
                !!bitbucketOrg?.authIntegration?.authDetails?.appPassword;

            return {
                platformName: PlatformType.BITBUCKET,
                isSetupComplete,
                hasConnection: !!bitbucketOrg,
                config: {
                    hasRepositories: hasRepositories,
                    status: bitbucketRepositories?.installationStatus,
                },
                category: IntegrationCategory.CODE_MANAGEMENT,
            };
        } catch (err) {
            this.logger.error({
                message: 'Error to verify connection',
                context: BitbucketService.name,
                serviceName: 'BitbucketService verifyConnection',
                error: err,
                metadata: {
                    params,
                },
            });
            throw new BadRequestException(err);
        }
    }

    async predictDeploymentType(params: {
        organizationAndTeamData: OrganizationAndTeamData;
    }) {
        const { organizationAndTeamData } = params;
        try {
            const workflows = await this.getWorkflows(organizationAndTeamData);

            if (workflows && workflows.length > 0) {
                return this.formatDeploymentTypeFromDeploy(workflows);
            }

            const deployments = await this.getDeployments(
                organizationAndTeamData,
            );

            if (deployments && deployments.length > 0) {
                return {
                    type: 'releases',
                    madeBy: 'Kody',
                };
            }

            const prs = await this.getPullRequests({
                organizationAndTeamData,
                filters: {
                    startDate: moment()
                        .subtract(90, 'days')
                        .format('YYYY-MM-DD'),
                    endDate: moment().format('YYYY-MM-DD'),
                },
            });

            if (prs && prs.length > 0) {
                return {
                    type: 'PRs',
                    madeBy: 'Kody',
                };
            }
        } catch (error) {
            this.logger.error({
                message: 'Error to predict deployment type',
                context: BitbucketService.name,
                serviceName: 'PredictDeploymentType',
                error: error,
                metadata: {
                    teamId: organizationAndTeamData.teamId,
                },
            });
            return null;
        }
    }

    private async getDeployments(
        organizationAndTeamData: OrganizationAndTeamData,
    ) {
        try {
            const bitbucketAuthDetail = await this.getAuthDetails(
                organizationAndTeamData,
            );

            const repositories = <Repositories[]>(
                await this.findOneByOrganizationAndTeamDataAndConfigKey(
                    organizationAndTeamData,
                    IntegrationConfigKey.REPOSITORIES,
                )
            );

            if (!bitbucketAuthDetail || !repositories) {
                return null;
            }

            const bitbucketAPI = this.instanceBitbucketApi(bitbucketAuthDetail);

            const allDeployments = await Promise.all(
                repositories.map((repo) =>
                    bitbucketAPI.deployments
                        .list({
                            repo_slug: `{${repo.id}}`,
                            workspace: `{${repo.workspaceId}}`,
                        })
                        .then((res) =>
                            this.getPaginatedResults(bitbucketAPI, res),
                        ),
                ),
            );

            const deployments = allDeployments.filter(
                (deployment) => deployment.length > 0,
            );

            return deployments;
        } catch (error) {
            this.logger.error({
                message: 'Error to get deployments',
                context: BitbucketService.name,
                serviceName: 'BitbucketService getDeployments',
                error: error,
                metadata: {
                    organizationAndTeamData,
                },
            });
            return [];
        }
    }

    private formatDeploymentTypeFromDeploy(workflows) {
        return {
            type: 'deployment',
            madeBy: 'Kody',
            value: {
                workflows: workflows.flatMap((repo) =>
                    repo.productionWorkflows.map((workflow) => ({
                        id: workflow.id,
                        name: workflow.name,
                        repo: repo.repo,
                    })),
                ),
            },
        };
    }

    async savePredictedDeploymentType(params: {
        organizationAndTeamData: OrganizationAndTeamData;
    }) {
        try {
            const integration = await this.integrationService.findOne({
                organization: {
                    uuid: params.organizationAndTeamData.organizationId,
                },
                team: {
                    uuid: params.organizationAndTeamData.teamId,
                },
                platform: PlatformType.BITBUCKET,
            });

            if (!integration) {
                return null;
            }

            const deploymentType = await this.predictDeploymentType(params);

            if (!deploymentType) {
                return null;
            }

            return await this.parameterService.createOrUpdateConfig(
                ParametersKey.DEPLOYMENT_TYPE,
                deploymentType,
                params.organizationAndTeamData,
            );
        } catch (error) {
            this.logger.error({
                message: 'Error to save predicted deployment type',
                context: BitbucketService.name,
                serviceName: 'BitbucketService savePredictedDeploymentType',
                error: error,
                metadata: {
                    params,
                },
            });
            return null;
        }
    }

    async getPullRequestsWithFiles(params: {
        organizationAndTeamData: OrganizationAndTeamData;
        filters?: any;
    }): Promise<PullRequestWithFiles[] | null> {
        try {
            const { organizationAndTeamData } = params;

            const filters = params?.filters ?? {};
            const { prStatus } = filters ?? 'OPEN';

            const stateMap = {
                open: PullRequestState.OPENED.toUpperCase(),
                closed: 'DECLINED',
                merged: PullRequestState.MERGED.toUpperCase(),
            };

            // Normalize the input to lowercase and look it up in the stateMap
            const normalizedStatus =
                stateMap[prStatus.toLowerCase()] || PullRequestState.OPENED; // Default to OPENED if not found

            const { startDate, endDate } = filters?.period || {};

            const bitbucketAuthDetail = await this.getAuthDetails(
                organizationAndTeamData,
            );

            const repositories = <Repositories[]>(
                await this.findOneByOrganizationAndTeamDataAndConfigKey(
                    organizationAndTeamData,
                    IntegrationConfigKey.REPOSITORIES,
                )
            );

            if (!bitbucketAuthDetail || !repositories) {
                return null;
            }

            const bitbucketAPI = this.instanceBitbucketApi(bitbucketAuthDetail);

            const reposWithPrs = await Promise.all(
                repositories.map(async (repo) => {
                    let prs = await bitbucketAPI.pullrequests
                        .list({
                            repo_slug: `{${repo.id}}`,
                            workspace: `{${repo.workspaceId}}`,
                            state: normalizedStatus,
                        })
                        .then((res) =>
                            this.getPaginatedResults(bitbucketAPI, res),
                        );

                    if (startDate && endDate) {
                        const start = new Date(startDate);
                        const end = new Date(endDate);

                        prs = prs.filter((pr) => {
                            const createdOn = new Date(pr.created_on);
                            return createdOn >= start && createdOn <= end;
                        });
                    }

                    return { repo, prs };
                }),
            );

            const pullRequestsWithFiles: PullRequestWithFiles[] = [];

            await Promise.all(
                reposWithPrs.map(async ({ repo, prs }) => {
                    const prsWithDiffs = await Promise.all(
                        prs.map((pr) =>
                            bitbucketAPI.pullrequests
                                .getDiffStat({
                                    pull_request_id: pr.id,
                                    repo_slug: `{${repo.id}}`,
                                    workspace: `{${repo.workspaceId}}`,
                                })
                                .then((res) =>
                                    this.getPaginatedResults<Schema.Diffstat>(
                                        bitbucketAPI,
                                        res,
                                    ),
                                )
                                .then((res) => ({ pr, diffs: res })),
                        ),
                    );

                    const prsWithFiles: PullRequestWithFiles[] =
                        prsWithDiffs.map(({ pr, diffs }) => {
                            const pullRequestFiles: PullRequestFile[] =
                                diffs.map((diff) => ({
                                    additions: diff.lines_added,
                                    changes:
                                        diff.lines_added + diff.lines_removed,
                                    deletions: diff.lines_removed,
                                    status: diff.status,
                                }));

                            return {
                                id: pr.id,
                                pull_number: pr.id,
                                state: pr.state,
                                title: pr.title,
                                repository: {
                                    id: repo.id,
                                    name: repo.name,
                                },
                                pullRequestFiles,
                            };
                        });

                    pullRequestsWithFiles.push(...prsWithFiles);
                }),
            );

            return pullRequestsWithFiles;
        } catch (error) {
            this.logger.error({
                message: 'Error to get pull requests with files',
                context: BitbucketService.name,
                serviceName: 'BitbucketService getPullRequestsWithFiles',
                error: error,
                metadata: {
                    params,
                },
            });
            return null;
        }
    }

    async getPullRequestsForRTTM(params: {
        organizationAndTeamData: OrganizationAndTeamData;
        filters?: any;
    }): Promise<PullRequestCodeReviewTime[] | null> {
        try {
            const { organizationAndTeamData } = params;

            const filters = params?.filters ?? {};
            const { startDate, endDate } = filters?.period || {};

            const bitbucketAuthDetail = await this.getAuthDetails(
                organizationAndTeamData,
            );

            const repositories = <Repositories[]>(
                await this.findOneByOrganizationAndTeamDataAndConfigKey(
                    organizationAndTeamData,
                    IntegrationConfigKey.REPOSITORIES,
                )
            );

            if (!bitbucketAuthDetail || !repositories) {
                return null;
            }

            const bitbucketAPI = this.instanceBitbucketApi(bitbucketAuthDetail);

            const query =
                startDate && endDate
                    ? ` AND updated_on >= ${startDate} AND updated_on <= ${endDate}`
                    : '';

            const mergedPullRequests = await Promise.all(
                repositories.map((repo) =>
                    bitbucketAPI.pullrequests
                        .list({
                            repo_slug: `{${repo.id}}`,
                            workspace: `{${repo.workspaceId}}`,
                            q: `(state = 'MERGED' OR state = 'DECLINED')${query}`,
                        })
                        .then((res) =>
                            this.getPaginatedResults(bitbucketAPI, res),
                        ),
                ),
            );

            const formattedPullRequests: PullRequestCodeReviewTime[] =
                mergedPullRequests.flatMap((prs) =>
                    prs.map((pr) => ({
                        id: pr.id,
                        created_at: pr.created_on,
                        closed_at: pr.updated_on,
                    })),
                );

            return formattedPullRequests;
        } catch (error) {
            this.logger.error({
                message: 'Error to get pull requests for RTTM',
                context: BitbucketService.name,
                serviceName: 'BitbucketService getPullRequestsForRTTM',
                error: error,
                metadata: {
                    params,
                },
            });
            return null;
        }
    }

    async getCommits(params: {
        organizationAndTeamData: OrganizationAndTeamData;
        filters?: any;
    }): Promise<Commit[]> {
        try {
            const { organizationAndTeamData } = params;

            const filters = params?.filters ?? {};

            const bitbucketAuthDetail = await this.getAuthDetails(
                organizationAndTeamData,
            );

            const repositories = <Repositories[]>(
                await this.findOneByOrganizationAndTeamDataAndConfigKey(
                    organizationAndTeamData,
                    IntegrationConfigKey.REPOSITORIES,
                )
            );

            if (!bitbucketAuthDetail || !repositories) {
                return null;
            }

            const bitbucketAPI = this.instanceBitbucketApi(bitbucketAuthDetail);

            const { startDate, endDate } = filters || {};

            const commitsByRepo = await Promise.all(
                repositories.map((repo) =>
                    bitbucketAPI.commits
                        .list({
                            repo_slug: `{${repo.id}}`,
                            workspace: `{${repo.workspaceId}}`,
                        })
                        .then((res) =>
                            this.getPaginatedResults(bitbucketAPI, res),
                        ),
                ),
            );

            const filteredCommits = commitsByRepo.flatMap((commits) =>
                commits.filter(
                    (commit) =>
                        (!startDate || new Date(commit.date) >= startDate) &&
                        (!endDate || new Date(commit.date) <= endDate),
                ),
            );

            const formattedCommits: Commit[] = filteredCommits.map((commit) => {
                const [name, email] = this.extractUsernameEmail(commit?.author);

                return {
                    sha: commit.hash,
                    commit: {
                        author: {
                            id: this.sanitizeUUId(commit.author?.user?.uuid),
                            name,
                            email,
                            date: commit.date,
                        },
                        message: commit.message,
                    },
                };
            });

            const sortedCommits = formattedCommits.sort(
                (a, b) =>
                    new Date(b.commit.author.date).getTime() -
                    new Date(a.commit.author.date).getTime(),
            );

            return sortedCommits;
        } catch (error) {
            this.logger.error({
                message: 'Error to get commits',
                context: BitbucketService.name,
                serviceName: 'BitbucketService getCommits',
                error: error,
                metadata: {
                    params,
                },
            });
            return [];
        }
    }

    async getFilesByPullRequestId(params: {
        organizationAndTeamData: OrganizationAndTeamData;
        repository: { name: string; id: string };
        prNumber: number;
    }): Promise<FileChange[] | null> {
        try {
            const { organizationAndTeamData, repository, prNumber } = params;

            const bitbucketAuthDetails = await this.getAuthDetails(
                organizationAndTeamData,
            );

            if (!bitbucketAuthDetails) {
                return null;
            }

            const repo = await this.getRepoById(
                organizationAndTeamData,
                repository.id,
            );

            const bitbucketAPI =
                this.instanceBitbucketApi(bitbucketAuthDetails);

            const pr = await bitbucketAPI.pullrequests
                .get({
                    pull_request_id: prNumber,
                    repo_slug: `{${repo.id}}`,
                    workspace: `{${repo.workspaceId}}`,
                })
                .then((res) => res.data);

            const prFiles = await bitbucketAPI.pullrequests
                .getDiffStat({
                    pull_request_id: prNumber,
                    repo_slug: `{${repo.id}}`,
                    workspace: `{${repo.workspaceId}}`,
                })
                .then((res) =>
                    this.getPaginatedResults<Schema.Diffstat>(
                        bitbucketAPI,
                        res,
                    ),
                );

            const prFilesWithDiffAndContents = await Promise.all(
                prFiles
                    .filter((file) => file.new?.path)
                    .map(async (file) => ({
                        ...file,
                        contents: await bitbucketAPI.source
                            .read({
                                repo_slug: `{${repo.id}}`,
                                workspace: `{${repo.workspaceId}}`,
                                commit: pr.source?.commit?.hash,
                                path: file.new?.path,
                            })
                            .then((res) => res.data as string),
                        diff: await bitbucketAPI.commits
                            .getDiff({
                                repo_slug: `{${repo.id}}`,
                                workspace: `{${repo.workspaceId}}`,
                                spec: `${pr.source?.commit?.hash}..${pr.destination?.commit?.hash}`,
                                path: file.new?.path,
                            })
                            .then((res) =>
                                this.convertDiff(res.data as string),
                            ),
                    })),
            );

            return prFilesWithDiffAndContents.map((file) => ({
                filename: file.new?.path,
                sha: pr.source?.commit?.hash,
                status: file.status,
                additions: file.lines_added,
                deletions: file.lines_removed,
                changes: file.lines_added + file.lines_removed,
                patch: file.diff,
                blob_url: null,
                content: file.contents,
                contents_url: null,
                raw_url: null,
            }));
        } catch (error) {
            this.logger.error({
                message: `Error to get files by pull request id: ${params?.prNumber}`,
                context: BitbucketService.name,
                serviceName: 'BitbucketService getFilesByPullRequestId',
                error: error,
                metadata: {
                    params,
                },
            });
            return null;
        }
    }

    async getChangedFilesSinceLastCommit(params: {
        organizationAndTeamData: OrganizationAndTeamData;
        repository: { name: string; id: string };
        prNumber: number;
        lastCommit: any;
    }): Promise<FileChange[] | null> {
        const { organizationAndTeamData, repository, prNumber, lastCommit } =
            params;

        try {
            const bitbucketAuthDetails = await this.getAuthDetails(
                organizationAndTeamData,
            );
            if (!bitbucketAuthDetails) return null;

            const repo = await this.getRepoById(
                organizationAndTeamData,
                repository.id,
            );
            const bitbucketAPI =
                this.instanceBitbucketApi(bitbucketAuthDetails);

            // 🔍 Pega o estado atual do PR
            const pr = await bitbucketAPI.pullrequests
                .get({
                    pull_request_id: prNumber,
                    repo_slug: `{${repo.id}}`,
                    workspace: `{${repo.workspaceId}}`,
                })
                .then((res) => res.data);

            // 📄 Lista todos os arquivos tocados no PR até agora
            const allFilesInPR = await bitbucketAPI.pullrequests
                .getDiffStat({
                    pull_request_id: prNumber,
                    repo_slug: `{${repo.id}}`,
                    workspace: `{${repo.workspaceId}}`,
                })
                .then((res) =>
                    this.getPaginatedResults<Schema.Diffstat>(
                        bitbucketAPI,
                        res,
                    ),
                );

            // ⚙️ Processa apenas arquivos que realmente mudaram desde o último commit
            const changedFiles = await Promise.all(
                allFilesInPR.map(async (file) => {
                    const path = file.new?.path;
                    if (!path) {
                        return null;
                    }

                    const diff = await bitbucketAPI.commits
                        .getDiff({
                            repo_slug: `{${repo.id}}`,
                            workspace: `{${repo.workspaceId}}`,
                            spec: `${pr.source?.commit?.hash}..${lastCommit.sha}`,
                            path,
                        })
                        .then((res) => res.data as string);

                    if (!diff?.trim()) {
                        return null;
                    }

                    const content = await bitbucketAPI.source
                        .read({
                            repo_slug: `{${repo.id}}`,
                            workspace: `{${repo.workspaceId}}`,
                            commit: pr.source?.commit?.hash,
                            path,
                        })
                        .then((res) => res.data as string);

                    return {
                        filename: path,
                        sha: pr.source?.commit?.hash,
                        status: file.status,
                        additions: file.lines_added,
                        deletions: file.lines_removed,
                        changes: file.lines_added + file.lines_removed,
                        patch: diff,
                        content,
                        blob_url: null,
                        contents_url: null,
                        raw_url: null,
                    };
                }),
            );

            return changedFiles.filter(Boolean);
        } catch (error) {
            this.logger.error({
                message:
                    'Error to get incremental changed files since last commit',
                context: BitbucketService.name,
                serviceName: 'getIncrementalChangedFilesSinceLastCommit',
                error,
                metadata: { params },
            });
            return null;
        }
    }

    async createReviewComment(params: {
        organizationAndTeamData: OrganizationAndTeamData;
        repository: any;
        prNumber: number;
        lineComment: any;
        commit: any;
        language: string;
    }): Promise<any | null> {
        try {
            const {
                organizationAndTeamData,
                repository,
                prNumber,
                lineComment,
                commit,
                language,
            } = params;

            const bitbucketAuthDetails = await this.getAuthDetails(
                organizationAndTeamData,
            );

            if (!bitbucketAuthDetails) {
                return null;
            }
            const workspace = await this.getWorkspaceFromRepository(
                organizationAndTeamData,
                repository.id,
            );

            const bitbucketAPI =
                this.instanceBitbucketApi(bitbucketAuthDetails);

            const severityText = lineComment?.suggestion
                ? lineComment.suggestion.severity
                : '';
            const labelText = lineComment?.suggestion
                ? lineComment.suggestion.label
                : '';

            const bodyFormatted =
                `\`kody|code-review\` \`${labelText}\` \`severity-level|${severityText}\`\n\n` +
                `\`\`\`${repository?.language?.toLowerCase()}\n` +
                `${lineComment?.body?.improvedCode}\n` +
                `\`\`\`\n` +
                `${lineComment?.body?.suggestionContent}\n\n\n\n` +
                `${lineComment?.body?.actionStatement ? `${lineComment?.body?.actionStatement}\n\n\n\n` : ''}` +
                `Was this suggestion helpful? reply with 👍 or 👎 to help Kody learn from this interaction.\n`;

            const thumbsUpBlock = `\`\`\`\n👍\n\`\`\`\n`;
            const thumbsDownBlock = `\`\`\`\n👎\n\`\`\`\n`;

            const updatedBodyFormatted =
                bodyFormatted + thumbsUpBlock + thumbsDownBlock;

            // added ts-ignore because _body expects a type property but Bitbucket rejects it
            const comment = await bitbucketAPI.pullrequests
                .createComment({
                    pull_request_id: prNumber,
                    repo_slug: `{${repository.id}}`,
                    workspace: `{${workspace}}`,
                    // @ts-ignore
                    _body: {
                        content: {
                            raw: updatedBodyFormatted,
                        },
                        inline: {
                            path: lineComment?.path,
                            to: this.sanitizeLine(
                                params.lineComment.start_line ??
                                    params.lineComment.line,
                            ),
                        },
                    },
                })
                .then((res) => res.data);

            this.logger.log({
                message: `Created line comment for PR#${prNumber}`,
                context: BitbucketService.name,
                serviceName: 'BitbucketService createReviewComment',
                metadata: {
                    params,
                },
            });

            return comment;
        } catch (error) {
            this.logger.error({
                message: 'Error to create review comment',
                context: BitbucketService.name,
                serviceName: 'BitbucketService createReviewComment',
                error: error,
                metadata: {
                    params,
                },
            });
            return null;
        }
    }

    private sanitizeLine(line: string | number): number {
        return typeof line === 'string' ? parseInt(line, 10) : line;
    }

    async createCommentInPullRequest(params: {
        organizationAndTeamData: OrganizationAndTeamData;
        repository: Partial<IRepository>;
        prNumber: number;
        body: string;
    }): Promise<any | null> {
        try {
            const { organizationAndTeamData, repository, prNumber, body } =
                params;

            const bitbucketAuthDetails = await this.getAuthDetails(
                organizationAndTeamData,
            );

            if (!bitbucketAuthDetails) {
                return null;
            }

            const workspace = await this.getWorkspaceFromRepository(
                organizationAndTeamData,
                repository.id,
            );

            const bitbucketAPI =
                this.instanceBitbucketApi(bitbucketAuthDetails);

            // added ts-ignore because _body expects a type property but Bitbucket rejects it
            const comment = await bitbucketAPI.pullrequests
                .createComment({
                    pull_request_id: prNumber,
                    repo_slug: `{${repository.id}}`,
                    workspace: `{${workspace}}`,
                    // @ts-ignore
                    _body: {
                        content: {
                            raw: body,
                        },
                    },
                })
                .then((res) => res.data);

            this.logger.log({
                message: `Created line comment for PR#${prNumber}`,
                context: BitbucketService.name,
                serviceName: 'BitbucketService createReviewComment',
                metadata: {
                    params,
                },
            });

            return comment;
        } catch (error) {
            this.logger.error({
                message: 'Error to create review comment',
                context: BitbucketService.name,
                serviceName: 'BitbucketService createReviewComment',
                error: error,
                metadata: {
                    params,
                },
            });
            return null;
        }
    }

    async getRepositoryContentFile(params: {
        organizationAndTeamData: OrganizationAndTeamData;
        repository: { name: string; id: string };
        file: any;
        pullRequest: any;
    }): Promise<any | null> {
        try {
            const { organizationAndTeamData, repository, file, pullRequest } =
                params;

            const bitbucketAuthDetails = await this.getAuthDetails(
                organizationAndTeamData,
            );

            if (!bitbucketAuthDetails) {
                return null;
            }

            const repo = await this.getRepoById(
                organizationAndTeamData,
                repository.id,
            );

            const bitbucketAPI =
                this.instanceBitbucketApi(bitbucketAuthDetails);

            const commits = await bitbucketAPI.repositories
                .listCommits({
                    repo_slug: `{${repo.id}}`,
                    workspace: `{${repo.workspaceId}}`,
                    include:
                        pullRequest.head?.ref || pullRequest.base?.ref || '',
                })
                .then((res) => this.getPaginatedResults(bitbucketAPI, res));

            const commit = commits[0];

            const fileContent = await bitbucketAPI.source
                .read({
                    commit: commit.hash,
                    path: file.filename,
                    repo_slug: `{${repo.id}}`,
                    workspace: `{${repo.workspaceId}}`,
                })
                .then((res) => res.data as string);

            return {
                data: {
                    content: fileContent,
                    encoding: '',
                },
            };
        } catch (error) {
            this.logger.error({
                message: 'Error to get repository content file',
                context: BitbucketService.name,
                serviceName: 'BitbucketService getRepositoryContentFile',
                error: error,
                metadata: {
                    params,
                },
            });
        }
    }

    async getPullRequestByNumber(params: {
        organizationAndTeamData: OrganizationAndTeamData;
        repository: { name: string; id: string };
        prNumber: number;
    }): Promise<PullRequests | null> {
        try {
            const { organizationAndTeamData, repository, prNumber } = params;

            const pullRequests = await this.getPullRequests({
                organizationAndTeamData,
            });

            return pullRequests.find((pr) => pr.id === prNumber.toString());
        } catch (error) {
            this.logger.error({
                message: 'Error to get pull request by number',
                context: BitbucketService.name,
                serviceName: 'BitbucketService getPullRequestByNumber',
                error: error,
                metadata: {
                    params,
                },
            });
            return null;
        }
    }

    async getCommitsForPullRequestForCodeReview(params: {
        organizationAndTeamData: OrganizationAndTeamData;
        repository: { name: string; id: string };
        prNumber: number;
    }): Promise<any[] | null> {
        try {
            const { organizationAndTeamData, repository, prNumber } = params;

            const bitbucketAuthDetails = await this.getAuthDetails(
                organizationAndTeamData,
            );

            if (!bitbucketAuthDetails) {
                return null;
            }

            const repo = await this.getRepoById(
                organizationAndTeamData,
                repository.id,
            );

            const bitbucketAPI =
                this.instanceBitbucketApi(bitbucketAuthDetails);

            const commits = await bitbucketAPI.pullrequests
                .listCommits({
                    pull_request_id: prNumber,
                    repo_slug: `{${repo.id}}`,
                    workspace: `{${repo.workspaceId}}`,
                })
                .then((res) =>
                    this.getPaginatedResults<Schema.Commit>(bitbucketAPI, res),
                );

            return commits
                .map((commit) => {
                    const [name, email] = this.extractUsernameEmail(
                        commit?.author,
                    );

                    return {
                        sha: commit?.hash,
                        message: commit?.message,
                        created_at: commit?.date,
                        author: {
                            id: this.sanitizeUUId(commit?.author?.user?.uuid),
                            username: commit?.author?.user?.nickname,
                            name,
                            email,
                            date: commit?.date,
                        },
                    };
                })
                .sort(
                    (a, b) =>
                        new Date(a?.created_at).getTime() -
                        new Date(b?.created_at).getTime(),
                );
        } catch (error) {
            this.logger.error({
                message:
                    'Error to get commits for pull request for code review',
                context: BitbucketService.name,
                serviceName:
                    'BitbucketService getCommitsForPullRequestForCodeReview',
                error: error,
                metadata: {
                    params,
                },
            });
            return null;
        }
    }

    async createIssueComment(params: {
        organizationAndTeamData: OrganizationAndTeamData;
        repository: { name: string; id: string };
        prNumber: number;
        body: any;
    }): Promise<any | null> {
        try {
            const { organizationAndTeamData, repository, prNumber, body } =
                params;

            const bitbucketAuthDetails = await this.getAuthDetails(
                organizationAndTeamData,
            );

            const workspace = await this.getWorkspaceFromRepository(
                organizationAndTeamData,
                repository.id,
            );

            const bitbucketAPI =
                this.instanceBitbucketApi(bitbucketAuthDetails);

            // added ts-ignore because _body expects a type property but Bitbucket rejects it
            const comment = await bitbucketAPI.pullrequests
                .createComment({
                    pull_request_id: prNumber,
                    repo_slug: `{${repository.id}}`,
                    workspace: `{${workspace}}`,
                    // @ts-ignore
                    _body: {
                        content: {
                            raw: body,
                        },
                    },
                })
                .then((res) => res.data);

            this.logger.log({
                message: `Created issue comment for PR#${prNumber}`,
                context: BitbucketService.name,
                serviceName: 'BitbucketService createIssueComment',
                metadata: {
                    params,
                },
            });

            return comment;
        } catch (error) {
            this.logger.error({
                message: 'Error to create issue comment',
                context: BitbucketService.name,
                serviceName: 'BitbucketService createIssueComment',
                error: error,
                metadata: {
                    params,
                },
            });
            return null;
        }
    }

    async createSingleIssueComment(params: {
        organizationAndTeamData: OrganizationAndTeamData;
        repository: { name: string; id: string };
        prNumber: number;
        body: string;
    }): Promise<any | null> {
        const { organizationAndTeamData, repository, prNumber, body } = params;

        try {
            const bitbucketAuthDetails = await this.getAuthDetails(
                organizationAndTeamData,
            );
            if (!bitbucketAuthDetails) return null;

            const repo = await this.getRepoById(
                organizationAndTeamData,
                repository.id,
            );
            const bitbucketAPI =
                this.instanceBitbucketApi(bitbucketAuthDetails);

            const response = await bitbucketAPI.pullrequests.createComment({
                pull_request_id: prNumber,
                repo_slug: `{${repo.id}}`,
                workspace: `{${repo.workspaceId}}`,
                // @ts-ignore
                _body: {
                    content: {
                        raw: body,
                    },
                },
            });

            const commentData = response?.data;

            if (!commentData?.id) {
                throw new Error(`Failed to create comment in PR#${prNumber}`);
            }
            this.logger.log({
                message: `Created issue comment for PR#${prNumber}`,
                context: this.createSingleIssueComment.name,
                metadata: { params },
            });

            return {
                id: commentData.id,
                threadId: commentData.id,
                content: commentData.content?.raw,
                createdAt: commentData.created_on,
                author: {
                    id: commentData.user?.uuid,
                    username: commentData.user?.nickname,
                    name: commentData.user?.display_name,
                },
            };
        } catch (error) {
            this.logger.error({
                message: 'Error creating single issue comment on Bitbucket',
                context: this.createSingleIssueComment.name,
                error,
                metadata: { params },
            });

            return null;
        }
    }

    async updateIssueComment(params: {
        organizationAndTeamData: OrganizationAndTeamData;
        repository: { name: string; id: string };
        prNumber: number;
        commentId: number;
        body: any;
    }): Promise<any | null> {
        try {
            const {
                organizationAndTeamData,
                repository,
                prNumber,
                commentId,
                body,
            } = params;

            const bitbucketAuthDetails = await this.getAuthDetails(
                organizationAndTeamData,
            );

            const workspace = await this.getWorkspaceFromRepository(
                organizationAndTeamData,
                repository.id,
            );

            const bitbucketAPI =
                this.instanceBitbucketApi(bitbucketAuthDetails);

            // added ts-ignore because _body expects a type property but Bitbucket rejects it
            const comment = await bitbucketAPI.pullrequests
                .updateComment({
                    comment_id: commentId,
                    pull_request_id: prNumber,
                    repo_slug: `{${repository.id}}`,
                    workspace: `{${workspace}}`,
                    // @ts-ignore
                    _body: {
                        content: {
                            raw: body,
                        },
                    },
                })
                .then((res) => res.data);

            this.logger.log({
                message: `Updated issue comment for PR#${prNumber}`,
                context: BitbucketService.name,
                serviceName: 'BitbucketService updateIssueComment',
                metadata: {
                    params,
                },
            });

            return comment;
        } catch (error) {
            this.logger.error({
                message: 'Error to update issue comment',
                context: BitbucketService.name,
                serviceName: 'BitbucketService updateIssueComment',
                error: error,
                metadata: {
                    params,
                },
            });
            return null;
        }
    }

    async markReviewCommentAsResolved(params: {
        organizationAndTeamData: OrganizationAndTeamData;
        repository: { name: string; id: string };
        prNumber: number;
        commentId: number;
    }): Promise<any | null> {
        try {
            const { organizationAndTeamData, repository, prNumber, commentId } =
                params;

            const bitbucketAuthDetails = await this.getAuthDetails(
                organizationAndTeamData,
            );

            const workspace = await this.getWorkspaceFromRepository(
                organizationAndTeamData,
                repository.id,
            );

            const bitbucketAPI =
                this.instanceBitbucketApi(bitbucketAuthDetails);

            const resolvedComment =
                await bitbucketAPI.pullrequests.resolveComment({
                    comment_id: commentId,
                    pull_request_id: prNumber,
                    repo_slug: `{${repository.id}}`,
                    workspace: `{${workspace}}`,
                });
            return resolvedComment.data;
        } catch (error) {
            this.logger.error({
                message: 'Error marking review comment as resolved',
                context: BitbucketService.name,
                serviceName: 'BitbucketService markReviewCommentAsResolved',
                error: error,
                metadata: {
                    params,
                },
            });
            throw new BadRequestException(
                'Failed to mark discussion as resolved for merge request',
            );
        }
    }

    async findTeamAndOrganizationIdByConfigKey(
        params: any,
    ): Promise<IntegrationConfigEntity | null> {
        try {
            const integrationConfig =
                await this.integrationConfigService.findOne({
                    configKey: IntegrationConfigKey.REPOSITORIES,
                    configValue: [{ id: params?.repository?.id?.toString() }],
                });

            return integrationConfig &&
                integrationConfig?.configValue?.length > 0
                ? integrationConfig
                : null;
        } catch (err) {
            this.logger.error({
                message: 'Error to find team and organization id by config key',
                context: BitbucketService.name,
                serviceName:
                    'BitbucketService findTeamAndOrganizationIdByConfigKey',
                error: err,
                metadata: {
                    params,
                },
            });
            throw new BadRequestException(err);
        }
    }

    async getDefaultBranch(params: {
        organizationAndTeamData: OrganizationAndTeamData;
        repository: { name: string; id: string };
    }): Promise<string> {
        try {
            const { organizationAndTeamData, repository } = params;

            const bitbucketAuthDetails = await this.getAuthDetails(
                organizationAndTeamData,
            );

            const workspace = await this.getWorkspaceFromRepository(
                organizationAndTeamData,
                repository.id,
            );

            const bitbucketAPI =
                this.instanceBitbucketApi(bitbucketAuthDetails);

            const repo = await bitbucketAPI.repositories
                .get({
                    repo_slug: `{${repository.id}}`,
                    workspace: `{${workspace}}`,
                })
                .then((res) => res.data);

            return repo?.mainbranch?.name;
        } catch (error) {
            this.logger.error({
                message: 'Error to get default branch',
                context: BitbucketService.name,
                serviceName: 'BitbucketService getDefaultBranch',
                error: error,
                metadata: {
                    params,
                },
            });
            return '';
        }
    }

    async getPullRequestReviewComment(params: {
        organizationAndTeamData: OrganizationAndTeamData;
        filters: any;
    }): Promise<any | null> {
        try {
            const { organizationAndTeamData, filters } = params;

            const bitbucketAuthDetails = await this.getAuthDetails(
                organizationAndTeamData,
            );

            const workspace = await this.getWorkspaceFromRepository(
                organizationAndTeamData,
                filters.repository.id,
            );

            if (!workspace) {
                return null;
            }

            const bitbucketAPI =
                this.instanceBitbucketApi(bitbucketAuthDetails);

            if (!bitbucketAPI) {
                return null;
            }
            const comments = await bitbucketAPI.pullrequests
                .listComments({
                    pull_request_id: filters.pullRequestNumber,
                    repo_slug: `{${filters.repository.id}}`,
                    workspace: `{${workspace}}`,
                })
                .then((res) => this.getPaginatedResults(bitbucketAPI, res));

            // Adds a replies field to each comment.
            const commentMap = comments.reduce((acc, comment) => {
                // Initialize the replies field and map the comment by ID
                comment.replies = [];
                acc[comment.id] = comment;

                // If the comment has a parent, add it to the parent's replies array
                if (comment.parent) {
                    const parentId = comment.parent.id;
                    if (acc[parentId]) {
                        acc[parentId].replies.push(comment);
                    }
                }

                return acc;
            }, {});

            const organizedComments: any = Object.values(commentMap);

            return organizedComments
                .map((comment) => ({
                    id: comment?.id,
                    body: comment?.content?.raw,
                    createdAt: comment?.created_on,
                    originalCommit: comment?.pullrequest?.source?.commit?.hash,
                    parent: comment?.parent, // present if the comment is a replies to another comment.
                    replies: comment?.replies,
                    author: {
                        id: this.sanitizeUUId(comment?.user?.uuid),
                        username: comment?.user?.display_name,
                        name: comment?.user?.display_name,
                    },
                }))
                .sort(
                    (a, b) =>
                        new Date(b.createdAt).getTime() -
                        new Date(a.createdAt).getTime(),
                );
        } catch (error) {
            this.logger.error({
                message: 'Error to get pull request review comment',
                context: BitbucketService.name,
                serviceName: 'BitbucketService getPullRequestReviewComment',
                error: error,
                metadata: {
                    params,
                },
            });
            return null;
        }
    }

    async createResponseToComment(params: {
        organizationAndTeamData: OrganizationAndTeamData;
        repository: { id: string; name: string };
        prNumber: number;
        body: any;
        inReplyToId: number;
    }): Promise<any | null> {
        try {
            const {
                organizationAndTeamData,
                repository,
                prNumber,
                body,
                inReplyToId,
            } = params;

            const bitbucketAuthDetails = await this.getAuthDetails(
                organizationAndTeamData,
            );

            const workspace = await this.getWorkspaceFromRepository(
                organizationAndTeamData,
                repository.id,
            );

            const bitbucketAPI =
                this.instanceBitbucketApi(bitbucketAuthDetails);

            // added ts-ignore because parent expects a type property but Bitbucket rejects it
            bitbucketAPI.pullrequests.createComment({
                pull_request_id: prNumber,
                repo_slug: `{${repository.id}}`,
                workspace: `{${workspace}}`,
                _body: {
                    content: {
                        raw: body,
                    },
                    // @ts-ignore
                    parent: {
                        id: inReplyToId,
                    },
                },
            });
        } catch (error) {
            this.logger.error({
                message: 'Error to create response to comment',
                context: BitbucketService.name,
                serviceName: 'BitbucketService createResponseToComment',
                error: error,
                metadata: {
                    params,
                },
            });
            return null;
        }
    }

    async updateDescriptionInPullRequest(params: {
        organizationAndTeamData: OrganizationAndTeamData;
        repository: any;
        prNumber: number;
        summary: any;
    }): Promise<any | null> {
        try {
            const { organizationAndTeamData, repository, prNumber, summary } =
                params;

            const bitbucketAuthDetails = await this.getAuthDetails(
                organizationAndTeamData,
            );

            const workspace = await this.getWorkspaceFromRepository(
                organizationAndTeamData,
                repository.id,
            );

            const bitbucketAPI =
                this.instanceBitbucketApi(bitbucketAuthDetails);

            // added ts-ignore because _body expects a type property but Bitbucket rejects it
            await bitbucketAPI.pullrequests.update({
                pull_request_id: prNumber,
                repo_slug: `{${repository.id}}`,
                workspace: `{${workspace}}`,
                // @ts-ignore
                _body: {
                    summary: {
                        raw: summary,
                    },
                },
            });
        } catch (error) {
            this.logger.error({
                message: `Error to update description in pull request #${params.prNumber}`,
                context: BitbucketService.name,
                serviceName: 'BitbucketService updateDescriptionInPullRequest',
                error: error,
                metadata: {
                    params,
                },
            });
            return null;
        }
    }

    async getLanguageRepository(params: {
        organizationAndTeamData: OrganizationAndTeamData;
        repository: { name: string; id: string };
    }): Promise<any | null> {
        try {
            const { organizationAndTeamData, repository } = params;

            const bitbucketAuthDetails = await this.getAuthDetails(
                organizationAndTeamData,
            );

            const workspace = await this.getWorkspaceFromRepository(
                organizationAndTeamData,
                repository.id,
            );

            const bitbucketAPI =
                this.instanceBitbucketApi(bitbucketAuthDetails);

            const repo = await bitbucketAPI.repositories
                .get({
                    repo_slug: `{${repository.id}}`,
                    workspace: `{${workspace}}`,
                })
                .then((res) => res.data);

            return repo.language ?? null;
        } catch (error) {
            this.logger.error({
                message: `Error to get language repository`,
                context: BitbucketService.name,
                serviceName: 'BitbucketService getLanguageRepository',
                error: error,
                metadata: {
                    params,
                },
            });
            return null;
        }
    }

    async createAuthIntegration(params: {
        organizationAndTeamData: OrganizationAndTeamData;
        authMode: AuthMode;
        code?: string;
        token?: string;
        username?: string;
    }): Promise<{ success: boolean; status?: CreateAuthIntegrationStatus }> {
        try {
            let res: {
                success: boolean;
                status?: CreateAuthIntegrationStatus;
            } = { success: true, status: CreateAuthIntegrationStatus.SUCCESS };
            if (params && params?.authMode === AuthMode.OAUTH) {
                throw new Error(
                    'Authenticating on Bitbucket via OAuth not implemented',
                );
            } else if (
                params &&
                params?.authMode === AuthMode.TOKEN &&
                params.token
            ) {
                res = await this.authenticateWithToken({
                    organizationAndTeamData: params.organizationAndTeamData,
                    token: params.token,
                    username: params.username,
                });
            }

            return res;
        } catch (err) {
            this.logger.error({
                message: 'Error to create auth integration',
                context: BitbucketService.name,
                serviceName: 'BitbucketService createAuthIntegration',
                error: err,
                metadata: {
                    params,
                },
            });
            throw new BadRequestException(err);
        }
    }

    async updateAuthIntegration(params: any): Promise<any> {
        try {
            await this.integrationService.update(
                {
                    uuid: params.integrationId,
                    authIntegration: params.authIntegrationId,
                    organization: {
                        uuid: params.organizationAndTeamData.organizationId,
                    },
                    team: { uuid: params.organizationAndTeamData.teamId },
                },
                {
                    status: true,
                },
            );

            return await this.authIntegrationService.update(
                {
                    uuid: params.authIntegrationId,
                    organization: {
                        uuid: params.organizationAndTeamData.organizationId,
                    },
                    team: { uuid: params.organizationAndTeamData.teamId },
                },
                {
                    status: true,
                    authDetails: params?.authDetails,
                    organization: {
                        uuid: params.organizationAndTeamData.organizationId,
                    },
                    team: { uuid: params.organizationAndTeamData.teamId },
                },
            );
        } catch (err) {
            this.logger.error({
                message: 'Error to update auth integration',
                context: BitbucketService.name,
                serviceName: 'BitbucketService updateAuthIntegration',
                error: err,
                metadata: {
                    params,
                },
            });
            throw new BadRequestException(err);
        }
    }

    async createOrUpdateIntegrationConfig(params: {
        organizationAndTeamData: OrganizationAndTeamData;
        configKey: IntegrationConfigKey;
        configValue: any;
    }): Promise<void> {
        try {
            const integration = await this.integrationService.findOne({
                organization: {
                    uuid: params.organizationAndTeamData.organizationId,
                },
                team: { uuid: params.organizationAndTeamData.teamId },
                platform: PlatformType.BITBUCKET,
            });

            if (!integration) {
                return;
            }

            await this.integrationConfigService.createOrUpdateConfig(
                params.configKey,
                params.configValue,
                integration?.uuid,
                params.organizationAndTeamData,
            );

            this.createWebhook(params.organizationAndTeamData);
        } catch (error) {
            this.logger.error({
                message: 'Error to create or update integration config',
                context: BitbucketService.name,
                serviceName: 'BitbucketService createOrUpdateIntegrationConfig',
                error: error,
                metadata: {
                    params,
                },
            });
            throw new BadRequestException(error.message);
        }
    }

    async createWebhook(
        organizationAndTeamData: OrganizationAndTeamData,
    ): Promise<void> {
        try {
            const bitbucketAuthDetail = await this.getAuthDetails(
                organizationAndTeamData,
            );

            const bitbucketAPI = this.instanceBitbucketApi(bitbucketAuthDetail);

            const repositories = <Repositories[]>(
                await this.findOneByOrganizationAndTeamDataAndConfigKey(
                    organizationAndTeamData,
                    IntegrationConfigKey.REPOSITORIES,
                )
            );

            const webhookUrl =
                process.env.GLOBAL_BITBUCKET_CODE_MANAGEMENT_WEBHOOK;

            for (const repo of repositories) {
                const existingHooks = await bitbucketAPI.webhooks
                    .listForRepo({
                        repo_slug: `{${repo.id}}`,
                        workspace: `{${repo.workspaceId}}`,
                    })
                    .then((res) => this.getPaginatedResults(bitbucketAPI, res));

                const hookExists = existingHooks.some(
                    (hook) => hook.url === webhookUrl,
                );

                if (!hookExists) {
                    await bitbucketAPI.webhooks.create({
                        repo_slug: `{${repo.id}}`,
                        workspace: `{${repo.workspaceId}}`,
                        _body: {
                            description: 'Kodus Webhook',
                            url: webhookUrl,
                            active: true,
                            events: [
                                'pullrequest:created',
                                'pullrequest:updated',
                                'pullrequest:rejected',
                                'pullrequest:fulfilled',
                                'pullrequest:comment_created',
                            ],
                        },
                    });
                    this.logger.log({
                        message: 'Webhook created successfully',
                        context: BitbucketService.name,
                        serviceName:
                            'BitbucketService createMergeRequestWebhook',
                        metadata: {
                            organizationAndTeamData,
                        },
                    });
                } else {
                    this.logger.log({
                        message: 'Webhook already exists',
                        context: BitbucketService.name,
                        serviceName:
                            'BitbucketService createMergeRequestWebhook',
                        metadata: {
                            organizationAndTeamData,
                        },
                    });
                }
            }
        } catch (error) {
            this.logger.error({
                message: 'Error to create webhook',
                context: BitbucketService.name,
                serviceName: 'BitbucketService createMergeRequestWebhook',
                error: error,
                metadata: {
                    organizationAndTeamData,
                },
            });
            throw error;
        }
    }

    async getAuthDetails(
        organizationAndTeamData: OrganizationAndTeamData,
    ): Promise<BitbucketAuthDetail> {
        try {
            const bitbucketAuthDetail =
                await this.integrationService.getPlatformAuthDetails<BitbucketAuthDetail>(
                    organizationAndTeamData,
                    PlatformType.BITBUCKET,
                );

            return {
                ...bitbucketAuthDetail,
                authMode: bitbucketAuthDetail?.authMode || AuthMode.TOKEN,
            };
        } catch (err) {
            this.logger.error({
                message: 'Error to get auth details',
                context: BitbucketService.name,
                serviceName: 'BitbucketService getAuthDetails',
                error: err,
                metadata: {
                    organizationAndTeamData,
                },
            });
        }
    }

    private instanceBitbucketApi(bitbucketAuthDetail: BitbucketAuthDetail) {
        try {
            const bitbucketAPI = new Bitbucket({
                auth: {
                    username: bitbucketAuthDetail.username,
                    password: decrypt(bitbucketAuthDetail.appPassword),
                },
            });

            return bitbucketAPI;
        } catch (err) {
            this.logger.error({
                message: 'Error to instance Bitbucket API',
                context: BitbucketService.name,
                serviceName: 'BitbucketService instanceBitbucketApi',
                error: err,
                metadata: {
                    bitbucketAuthDetail,
                },
            });
        }
    }

    async findOneByOrganizationAndTeamDataAndConfigKey(
        organizationAndTeamData: OrganizationAndTeamData,
        configKey:
            | IntegrationConfigKey.INSTALLATION_GITHUB
            | IntegrationConfigKey.REPOSITORIES,
    ): Promise<any> {
        try {
            const integration = await this.integrationService.findOne({
                organization: { uuid: organizationAndTeamData.organizationId },
                team: { uuid: organizationAndTeamData.teamId },
                platform: PlatformType.BITBUCKET,
            });

            if (!integration) return;

            const integrationConfig =
                await this.integrationConfigService.findOne({
                    integration: { uuid: integration?.uuid },
                    team: { uuid: organizationAndTeamData.teamId },
                    configKey,
                });

            return integrationConfig?.configValue || null;
        } catch (err) {
            this.logger.error({
                message: 'Error to find one by organization and team data',
                context: BitbucketService.name,
                serviceName:
                    'BitbucketService findOneByOrganizationAndTeamDataAndConfigKey',
                error: err,
                metadata: {
                    organizationAndTeamData,
                    configKey,
                },
            });
            throw new BadRequestException(err);
        }
    }

    async authenticateWithToken(params: {
        organizationAndTeamData: OrganizationAndTeamData;
        username: string;
        token: string;
    }): Promise<{ success: boolean; status?: CreateAuthIntegrationStatus }> {
        try {
            const { organizationAndTeamData, token, username } = params;

            const bitbucketAPI = new Bitbucket({
                auth: {
                    username,
                    password: token,
                },
            });

            const testResponse = await bitbucketAPI.user.get({});

            if (
                !testResponse ||
                testResponse.status === 401 ||
                !testResponse.data
            ) {
                throw new Error('Bitbucket failed to validate the PAT.');
            }

            const checkRepos = await this.checkRepositoryPermissions({
                bitbucketAPI,
            });
            if (!checkRepos.success) return checkRepos;

            const integration = await this.integrationService.findOne({
                organization: {
                    uuid: organizationAndTeamData.organizationId,
                },
                team: { uuid: organizationAndTeamData.teamId },
                platform: PlatformType.BITBUCKET,
            });

            const authDetails: BitbucketAuthDetail = {
                username: username,
                appPassword: encrypt(token),
                authMode: AuthMode.TOKEN,
            };

            await this.handleIntegration(
                integration,
                authDetails,
                organizationAndTeamData,
            );

            return {
                success: true,
                status: CreateAuthIntegrationStatus.SUCCESS,
            };
        } catch (err) {
            this.logger.error({
                message: 'Error to authenticate with token',
                context: BitbucketService.name,
                serviceName: 'BitbucketService authenticateWithToken',
                error: err,
                metadata: {
                    params,
                },
            });
            throw new BadRequestException(
                'Error authenticating with Bitbucket PAT.',
            );
        }
    }

    private async checkRepositoryPermissions(params: {
        bitbucketAPI: APIClient;
    }) {
        try {
            const { bitbucketAPI } = params;

            const workspaces = await bitbucketAPI.workspaces
                .getWorkspaces({})
                .then((res) => res.data.values);

            const workspace = workspaces[0];

            const repositories = await bitbucketAPI.repositories
                .list({
                    workspace: workspace.uuid,
                })
                .then((res) => res.data.values);

            if (repositories.length === 0) {
                return {
                    success: false,
                    status: CreateAuthIntegrationStatus.NO_REPOSITORIES,
                };
            }

            return {
                success: true,
                status: CreateAuthIntegrationStatus.SUCCESS,
            };
        } catch (error) {
            this.logger.error({
                message:
                    'Failed to list repositories when creating integration',
                context: BitbucketService.name,
                error: error,
                metadata: params,
            });
            return {
                success: false,
                status: CreateAuthIntegrationStatus.NO_REPOSITORIES,
            };
        }
    }

    async handleIntegration(
        integration: IntegrationEntity | null,
        authDetails: BitbucketAuthDetail,
        organizationAndTeamData: OrganizationAndTeamData,
    ): Promise<void> {
        if (!integration) {
            await this.addAccessToken(organizationAndTeamData, authDetails);
        } else {
            await this.updateAuthIntegration({
                organizationAndTeamData,
                authIntegrationId: integration?.authIntegration?.uuid,
                integrationId: integration?.uuid,
                authDetails,
            });
        }
    }

    async addAccessToken(
        organizationAndTeamData: OrganizationAndTeamData,
        authDetails: BitbucketAuthDetail,
    ): Promise<IntegrationEntity> {
        const authUuid = v4();

        const authIntegration = await this.authIntegrationService.create({
            uuid: authUuid,
            status: true,
            authDetails,
            organization: { uuid: organizationAndTeamData.organizationId },
            team: { uuid: organizationAndTeamData.teamId },
        });

        return await this.addIntegration(
            organizationAndTeamData,
            authIntegration?.uuid,
        );
    }

    async addIntegration(
        organizationAndTeamData: OrganizationAndTeamData,
        authIntegrationId: string,
    ): Promise<IntegrationEntity> {
        const integrationUuid = v4();

        return await this.integrationService.create({
            uuid: integrationUuid,
            platform: PlatformType.BITBUCKET,
            integrationCategory: IntegrationCategory.CODE_MANAGEMENT,
            status: true,
            organization: { uuid: organizationAndTeamData.organizationId },
            team: { uuid: organizationAndTeamData.teamId },
            authIntegration: { uuid: authIntegrationId },
        });
    }

    private async getWorkspaceFromRepository(
        organizationAndTeamData: OrganizationAndTeamData,
        repositoryId: string,
    ): Promise<string | null> {
        const repositories = <Repositories[]>(
            await this.findOneByOrganizationAndTeamDataAndConfigKey(
                organizationAndTeamData,
                IntegrationConfigKey.REPOSITORIES,
            )
        );

        if (!repositories) {
            return null;
        }

        const repo = repositories.find((repo) => repo.id === repositoryId);

        return repo?.workspaceId || null;
    }

    private async getRepoById(
        organizationAndTeamData: OrganizationAndTeamData,
        repositoryId: string,
    ): Promise<Repositories | null> {
        const repositories = <Repositories[]>(
            await this.findOneByOrganizationAndTeamDataAndConfigKey(
                organizationAndTeamData,
                IntegrationConfigKey.REPOSITORIES,
            )
        );

        if (!repositories) {
            return null;
        }

        return repositories.find((repo) => repo.id === repositoryId);
    }

    async mergePullRequest(params: {
        organizationAndTeamData: OrganizationAndTeamData;
        prNumber: number;
        repository: { id: string; name: string };
    }) {
        try {
            const { organizationAndTeamData, prNumber, repository } = params;

            const bitbucketAuthDetails = await this.getAuthDetails(
                organizationAndTeamData,
            );

            const workspace = await this.getWorkspaceFromRepository(
                organizationAndTeamData,
                repository.id,
            );

            if (!workspace) {
                return null;
            }

            const bitbucketAPI =
                this.instanceBitbucketApi(bitbucketAuthDetails);

            await bitbucketAPI.pullrequests.merge({
                pull_request_id: prNumber,
                repo_slug: `{${repository.id}}`,
                workspace: `{${workspace}}`,
            });

            this.logger.log({
                message: `Merged pull request #${prNumber}`,
                context: BitbucketService.name,
                serviceName: 'BitbucketService mergePullRequest',
                metadata: {
                    params,
                },
            });
        } catch (error) {
            this.logger.error({
                message: `Error to merge pull request #${params.prNumber}`,
                context: BitbucketService.name,
                serviceName: 'BitbucketService mergePullRequest',
                error: error,
                metadata: {
                    params,
                },
            });
            return null;
        }
    }

    async checkIfPullRequestShouldBeApproved(params: {
        organizationAndTeamData: OrganizationAndTeamData;
        prNumber: number;
        repository: { id: string; name: string };
    }) {
        try {
            const { organizationAndTeamData, prNumber, repository } = params;

            const bitbucketAuthDetails = await this.getAuthDetails(
                organizationAndTeamData,
            );

            const workspace = await this.getWorkspaceFromRepository(
                organizationAndTeamData,
                repository.id,
            );

            if (!workspace) {
                return null;
            }

            const bitbucketAPI =
                this.instanceBitbucketApi(bitbucketAuthDetails);

            if (!bitbucketAuthDetails) {
                this.logger.warn({
                    message: 'Bitbucket auth details not found',
                    context: this.checkIfPullRequestShouldBeApproved.name,
                    metadata: { organizationAndTeamData },
                });
                return null;
            }

            const currentUser = (await bitbucketAPI.users.getAuthedUser({}))
                .data;

            const activities = await bitbucketAPI.pullrequests
                .listActivities({
                    repo_slug: `{${repository.id}}`,
                    workspace: `{${workspace}}`,
                    pull_request_id: prNumber,
                })
                .then((res) => this.getPaginatedResults(bitbucketAPI, res));

            const isApprovedByCurrentUser = activities.find(
                (activity: any) =>
                    activity.approval?.user?.uuid === currentUser?.uuid,
            );

            if (isApprovedByCurrentUser) {
                return null;
            }

            await this.approvePullRequest({
                organizationAndTeamData,
                prNumber,
                repository,
            });
        } catch (error) {
            this.logger.error({
                message: `Error to approve pull request #${params.prNumber}`,
                context: BitbucketService.name,
                serviceName:
                    'BitbucketService checkIfPullRequestShouldBeApproved',
                error: error,
                metadata: {
                    params,
                },
            });
            return null;
        }
    }

    async approvePullRequest(params: {
        organizationAndTeamData: OrganizationAndTeamData;
        prNumber: number;
        repository: { id: string; name: string };
    }) {
        try {
            const { organizationAndTeamData, prNumber, repository } = params;

            const bitbucketAuthDetails = await this.getAuthDetails(
                organizationAndTeamData,
            );

            const workspace = await this.getWorkspaceFromRepository(
                organizationAndTeamData,
                repository.id,
            );

            if (!workspace) {
                return null;
            }

            const bitbucketAPI =
                this.instanceBitbucketApi(bitbucketAuthDetails);

            await bitbucketAPI.pullrequests.createApproval({
                pull_request_id: prNumber,
                repo_slug: `{${repository.id}}`,
                workspace: `{${workspace}}`,
            });

            this.logger.log({
                message: `Approved pull request #${prNumber}`,
                context: BitbucketService.name,
                serviceName: 'BitbucketService approvePullRequest',
                metadata: {
                    params,
                },
            });
        } catch (error) {
            this.logger.error({
                message: `Error to approve pull request #${params.prNumber}`,
                context: BitbucketService.name,
                serviceName: 'BitbucketService approvePullRequest',
                error: error,
                metadata: {
                    params,
                },
            });
            return null;
        }
    }

    async requestChangesPullRequest(params: {
        organizationAndTeamData: OrganizationAndTeamData;
        prNumber: number;
        repository: { id: string; name: string };
        criticalComments: CommentResult[];
    }) {
        try {
            const {
                organizationAndTeamData,
                prNumber,
                repository,
                criticalComments,
            } = params;

            const bitbucketAuthDetails = await this.getAuthDetails(
                organizationAndTeamData,
            );

            const workspace = await this.getWorkspaceFromRepository(
                organizationAndTeamData,
                repository.id,
            );

            if (!workspace) {
                return null;
            }

            const listOfCriticalIssues =
                this.getListOfCriticalIssues(criticalComments);

            const bitbucketAPI =
                this.instanceBitbucketApi(bitbucketAuthDetails);

            await bitbucketAPI.pullrequests.addChangeRequest({
                pull_request_id: prNumber,
                repo_slug: `{${repository.id}}`,
                workspace: `{${workspace}}`,
            });

            const title =
                '# Found critical issues please review the requested changes';

            const bodyFormatted = `${title}\n\n${listOfCriticalIssues}`;

            await this.createCommentInPullRequest({
                body: bodyFormatted,
                organizationAndTeamData,
                prNumber,
                repository,
            });

            this.logger.log({
                message: `Changed status to requested changes on pull request #${prNumber}`,
                context: BitbucketService.name,
                serviceName: 'BitbucketService requestChangesPullRequest',
                metadata: {
                    params,
                },
            });
        } catch (error) {
            this.logger.error({
                message: `Error to change status to requested changes on pull request #${params.prNumber}`,
                context: BitbucketService.name,
                serviceName: 'BitbucketService requestChangesPullRequest',
                error: error,
                metadata: {
                    params,
                },
            });
            return null;
        }
    }

    getListOfCriticalIssues(criticalComments: CommentResult[]): string {
        const criticalIssuesSummaryArray =
            this.getCriticalIssuesSummaryArray(criticalComments);

        const listOfCriticalIssues = criticalIssuesSummaryArray
            .map((criticalIssue) => {
                const summary = criticalIssue.oneSentenceSummary;
                const formattedItem = `- ${summary}`;

                return formattedItem.trim();
            })
            .join('\n');

        return listOfCriticalIssues;
    }

    getCriticalIssuesSummaryArray(
        criticalComments: CommentResult[],
    ): OneSentenceSummaryItem[] {
        const criticalIssuesSummaryArray: OneSentenceSummaryItem[] =
            criticalComments.map((comment) => {
                return {
                    id: comment.codeReviewFeedbackData.commentId,
                    oneSentenceSummary:
                        comment.comment.suggestion.oneSentenceSummary ?? '',
                };
            });

        return criticalIssuesSummaryArray;
    }

    async getAllCommentsInPullRequest(params: {
        organizationAndTeamData: OrganizationAndTeamData;
        repository: { name: string; id: string };
        prNumber: number;
    }) {
        try {
            const { organizationAndTeamData, repository, prNumber } = params;

            const bitbucketAuthDetails = await this.getAuthDetails(
                organizationAndTeamData,
            );

            const workspace = await this.getWorkspaceFromRepository(
                organizationAndTeamData,
                repository.id,
            );

            const bitbucketAPI =
                this.instanceBitbucketApi(bitbucketAuthDetails);

            const comments = await bitbucketAPI.pullrequests
                .listComments({
                    pull_request_id: prNumber,
                    repo_slug: `{${repository.id}}`,
                    workspace: `{${workspace}}`,
                })
                .then((res) => this.getPaginatedResults(bitbucketAPI, res));

            return comments.map((comment) => ({
                id: comment?.id,
                body: comment?.content?.raw,
                createdAt: comment?.created_on,
                originalCommit: comment?.pullrequest?.source?.commit?.hash,
                author: {
                    id: this.sanitizeUUId(comment?.user?.uuid),
                    username: comment?.user?.display_name,
                    name: comment?.user?.display_name,
                },
            }));
        } catch (error) {
            this.logger.error({
                message: 'Error to get all comments in pull request',
                context: BitbucketService.name,
                serviceName: 'BitbucketService getAllCommentsInPullRequest',
                error: error.message,
                metadata: params,
            });
            return [];
        }
    }

    async getPullRequestsByRepository(params: {
        organizationAndTeamData: OrganizationAndTeamData;
        repository: {
            id: string;
            name: string;
        };
        filters?: {
            startDate: string;
            endDate: string;
        };
    }) {
        try {
            const { organizationAndTeamData, repository, filters } = params;

            const bitbucketAuthDetails = await this.getAuthDetails(
                organizationAndTeamData,
            );

            const workspace = await this.getWorkspaceFromRepository(
                organizationAndTeamData,
                repository.id,
            );

            const bitbucketAPI =
                this.instanceBitbucketApi(bitbucketAuthDetails);

            let queryString = '';
            if (filters?.startDate) {
                queryString += `created_on >= "${filters.startDate}"`;
            }
            if (filters?.endDate) {
                queryString += `${
                    queryString ? ' AND ' : ''
                }created_on <= "${filters.endDate}"`;
            }

            const pullRequests = await bitbucketAPI.pullrequests
                .list({
                    repo_slug: `{${repository.id}}`,
                    workspace: `{${workspace}}`,
                    q: queryString,
                    fields: '+values.participants,+values.reviewers',
                })
                .then((res) => this.getPaginatedResults(bitbucketAPI, res));

            return pullRequests.map((pr) =>
                this.transformPullRequest(
                    pr,
                    repository.name,
                    organizationAndTeamData.organizationId,
                ),
            );
        } catch (error) {
            this.logger.error({
                message: 'Error to get pull requests by repository',
                context: BitbucketService.name,
                serviceName: 'BitbucketService getPullRequestsByRepository',
                error: error,
                metadata: {
                    params,
                },
            });
            return null;
        }
    }

    async getUserByUsername(params: {
        organizationAndTeamData: OrganizationAndTeamData;
        username: string;
    }): Promise<any | null> {
        const { organizationAndTeamData, username } = params;

        if (!username) {
            return null;
        }

        try {
            const bitbucketAuthDetails = await this.getAuthDetails(
                organizationAndTeamData,
            );

            const bitbucketAPI =
                this.instanceBitbucketApi(bitbucketAuthDetails);

            const user = await bitbucketAPI.users
                .get({
                    selected_user: username,
                    fields: '+values.username,+values.email',
                })
                .then((res) => res.data);

            return user ?? null;
        } catch (error: any) {
            if (error?.response?.status === 404) {
                this.logger.warn({
                    message: `Bitbucket user not found: ${username}`,
                    context: BitbucketService.name,
                    metadata: { username, organizationAndTeamData },
                });
                return null;
            }

            this.logger.error({
                message: `Error retrieving user by username`,
                context: BitbucketService.name,
                serviceName: 'BitbucketService getUserByUsername',
                error,
                metadata: {
                    username,
                    organizationAndTeamData,
                },
            });
            return null;
        }
    }

    async getPullRequestReviewComments(params: {
        organizationAndTeamData: OrganizationAndTeamData;
        repository: Partial<Repository>;
        prNumber: number;
    }): Promise<PullRequestReviewComment[] | null> {
        try {
            const { organizationAndTeamData, repository, prNumber } = params;

            const bitbucketAuthDetail = await this.getAuthDetails(
                organizationAndTeamData,
            );

            if (!bitbucketAuthDetail) {
                return null;
            }

            const workspace = await this.getWorkspaceFromRepository(
                organizationAndTeamData,
                repository.id,
            );

            if (!workspace) {
                return null;
            }

            const bitbucketAPI = this.instanceBitbucketApi(bitbucketAuthDetail);

            const comments = await bitbucketAPI.pullrequests
                .listComments({
                    repo_slug: `{${repository.id}}`,
                    workspace: `{${workspace}}`,
                    pull_request_id: prNumber,
                    fields: '+values.resolution.type,+values.resolution.+values.id,+values.pullrequest',
                })
                .then((res) => this.getPaginatedResults(bitbucketAPI, res));

            return comments
                .filter((comment) => {
                    return (
                        !comment?.content?.raw.includes(
                            KODY_CODE_REVIEW_COMPLETED_MARKER,
                        ) &&
                        !comment?.content?.raw.includes(
                            KODY_CRITICAL_ISSUE_COMMENT_MARKER,
                        ) &&
                        !comment?.content?.raw.includes(
                            KODY_START_COMMAND_MARKER,
                        )
                    ); // Exclude comments with the specific strings
                })
                .map((comment) => {
                    const mappedComment: PullRequestReviewComment = {
                        id: comment?.id,
                        threadId: null, // Bitbucket comments are resolved by id,so no threadId necessary
                        body: comment?.content?.raw ?? '',
                        createdAt: comment?.created_on,
                        updatedAt: comment?.updated_on,
                        isResolved: comment.resolution ? true : false,
                        author: {
                            id: this.sanitizeUUId(comment?.user?.uuid) ?? '',
                            username: comment?.user?.display_name ?? '',
                            name: comment?.user?.display_name ?? '',
                        },
                    };
                    return mappedComment;
                })
                .sort(
                    (a, b) =>
                        new Date(b.createdAt).getTime() -
                        new Date(a.createdAt).getTime(),
                );
        } catch (error) {
            this.logger.error({
                message: 'Error to get pull requests with files',
                context: BitbucketService.name,
                serviceName: 'BitbucketService getPullRequestReviewComments',
                error: error,
                metadata: {
                    params,
                },
            });
            return null;
        }
    }

    async countReactions(params: { comments: any[]; pr: any }): Promise<any[]> {
        try {
            const { comments, pr } = params;

            const thumbsUpText = '👍';
            const thumbsDownText = '👎';

            const commentsWithNumberOfReactions = comments
                .filter(
                    (comment: any) =>
                        comment.replies && comment.replies.length > 0,
                )
                .map((comment: any) => {
                    comment.totalReactions = 0;
                    comment.thumbsUp = 0;
                    comment.thumbsDown = 0;

                    const userReactions = new Map();

                    comment.replies.forEach((reply) => {
                        const userId = reply.user.uuid;
                        const replyBody = reply.content.raw;

                        // Initialize user reaction if not already present
                        if (!userReactions.has(userId)) {
                            userReactions.set(userId, {
                                thumbsUp: false,
                                thumbsDown: false,
                            });
                        }

                        const userReaction = userReactions.get(userId);

                        // Check for thumbs up reaction
                        if (
                            replyBody.includes(thumbsUpText) &&
                            !userReaction.thumbsUp
                        ) {
                            comment.thumbsUp++;
                            userReaction.thumbsUp = true;
                        }

                        // Check for thumbs down reaction
                        if (
                            replyBody.includes(thumbsDownText) &&
                            !userReaction.thumbsDown
                        ) {
                            comment.thumbsDown++;
                            userReaction.thumbsDown = true;
                        }
                    });

                    comment.totalReactions =
                        comment.thumbsUp + comment.thumbsDown;

                    return comment;
                });

            const reactionsInComments: ReactionsInComments[] =
                commentsWithNumberOfReactions
                    .filter((comment) => comment.totalReactions > 0)
                    .map((comment: any) => ({
                        reactions: {
                            thumbsUp: comment.thumbsUp,
                            thumbsDown: comment.thumbsDown,
                        },
                        comment: {
                            id: comment.id,
                            body: comment.body,
                            pull_request_review_id: pr.pull_number,
                        },
                        pullRequest: {
                            id: pr.id,
                            number: pr.pull_number,
                            repository: {
                                id: pr.repository.id,
                                fullName: pr.repository.name,
                            },
                        },
                    }));

            return reactionsInComments;
        } catch (error) {
            this.logger.error({
                message: `Error when trying to count reactions in PR${params.pr.pull_number}`,
                context: BitbucketService.name,
                serviceName: 'BitbucketService countReactions',
                error: error,
                metadata: {
                    params,
                },
            });
            return null;
        }
    }

    /**
    this function is used to get all the results from a paginated response
    it will keep making requests to the next page until there are no more pages

    the type `T` is the type of the values that are paginated, most of the time
    this can be inferred from the response type and there's no need to specify it
    manually, but in some cases it might be necessary to specify it manually
    (e.g `getPaginatedResults<Schema.Diffstat>(bitbucketAPI, res)`)
    */
    private async getPaginatedResults<T>(
        bitbucketAPI: APIClient,
        response: BitbucketResponse<{ values?: T[] }>,
    ): Promise<T[]> {
        let allResults = [...response.data.values];
        let currentResults = response.data;

        while (bitbucketAPI.hasNextPage(currentResults)) {
            currentResults = (await bitbucketAPI.getNextPage(currentResults))
                .data;

            allResults = allResults.concat(currentResults.values);
        }

        return allResults;
    }

    /** Bitbucket's API returns IDs with curly braces around them (e.g. "{123}").
    This function removes the curly braces. */
    private sanitizeUUId(id: string) {
        return id?.replace(/[{}]/g, '');
    }

    /** Extracts the username and email from a string with the following format: "Name <Email>" */
    private extractUsernameEmail(author: Schema.Author) {
        const raw = author?.raw || '';

        // (.+) = capture group #1, anything before the '<'
        // ([^<]+) = capture group #2, anything inside the '<' and '>'
        // #1<#2> = capture group #0, the entire string
        const regex = /(.+)<([^>]+)/;

        const match = raw.match(regex);

        const username = match[1] || author?.user?.display_name || raw;
        const email = match ? match[2] : raw;

        return [username.trim(), email.trim()];
    }

    private convertDiff(diff: string) {
        return diff.split('\n').slice(4).join('\n');
    }

    private transformPullRequest(
        pr: Schema.Pullrequest,
        repository: string,
        organizationId: string,
    ): PullRequests & any {
        const stateMap = {
            OPEN: PullRequestState.OPENED,
            MERGED: PullRequestState.CLOSED,
        };

        return {
            id: pr.id?.toString(),
            author_id: this.sanitizeUUId(pr.author?.uuid?.toString()),
            author_name: pr.author?.display_name,
            author_created_at: pr.created_on,
            repository: repository,
            repositoryId: this.sanitizeUUId(pr?.source?.repository?.uuid),
            message: pr.summary?.raw,
            state: stateMap[pr.state] || PullRequestState.ALL,
            prURL: pr.links?.html?.href,
            organizationId: organizationId,
            pull_number: pr.id,
            number: pr.id,
            body: pr.summary?.raw,
            title: pr.title,
            created_at: pr.created_on,
            updated_at: pr.updated_on,
            merged_at: pr.updated_on,
            participants: pr.participants,
            reviewers: pr.reviewers.map((reviewer) => ({
                ...reviewer,
                uuid: this.sanitizeUUId(reviewer.uuid),
            })),
            head: {
                ref: pr.source?.branch?.name,
                repo: {
                    id: this.sanitizeUUId(pr.source?.repository?.uuid),
                    name: pr.source?.repository?.name,
                },
            },
            base: {
                ref: pr.destination?.branch?.name,
            },
            user: {
                login: pr.author?.display_name ?? '',
                name: pr.author?.display_name,
                id: this.sanitizeUUId(pr.author?.uuid),
            },
        };
    }

    async deleteWebhook(params: {
        organizationAndTeamData: OrganizationAndTeamData;
    }): Promise<void> {
        const authDetails = await this.getAuthDetails(
            params.organizationAndTeamData,
        );
        const bitbucketAPI = this.instanceBitbucketApi(authDetails);

        if (authDetails.authMode === AuthMode.TOKEN) {
            const repositories = <Repositories[]>(
                await this.findOneByOrganizationAndTeamDataAndConfigKey(
                    params.organizationAndTeamData,
                    IntegrationConfigKey.REPOSITORIES,
                )
            );

            const webhookUrl = this.configService.get<string>(
                'GLOBAL_BITBUCKET_CODE_MANAGEMENT_WEBHOOK',
            );

            if (!webhookUrl) {
                this.logger.error({
                    message: 'Bitbucket webhook URL not found',
                    context: BitbucketService.name,
                });
                return;
            }

            for (const repo of repositories) {
                try {
                    const existingHooks = await bitbucketAPI.webhooks
                        .listForRepo({
                            repo_slug: `{${repo.id}}`,
                            workspace: `{${repo.workspaceId}}`,
                        })
                        .then((res) =>
                            this.getPaginatedResults(bitbucketAPI, res),
                        );

                    const webhook = existingHooks.find(
                        (hook) => hook.url === webhookUrl,
                    );

                    if (webhook) {
                        await bitbucketAPI.repositories.deleteWebhook({
                            repo_slug: `{${repo.id}}`,
                            workspace: `{${repo.workspaceId}}`,
                            uid: webhook.uuid,
                        });

                        this.logger.log({
                            message: `Webhook deleted successfully for repository ${repo.name}`,
                            context: this.deleteWebhook.name,
                            metadata: {
                                repository: repo.name,
                                workspace: repo.workspaceId,
                                organizationAndTeamData:
                                    params.organizationAndTeamData,
                            },
                        });
                    }
                } catch (error) {
                    this.logger.error({
                        message: `Error deleting Bitbucket webhook for repository ${repo.name}`,
                        context: this.deleteWebhook.name,
                        error: error,
                        metadata: {
                            repository: repo.name,
                            workspace: repo.workspaceId,
                            organizationAndTeamData:
                                params.organizationAndTeamData,
                        },
                    });
                }
            }
        }
    }
}<|MERGE_RESOLUTION|>--- conflicted
+++ resolved
@@ -62,9 +62,7 @@
     KODY_CRITICAL_ISSUE_COMMENT_MARKER,
     KODY_START_COMMAND_MARKER,
 } from '@/shared/utils/codeManagement/codeCommentMarkers';
-<<<<<<< HEAD
 import { GitCloneParams } from '@/ee/codeBase/ast/types/types';
-=======
 import {
     MODEL_STRATEGIES,
     LLMModelProvider,
@@ -72,7 +70,6 @@
 import { LLM_PROVIDER_SERVICE_TOKEN } from '../llmProviders/llmProvider.service.contract';
 import { LLMProviderService } from '../llmProviders/llmProvider.service';
 import { ConfigService } from '@nestjs/config';
->>>>>>> 2ba6fafb
 
 @Injectable()
 @IntegrationServiceDecorator(PlatformType.BITBUCKET, 'codeManagement')
@@ -105,15 +102,9 @@
         @Inject(PARAMETERS_SERVICE_TOKEN)
         private readonly parameterService: IParametersService,
 
-<<<<<<< HEAD
-=======
-        @Inject(REPOSITORY_MANAGER_TOKEN)
-        private readonly repositoryManager: IRepositoryManager,
-
         @Inject(LLM_PROVIDER_SERVICE_TOKEN)
         private readonly llmProviderService: LLMProviderService,
 
->>>>>>> 2ba6fafb
         private readonly promptService: PromptService,
 
         private readonly logger: PinoLoggerService,
