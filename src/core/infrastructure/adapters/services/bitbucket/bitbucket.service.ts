--- conflicted
+++ resolved
@@ -60,29 +60,31 @@
 import { Response as BitbucketResponse } from 'bitbucket/src/request/types';
 import { CreateAuthIntegrationStatus } from '@/shared/domain/enums/create-auth-integration-status.enum';
 import { IRepository } from '@/core/domain/pullRequests/interfaces/pullRequests.interface';
-<<<<<<< HEAD
 import { GitCloneParams } from '@/ee/codeBase/ast/types/types';
-=======
-import { KODY_CODE_REVIEW_COMPLETED_MARKER, KODY_CRITICAL_ISSUE_COMMENT_MARKER, KODY_START_COMMAND_MARKER } from '@/shared/utils/codeManagement/codeCommentMarkers';
->>>>>>> 1262d110
+import {
+    KODY_CODE_REVIEW_COMPLETED_MARKER,
+    KODY_CRITICAL_ISSUE_COMMENT_MARKER,
+    KODY_START_COMMAND_MARKER,
+} from '@/shared/utils/codeManagement/codeCommentMarkers';
 
 @Injectable()
 @IntegrationServiceDecorator(PlatformType.BITBUCKET, 'codeManagement')
 export class BitbucketService
     implements
-    IBitbucketService,
-    Omit<
-        ICodeManagementService,
-        | 'getOrganizations'
-        | 'getListOfValidReviews'
-        | 'getUserByEmailOrName'
-        | 'getPullRequestReviewThreads'
-        | 'getUserById'
-        | 'getDataForCalculateDeployFrequency'
-        | 'getCommitsByReleaseMode'
-        | 'getAuthenticationOAuthToken'
-        | 'getRepositoryAllFiles'
-    > {
+        IBitbucketService,
+        Omit<
+            ICodeManagementService,
+            | 'getOrganizations'
+            | 'getListOfValidReviews'
+            | 'getUserByEmailOrName'
+            | 'getPullRequestReviewThreads'
+            | 'getUserById'
+            | 'getDataForCalculateDeployFrequency'
+            | 'getCommitsByReleaseMode'
+            | 'getAuthenticationOAuthToken'
+            | 'getRepositoryAllFiles'
+        >
+{
     constructor(
         @Inject(INTEGRATION_SERVICE_TOKEN)
         private readonly integrationService: IIntegrationService,
@@ -99,7 +101,7 @@
         private readonly promptService: PromptService,
 
         private readonly logger: PinoLoggerService,
-    ) { }
+    ) {}
 
     async getPullRequestsWithChangesRequested(params: {
         organizationAndTeamData: OrganizationAndTeamData;
@@ -940,16 +942,17 @@
             const { organizationAndTeamData } = params;
 
             const filters = params?.filters ?? {};
-            const { prStatus } = filters ?? "OPEN";
+            const { prStatus } = filters ?? 'OPEN';
 
             const stateMap = {
                 open: PullRequestState.OPENED.toUpperCase(),
-                closed: "DECLINED",
+                closed: 'DECLINED',
                 merged: PullRequestState.MERGED.toUpperCase(),
             };
 
             // Normalize the input to lowercase and look it up in the stateMap
-            const normalizedStatus = stateMap[prStatus.toLowerCase()] || PullRequestState.OPENED; // Default to OPENED if not found
+            const normalizedStatus =
+                stateMap[prStatus.toLowerCase()] || PullRequestState.OPENED; // Default to OPENED if not found
 
             const { startDate, endDate } = filters?.period || {};
 
@@ -976,7 +979,7 @@
                         .list({
                             repo_slug: `{${repo.id}}`,
                             workspace: `{${repo.workspaceId}}`,
-                            state: normalizedStatus
+                            state: normalizedStatus,
                         })
                         .then((res) =>
                             this.getPaginatedResults(bitbucketAPI, res),
@@ -1474,7 +1477,8 @@
             const thumbsUpBlock = `\`\`\`\n👍\n\`\`\`\n`;
             const thumbsDownBlock = `\`\`\`\n👎\n\`\`\`\n`;
 
-            const updatedBodyFormatted = bodyFormatted + thumbsUpBlock + thumbsDownBlock;
+            const updatedBodyFormatted =
+                bodyFormatted + thumbsUpBlock + thumbsDownBlock;
 
             // added ts-ignore because _body expects a type property but Bitbucket rejects it
             const comment = await bitbucketAPI.pullrequests
@@ -1491,7 +1495,7 @@
                             path: lineComment?.path,
                             to: this.sanitizeLine(
                                 params.lineComment.start_line ??
-                                params.lineComment.line,
+                                    params.lineComment.line,
                             ),
                         },
                     },
@@ -2096,14 +2100,13 @@
             if (!bitbucketAPI) {
                 return null;
             }
-            const comments
-                = await bitbucketAPI.pullrequests
-                    .listComments({
-                        pull_request_id: filters.pullRequestNumber,
-                        repo_slug: `{${filters.repository.id}}`,
-                        workspace: `{${workspace}}`,
-                    })
-                    .then((res) => this.getPaginatedResults(bitbucketAPI, res));
+            const comments = await bitbucketAPI.pullrequests
+                .listComments({
+                    pull_request_id: filters.pullRequestNumber,
+                    repo_slug: `{${filters.repository.id}}`,
+                    workspace: `{${workspace}}`,
+                })
+                .then((res) => this.getPaginatedResults(bitbucketAPI, res));
 
             // Adds a replies field to each comment.
             const commentMap = comments.reduce((acc, comment) => {
@@ -2865,8 +2868,8 @@
     }
 
     async checkIfPullRequestShouldBeApproved(params: {
-        organizationAndTeamData: OrganizationAndTeamData,
-        prNumber: number,
+        organizationAndTeamData: OrganizationAndTeamData;
+        prNumber: number;
         repository: { id: string; name: string };
     }) {
         try {
@@ -2892,33 +2895,42 @@
                 this.logger.warn({
                     message: 'Bitbucket auth details not found',
                     context: this.checkIfPullRequestShouldBeApproved.name,
-                    metadata: { organizationAndTeamData }
+                    metadata: { organizationAndTeamData },
                 });
                 return null;
             }
 
-            const currentUser = (await bitbucketAPI.users.getAuthedUser({})).data;
-
-            const activities = await bitbucketAPI.pullrequests.listActivities({
-                repo_slug: `{${repository.id}}`,
-                workspace: `{${workspace}}`,
-                pull_request_id: prNumber,
-            }).then((res) => this.getPaginatedResults(bitbucketAPI, res));
-
-            const isApprovedByCurrentUser = activities
-                .find((activity: any) => activity.approval?.user?.uuid === currentUser?.uuid);
+            const currentUser = (await bitbucketAPI.users.getAuthedUser({}))
+                .data;
+
+            const activities = await bitbucketAPI.pullrequests
+                .listActivities({
+                    repo_slug: `{${repository.id}}`,
+                    workspace: `{${workspace}}`,
+                    pull_request_id: prNumber,
+                })
+                .then((res) => this.getPaginatedResults(bitbucketAPI, res));
+
+            const isApprovedByCurrentUser = activities.find(
+                (activity: any) =>
+                    activity.approval?.user?.uuid === currentUser?.uuid,
+            );
 
             if (isApprovedByCurrentUser) {
                 return null;
             }
 
-            await this.approvePullRequest({ organizationAndTeamData, prNumber, repository });
-
+            await this.approvePullRequest({
+                organizationAndTeamData,
+                prNumber,
+                repository,
+            });
         } catch (error) {
             this.logger.error({
                 message: `Error to approve pull request #${params.prNumber}`,
                 context: BitbucketService.name,
-                serviceName: 'BitbucketService checkIfPullRequestShouldBeApproved',
+                serviceName:
+                    'BitbucketService checkIfPullRequestShouldBeApproved',
                 error: error,
                 metadata: {
                     params,
@@ -3166,8 +3178,9 @@
                 queryString += `created_on >= "${filters.startDate}"`;
             }
             if (filters?.endDate) {
-                queryString += `${queryString ? ' AND ' : ''
-                    }created_on <= "${filters.endDate}"`;
+                queryString += `${
+                    queryString ? ' AND ' : ''
+                }created_on <= "${filters.endDate}"`;
             }
 
             const pullRequests = await bitbucketAPI.pullrequests
@@ -3335,10 +3348,7 @@
         }
     }
 
-    async countReactions(params: {
-        comments: any[],
-        pr: any
-    }): Promise<any[]> {
+    async countReactions(params: { comments: any[]; pr: any }): Promise<any[]> {
         try {
             const { comments, pr } = params;
 
@@ -3346,7 +3356,10 @@
             const thumbsDownText = '👎';
 
             const commentsWithNumberOfReactions = comments
-                .filter((comment: any) => (comment.replies && comment.replies.length > 0))
+                .filter(
+                    (comment: any) =>
+                        comment.replies && comment.replies.length > 0,
+                )
                 .map((comment: any) => {
                     comment.totalReactions = 0;
                     comment.thumbsUp = 0;
@@ -3354,35 +3367,44 @@
 
                     const userReactions = new Map();
 
-                    comment.replies.forEach(reply => {
+                    comment.replies.forEach((reply) => {
                         const userId = reply.user.uuid;
                         const replyBody = reply.content.raw;
 
                         // Initialize user reaction if not already present
                         if (!userReactions.has(userId)) {
-                            userReactions.set(userId, { thumbsUp: false, thumbsDown: false });
+                            userReactions.set(userId, {
+                                thumbsUp: false,
+                                thumbsDown: false,
+                            });
                         }
 
                         const userReaction = userReactions.get(userId);
 
                         // Check for thumbs up reaction
-                        if (replyBody.includes(thumbsUpText) && !userReaction.thumbsUp) {
+                        if (
+                            replyBody.includes(thumbsUpText) &&
+                            !userReaction.thumbsUp
+                        ) {
                             comment.thumbsUp++;
                             userReaction.thumbsUp = true;
                         }
 
                         // Check for thumbs down reaction
-                        if (replyBody.includes(thumbsDownText) && !userReaction.thumbsDown) {
+                        if (
+                            replyBody.includes(thumbsDownText) &&
+                            !userReaction.thumbsDown
+                        ) {
                             comment.thumbsDown++;
                             userReaction.thumbsDown = true;
                         }
                     });
 
-                    comment.totalReactions = comment.thumbsUp + comment.thumbsDown;
+                    comment.totalReactions =
+                        comment.thumbsUp + comment.thumbsDown;
 
                     return comment;
                 });
-
 
             const reactionsInComments: ReactionsInComments[] =
                 commentsWithNumberOfReactions
@@ -3405,11 +3427,10 @@
                                 fullName: pr.repository.name,
                             },
                         },
-                    }))
+                    }));
 
             return reactionsInComments;
-        }
-        catch (error) {
+        } catch (error) {
             this.logger.error({
                 message: `Error when trying to count reactions in PR${params.pr.pull_number}`,
                 context: BitbucketService.name,
