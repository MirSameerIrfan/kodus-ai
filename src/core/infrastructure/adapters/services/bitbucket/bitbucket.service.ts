--- conflicted
+++ resolved
@@ -937,29 +937,6 @@
         }
     }
 
-<<<<<<< HEAD
-    getDataForCalculateDeployFrequency(
-        params: any,
-    ): Promise<DeployFrequency[]> {
-        this.logger.error({
-            message: 'Method not implemented.',
-            context: BitbucketService.name,
-            serviceName: 'BitbucketService getDataForCalculateDeployFrequency',
-        });
-        throw new Error('Method not implemented.');
-    }
-
-    getCommitsByReleaseMode(params: any): Promise<CommitLeadTimeForChange[]> {
-        this.logger.error({
-            message: 'Method not implemented.',
-            context: BitbucketService.name,
-            serviceName: 'BitbucketService getCommitsByReleaseMode',
-        });
-        throw new Error('Method not implemented.');
-    }
-
-=======
->>>>>>> be2e2e51
     async getPullRequestsWithFiles(params: {
         organizationAndTeamData: OrganizationAndTeamData;
         filters?: any;
