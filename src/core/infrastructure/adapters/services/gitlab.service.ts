import { ICodeManagementService } from '@/core/domain/platformIntegrations/interfaces/code-management.interface';
import {
    PullRequestAuthor,
    PullRequestCodeReviewTime,
    PullRequest,
    PullRequestReviewComment,
    PullRequestWithFiles,
} from '@/core/domain/platformIntegrations/types/codeManagement/pullRequests.type';
import { Repositories } from '@/core/domain/platformIntegrations/types/codeManagement/repositories.type';
import { PlatformType } from '@/shared/domain/enums/platform-type.enum';

import { IntegrationServiceDecorator } from '@/shared/utils/decorators/integration-service.decorator';
import { BadRequestException, Inject, Injectable } from '@nestjs/common';

import {
    CommitSchema,
    ExpandedMergeRequestSchema,
    Gitlab,
    MergeRequestSchema,
    MergeRequestSchemaWithBasicLabels,
    RepositoryTreeSchema,
} from '@gitbeaker/rest';
import axios from 'axios';
import {
    IIntegrationConfigService,
    INTEGRATION_CONFIG_SERVICE_TOKEN,
} from '@/core/domain/integrationConfigs/contracts/integration-config.service.contracts';
import { OrganizationAndTeamData } from '@/config/types/general/organizationAndTeamData';
import { IntegrationEntity } from '@/core/domain/integrations/entities/integration.entity';
import {
    AUTH_INTEGRATION_SERVICE_TOKEN,
    IAuthIntegrationService,
} from '@/core/domain/authIntegrations/contracts/auth-integration.service.contracts';
import { v4 as uuidv4 } from 'uuid';
import {
    INTEGRATION_SERVICE_TOKEN,
    IIntegrationService,
} from '@/core/domain/integrations/contracts/integration.service.contracts';
import { IntegrationCategory } from '@/shared/domain/enums/integration-category.enum';
import { GitlabAuthDetail } from '@/core/domain/authIntegrations/types/gitlab-auth-detail.type';
import { IntegrationConfigKey } from '@/shared/domain/enums/Integration-config-key.enum';
import { ParametersKey } from '@/shared/domain/enums/parameters-key.enum';
import {
    IParametersService,
    PARAMETERS_SERVICE_TOKEN,
} from '@/core/domain/parameters/contracts/parameters.service.contract';
import { safelyParseMessageContent } from '@/shared/utils/safelyParseMessageContent';
import { PinoLoggerService } from './logger/pino.service';
import { PromptService } from './prompt.service';
import * as moment from 'moment-timezone';
import { Commit } from '@/config/types/general/commit.type';
import { IntegrationConfigEntity } from '@/core/domain/integrationConfigs/entities/integration-config.entity';
import {
    GitlabPullRequestState,
    PullRequestState,
} from '@/shared/domain/enums/pullRequestState.enum';
import { AuthMode } from '@/core/domain/platformIntegrations/enums/codeManagement/authMode.enum';
import { decrypt, encrypt } from '@/shared/utils/crypto';
import { CodeManagementConnectionStatus } from '@/shared/utils/decorators/validate-code-management-integration.decorator';
import { LanguageValue } from '@/shared/domain/enums/language-parameter.enum';
import {
    getTranslationsForLanguageByCategory,
    TranslationsCategory,
} from '@/shared/utils/translations/translations';
import { getLabelShield } from '@/shared/utils/codeManagement/labels';
import { Repository } from '@/config/types/general/codeReview.type';
import { CreateAuthIntegrationStatus } from '@/shared/domain/enums/create-auth-integration-status.enum';
import { ReviewComment } from '@/config/types/general/codeReview.type';
import { getSeverityLevelShield } from '@/shared/utils/codeManagement/severityLevel';
import { getCodeReviewBadge } from '@/shared/utils/codeManagement/codeReviewBadge';
import { KODY_CODE_REVIEW_COMPLETED_MARKER } from '@/shared/utils/codeManagement/codeCommentMarkers';
import { ConfigService } from '@nestjs/config';
import { GitCloneParams } from '@/core/domain/platformIntegrations/types/codeManagement/gitCloneParams.type';
import { LLMProviderService, LLMModelProvider } from '@kodus/kodus-common/llm';
import { RepositoryFile } from '@/core/domain/platformIntegrations/types/codeManagement/repositoryFile.type';
import { isFileMatchingGlob } from '@/shared/utils/glob-utils';

@Injectable()
@IntegrationServiceDecorator(PlatformType.GITLAB, 'codeManagement')
export class GitlabService
    implements
        Omit<
            ICodeManagementService,
            | 'getOrganizations'
            | 'getPullRequestsWithChangesRequested'
            | 'getListOfValidReviews'
            | 'getPullRequestReviewThreads'
            | 'getAuthenticationOAuthToken'
            | 'getCommitsByReleaseMode'
            | 'getDataForCalculateDeployFrequency'
            | 'requestChangesPullRequest'
        >
{
    constructor(
        @Inject(INTEGRATION_SERVICE_TOKEN)
        private readonly integrationService: IIntegrationService,

        @Inject(INTEGRATION_CONFIG_SERVICE_TOKEN)
        private readonly integrationConfigService: IIntegrationConfigService,

        @Inject(AUTH_INTEGRATION_SERVICE_TOKEN)
        private readonly authIntegrationService: IAuthIntegrationService,

        @Inject(PARAMETERS_SERVICE_TOKEN)
        private readonly parameterService: IParametersService,

        private readonly llmProviderService: LLMProviderService,

        private readonly promptService: PromptService,
        private readonly logger: PinoLoggerService,
        private readonly configService: ConfigService,
    ) {}

    async getPullRequestAuthors(params: {
        organizationAndTeamData: OrganizationAndTeamData;
    }): Promise<PullRequestAuthor[]> {
        try {
            if (!params?.organizationAndTeamData.organizationId) {
                return [];
            }

            const gitlabAuthDetail = await this.getAuthDetails(
                params.organizationAndTeamData,
            );
            const repositories = <Repositories[]>(
                await this.findOneByOrganizationAndTeamDataAndConfigKey(
                    params?.organizationAndTeamData,
                    IntegrationConfigKey.REPOSITORIES,
                )
            );

            if (!gitlabAuthDetail || !repositories) {
                return [];
            }

            const gitlabAPI = this.instanceGitlabApi(gitlabAuthDetail);
            const since = new Date();
            since.setDate(since.getDate() - 60);

            const authorsSet = new Set<string>();
            const authorsData = new Map<string, PullRequestAuthor>();

            // Busca paralela otimizada
            const repoPromises = repositories.map(async (repo) => {
                try {
                    const mergeRequests = await gitlabAPI.MergeRequests.all({
                        projectId: repo.id,
                        createdAfter: since.toISOString(),
                        perPage: 100,
                        orderBy: 'created_at',
                        sort: 'desc',
                    });

                    // Para na primeira contribuição de cada usuário
                    for (const mr of mergeRequests) {
                        if (mr.author?.id) {
                            const userId = mr.author.id.toString();

                            if (!authorsSet.has(userId)) {
                                authorsSet.add(userId);
                                authorsData.set(userId, {
                                    id: mr.author.id.toString(),
                                    name: mr.author.name || mr.author.username,
                                });
                            }
                        }
                    }
                } catch (error) {
                    this.logger.error({
                        message: 'Error in getPullRequestAuthors',
                        context: GitlabService.name,
                        error: error,
                        metadata: {
                            organizationAndTeamData:
                                params?.organizationAndTeamData,
                            repositoryId: repo.id,
                        },
                    });
                }
            });

            await Promise.all(repoPromises);

            return Array.from(authorsData.values()).sort((a, b) =>
                a.name.localeCompare(b.name),
            );
        } catch (err) {
            this.logger.error({
                message: 'Error in getPullRequestAuthors',
                context: GitlabService.name,
                error: err,
                metadata: {
                    organizationAndTeamData: params?.organizationAndTeamData,
                },
            });
            return [];
        }
    }

    async getPullRequestByNumber(params: {
        organizationAndTeamData: OrganizationAndTeamData;
        repository: { name: string; id: string };
        prNumber: number;
    }): Promise<any | null> {
        try {
            const gitlabAuthDetail = await this.getAuthDetails(
                params.organizationAndTeamData,
            );

            if (!gitlabAuthDetail) {
                throw new Error('GitLab authentication details not found');
            }

            const gitlab = await this.instanceGitlabApi(gitlabAuthDetail);

            // Since we already have the project ID, we can use it directly
            const projectId = params.repository.id;

            // Fetch the specific Merge Request
            const mergeRequest = await gitlab.MergeRequests.show(
                projectId,
                params.prNumber,
            );

            if (!mergeRequest) {
                return null;
            }

            // Returning in the same format as GitHub to maintain consistency
            return {
                number: mergeRequest.iid,
                title: mergeRequest.title,
                body: mergeRequest.description,
                state: mergeRequest.state,
                created_at: mergeRequest.created_at,
                updated_at: mergeRequest.updated_at,
                merged_at: mergeRequest.merged_at,
                head: {
                    ref: mergeRequest.source_branch,
                    repo: {
                        name: params.repository.name,
                        id: projectId,
                    },
                },
                base: {
                    ref: mergeRequest.target_branch,
                },
                user: {
                    login: mergeRequest.author.username,
                    id: mergeRequest.author.id,
                },
                assignees: mergeRequest.assignees,
                reviewers: mergeRequest.reviewers,
            };
        } catch (error) {
            this.logger.error({
                message: 'Error getting merge request by number from GitLab',
                context: GitlabService.name,
                error,
                metadata: {
                    params,
                },
            });
            return null;
        }
    }

    private instanceGitlabApi(gitlabAuthDetail: GitlabAuthDetail) {
        return new Gitlab({
            oauthToken:
                gitlabAuthDetail.authMode === AuthMode.OAUTH
                    ? gitlabAuthDetail.accessToken
                    : decrypt(gitlabAuthDetail.accessToken),
            ...(gitlabAuthDetail.host && { host: gitlabAuthDetail.host }),
            queryTimeout: 600000,
            camelize: false,
        });
    }

    private async handleIntegration(
        integration: any,
        authDetails: any,
        organizationAndTeamData: OrganizationAndTeamData,
    ): Promise<void> {
        if (!integration) {
            await this.addAccessToken(organizationAndTeamData, authDetails);
        } else {
            await this.updateAuthIntegration({
                organizationAndTeamData,
                authIntegrationId: integration?.authIntegration?.uuid,
                integrationId: integration?.uuid,
                authDetails,
            });
        }
    }

    async savePredictedDeploymentType(params: {
        organizationAndTeamData: OrganizationAndTeamData;
    }) {
        const integration = await this.integrationService.findOne({
            organization: {
                uuid: params.organizationAndTeamData.organizationId,
            },
            team: {
                uuid: params.organizationAndTeamData.teamId,
            },
            platform: PlatformType.GITLAB,
        });

        if (!integration) {
            return null;
        }

        const deploymentType = await this.predictDeploymentType(params);

        if (!deploymentType) {
            return null;
        }

        return await this.parameterService.createOrUpdateConfig(
            ParametersKey.DEPLOYMENT_TYPE,
            deploymentType,
            params.organizationAndTeamData,
        );
    }

    async predictDeploymentType(params: any) {
        try {
            const workflows = await this.getWorkflows(
                params.organizationAndTeamData,
            );

            if (workflows && workflows.length > 0) {
                return this.formatDeploymentTypeFromDeploy(workflows);
            }

            const releases = await this.getReleases(
                params.organizationAndTeamData,
            );

            if (releases && releases.length > 0) {
                return {
                    type: 'releases',
                    madeBy: 'Kody',
                };
            }

            const prs = await this.getPullRequests({
                organizationAndTeamData: params.organizationAndTeamData,
                filters: {
                    startDate: moment().subtract(90, 'days').toDate(),
                    endDate: moment().toDate(),
                },
            });

            if (prs && prs.length > 0) {
                return {
                    type: 'PRs',
                    madeBy: 'Kody',
                };
            }
        } catch (error) {
            this.logger.error({
                message: 'Error executing predict deployment type service',
                context: GitlabService.name,
                serviceName: 'PredictDeploymentType',
                error: error,
                metadata: {
                    teamId: params.organizationAndTeamData.teamId,
                },
            });
        }
    }

    async createOrUpdateIntegrationConfig(params: any): Promise<any> {
        try {
            const integration = await this.integrationService.findOne({
                organization: {
                    uuid: params.organizationAndTeamData.organizationId,
                },
                team: { uuid: params.organizationAndTeamData.teamId },
                platform: PlatformType.GITLAB,
            });

            if (!integration) {
                return;
            }

            await this.integrationConfigService.createOrUpdateConfig(
                params.configKey,
                params.configValue,
                integration?.uuid,
                params.organizationAndTeamData,
            );

            this.createMergeRequestWebhook({
                organizationAndTeamData: params.organizationAndTeamData,
            });
        } catch (err) {
            throw new BadRequestException(err);
        }
    }

    async createAuthIntegration(
        params: any,
    ): Promise<{ success: boolean; status?: CreateAuthIntegrationStatus }> {
        try {
            let res: {
                success: boolean;
                status?: CreateAuthIntegrationStatus;
            } = {
                success: true,
                status: CreateAuthIntegrationStatus.SUCCESS,
            };
            if (params && params?.authMode === AuthMode.OAUTH) {
                res = await this.authenticateWithCodeOauth(params);
            } else if (params && params?.authMode === AuthMode.TOKEN) {
                res = await this.authenticateWithToken(params);
            }

            return res;
        } catch (err) {
            throw new BadRequestException(err);
        }
    }

    async authenticateWithCodeOauth(params: any): Promise<any> {
        try {
            const tokenResponse = await axios.post(
                process.env.API_GITLAB_TOKEN_URL,
                {
                    client_id: process.env.GLOBAL_GITLAB_CLIENT_ID,
                    client_secret: process.env.GLOBAL_GITLAB_CLIENT_SECRET,
                    code: params.code,
                    grant_type: 'authorization_code',
                    redirect_uri: process.env.GLOBAL_GITLAB_REDIRECT_URL,
                },
            );

            if (!tokenResponse || !tokenResponse.data) {
                throw new Error('Gitlab failed to generate auth token');
            }

            const authDetails = {
                accessToken: tokenResponse?.data?.access_token,
                refreshToken: tokenResponse?.data?.refresh_token,
                tokenType: tokenResponse?.data?.token_type,
                scope: tokenResponse?.data?.scope,
                authMode: params?.authMode || AuthMode.OAUTH,
            };

            const checkRepos = await this.checkRepositoryPermissions({
                authDetails: authDetails,
            });

            if (!checkRepos.success) return checkRepos;

            const integration = await this.integrationService.findOne({
                organization: {
                    uuid: params.organizationAndTeamData.organizationId,
                },
                team: { uuid: params.organizationAndTeamData.teamId },
                platform: PlatformType.GITLAB,
            });

            await this.handleIntegration(
                integration,
                authDetails,
                params.organizationAndTeamData,
            );

            return {
                success: true,
                status: CreateAuthIntegrationStatus.SUCCESS,
            };
        } catch (err) {
            throw new BadRequestException(
                err.message || 'Error authenticating with PAT.',
            );
        }
    }

    async authenticateWithToken(params: any): Promise<any> {
        try {
            let host = 'https://gitlab.com/api/v4/user';
            const { token, host: hostParam } = params;

            host = hostParam ? `${hostParam}/api/v4/user` : host;

            const testResponse = await axios.get(host, {
                headers: {
                    Authorization: `Bearer ${token}`,
                },
                timeout: 30000,
            });

            if (!testResponse || !testResponse.data) {
                throw new Error('GitLab failed to validate the PAT.');
            }

            const authDetails = {
                accessToken: encrypt(token),
                authMode: params?.authMode || AuthMode.OAUTH,
                host: hostParam ?? '',
            };

            const checkRepos = await this.checkRepositoryPermissions({
                authDetails: authDetails,
            });

            if (!checkRepos.success) return checkRepos;

            const integration = await this.integrationService.findOne({
                organization: {
                    uuid: params.organizationAndTeamData.organizationId,
                },
                team: { uuid: params.organizationAndTeamData.teamId },
                platform: PlatformType.GITLAB,
            });

            await this.handleIntegration(
                integration,
                authDetails,
                params.organizationAndTeamData,
            );

            return {
                success: true,
                status: CreateAuthIntegrationStatus.SUCCESS,
            };
        } catch (err) {
            throw new BadRequestException(
                'Error authenticating with GITLAB PAT.',
            );
        }
    }

    private async checkRepositoryPermissions(params: {
        authDetails: GitlabAuthDetail;
    }) {
        try {
            const { authDetails } = params;

            const gitlabAPI = this.instanceGitlabApi(authDetails);

            const projects = await gitlabAPI.Projects.all({
                perPage: 50,
                membership: true,
                statistics: true,
            });

            if (projects.length === 0) {
                return {
                    success: false,
                    status: CreateAuthIntegrationStatus.NO_REPOSITORIES,
                };
            }

            return {
                success: true,
                status: CreateAuthIntegrationStatus.SUCCESS,
            };
        } catch (error) {
            this.logger.error({
                message:
                    'Failed to list repositories when creating integration',
                context: GitlabService.name,
                error: error,
                metadata: params,
            });
            return {
                success: false,
                status: CreateAuthIntegrationStatus.NO_REPOSITORIES,
            };
        }
    }

    async updateAuthIntegration(params: any): Promise<any> {
        await this.integrationService.update(
            {
                uuid: params.integrationId,
                authIntegration: params.authIntegrationId,
                organization: {
                    uuid: params.organizationAndTeamData.organizationId,
                },
                team: { uuid: params.organizationAndTeamData.teamId },
            },
            {
                status: true,
            },
        );

        return await this.authIntegrationService.update(
            {
                uuid: params.authIntegrationId,
                organization: {
                    uuid: params.organizationAndTeamData.organizationId,
                },
                team: { uuid: params.organizationAndTeamData.teamId },
            },
            {
                status: true,
                authDetails: params?.authDetails,
                organization: {
                    uuid: params.organizationAndTeamData.organizationId,
                },
                team: { uuid: params.organizationAndTeamData.teamId },
            },
        );
    }

    async getRepositories(params: {
        organizationAndTeamData: OrganizationAndTeamData;
        filters?: {
            archived?: boolean;
            organizationSelected?: string;
            visibility?: 'all' | 'public' | 'private';
            language?: string;
        };
    }): Promise<Repositories[]> {
        try {
            const gitlabAuthDetail = await this.getAuthDetails(
                params.organizationAndTeamData,
            );

            if (!gitlabAuthDetail) {
                return [];
            }

            const integration = await this.integrationService.findOne({
                organization: {
                    uuid: params.organizationAndTeamData.organizationId,
                },
                team: {
                    uuid: params.organizationAndTeamData.teamId,
                },
                platform: PlatformType.GITLAB,
            });

            const integrationConfig =
                await this.integrationConfigService.findOne({
                    integration: { uuid: integration?.uuid },
                    configKey: IntegrationConfigKey.REPOSITORIES,
                    team: { uuid: params.organizationAndTeamData.teamId },
                });

            const gitlabAPI = this.instanceGitlabApi(gitlabAuthDetail);

            const projects = await gitlabAPI.Projects.all({
                perPage: 100,
                membership: true,
                statistics: true,
                simple: false,
                withCustomAttributes: true,
            });

            const repositories: Repositories[] = [];

            const batchSize = 30;

            for (let i = 0; i < projects?.length; i += batchSize) {
                const batch = projects.slice(i, i + batchSize);

                const batchResults = await Promise.all(
                    batch.map(async (project) => {
                        try {
                            if (project?.default_branch) {
                                return {
                                    id: project.id.toString(),
                                    name: project.path_with_namespace,
                                    http_url: project.http_url_to_repo,
                                    avatar_url: project.namespace?.avatar_url,
                                    organizationName: project.namespace?.name,
                                    visibility: (project?.visibility ===
                                    'public'
                                        ? 'public'
                                        : 'private') as 'public' | 'private',
                                    selected:
                                        integrationConfig?.configValue?.some(
                                            (repository: { name: string }) =>
                                                repository?.name ===
                                                project?.path_with_namespace,
                                        ),
                                    default_branch: project?.default_branch,
                                };
                            }

                            const projectDetails =
                                await gitlabAPI.Projects.show(project.id);

                            return {
                                id: project.id.toString(),
                                name: project.path_with_namespace,
                                http_url: project.http_url_to_repo,
                                avatar_url: project.namespace?.avatar_url,
                                organizationName: project.namespace?.name,
                                visibility: (project?.visibility === 'public'
                                    ? 'public'
                                    : 'private') as 'public' | 'private',
                                selected: integrationConfig?.configValue?.some(
                                    (repository: { name: string }) =>
                                        repository?.name ===
                                        project?.path_with_namespace,
                                ),
                                default_branch: projectDetails?.default_branch,
                            };
                        } catch (error) {
                            this.logger.warn({
                                message: `Failed to fetch details for project ${project?.id}`,
                                context: GitlabService.name,
                                error,
                                metadata: {
                                    projectId: project?.id,
                                    projectName: project?.path_with_namespace,
                                },
                            });

                            if (project?.default_branch) {
                                return {
                                    id: project.id.toString(),
                                    name: project.path_with_namespace,
                                    http_url: project.http_url_to_repo,
                                    avatar_url: project.namespace?.avatar_url,
                                    organizationName: project.namespace?.name,
                                    visibility: (project?.visibility ===
                                    'public'
                                        ? 'public'
                                        : 'private') as 'public' | 'private',
                                    selected:
                                        integrationConfig?.configValue?.some(
                                            (repository: { name: string }) =>
                                                repository?.name ===
                                                project?.path_with_namespace,
                                        ),
                                    default_branch: project?.default_branch,
                                };
                            }
                        }
                    }),
                );

                repositories.push(...batchResults);

                // Adicionar delay entre lotes para evitar rate limiting
                if (i + batchSize < projects?.length) {
                    await new Promise((resolve) => setTimeout(resolve, 500));
                }
            }

            return repositories;
        } catch (error) {
            this.logger.error({
                message: 'Failed to fetch GitLab repositories',
                context: GitlabService.name,
                error,
                metadata: {
                    organizationId:
                        params.organizationAndTeamData.organizationId,
                    teamId: params.organizationAndTeamData.teamId,
                },
            });
            throw new BadRequestException(error);
        }
    }

    /**
     * Retrieves merge requests from GitLab based on the provided parameters.
     * @param params - The parameters for fetching merge requests.
     * @param params.organizationAndTeamData - The organization and team data.
     * @param params.repository - Optional filter for a specific repository name.
     * @param params.filters - Optional filters for dates, state, author, and branch.
     * @returns A promise that resolves to an array of transformed PullRequest objects.
     */
    async getPullRequests(params: {
        organizationAndTeamData: OrganizationAndTeamData;
        repository?: {
            id: string;
            name: string;
        };
        filters?: {
            startDate?: Date;
            endDate?: Date;
            state?: PullRequestState;
            author?: string;
            branch?: string;
        };
    }): Promise<PullRequest[]> {
        const { organizationAndTeamData, repository, filters = {} } = params;

        try {
            if (!organizationAndTeamData.organizationId) {
                this.logger.warn({
                    message:
                        'Organization ID is required to fetch pull requests.',
                    context: GitlabService.name,
                    metadata: params,
                });
                return [];
            }

            const gitlabAuthDetail = await this.getAuthDetails(
                organizationAndTeamData,
            );

            const allRepositories = <Repositories[]>(
                await this.findOneByOrganizationAndTeamDataAndConfigKey(
                    organizationAndTeamData,
                    IntegrationConfigKey.REPOSITORIES,
                )
            );

            if (
                !gitlabAuthDetail ||
                !allRepositories ||
                allRepositories.length === 0
            ) {
                this.logger.warn({
                    message: 'GitLab auth details or repositories not found.',
                    context: GitlabService.name,
                    metadata: params,
                });

                return [];
            }

            let reposToProcess = allRepositories;

            if (repository && (repository.name || repository.id)) {
                const foundRepo = allRepositories.find(
                    (r) => r.name === repository.name || r.id === repository.id,
                );

                if (!foundRepo) {
                    this.logger.warn({
                        message: `Repository ${repository.name} (id: ${repository.id}) not found in the list of repositories.`,
                        context: GitlabService.name,
                        metadata: params,
                    });
                    return [];
                }
                reposToProcess = [foundRepo];
            }

            const gitlabAPI = this.instanceGitlabApi(gitlabAuthDetail);

            const promises = reposToProcess.map(async (r) => {
                const mrs = await this.getMergeRequestsByRepo({
                    gitlabAPI,
                    repo: r,
                    filters,
                });

                return mrs.map((mr) =>
                    this.transformPullRequest(mr, r, organizationAndTeamData),
                );
            });

            const results = await Promise.all(promises);
            const mergeRequests = results.flat();

            return mergeRequests;
        } catch (error) {
            this.logger.error({
                message: 'Error fetching merge requests from GitLab',
                context: GitlabService.name,
                error,
                metadata: params,
            });
            return [];
        }
    }

    /**
     * Retrieves merge requests from a specific GitLab repository.
     * @param params - The parameters for fetching, including the API instance, repository object, and filters.
     * @returns A promise that resolves to an array of raw merge request data, augmented with repository info.
     */
    private async getMergeRequestsByRepo(params: {
        gitlabAPI: InstanceType<typeof Gitlab<false>>; // false refers to camelize option
        repo: Repositories;
        filters?: {
            startDate?: Date;
            endDate?: Date;
            state?: PullRequestState;
            author?: string;
            branch?: string;
        };
    }): Promise<MergeRequestSchema[]> {
        const { gitlabAPI, repo, filters = {} } = params;
        const { startDate, endDate, state, author, branch } = filters;

        const mergeRequests = await gitlabAPI.MergeRequests.all({
            projectId: repo.id,
            // @ts-ignore - value 'all' is valid according to GitLab API docs
            state: state
                ? this._prStateMapReverse.get(state)
                : this._prStateMapReverse.get(PullRequestState.ALL),
            sort: 'desc',
            orderBy: 'created_at',
            createdAfter: startDate?.toISOString(),
            createdBefore: endDate?.toISOString(),
            authorUsername: author,
            targetBranch: branch,
            perPage: 100,
        });

        return mergeRequests;
    }

    /**
     * Fetches all commits from Gitlab based on the provided parameters.
     * @param params - The parameters for fetching commits, including organization and team data, repository filters, and commit filters.
     * @param params.organizationAndTeamData - The organization and team data containing organizationId and teamId.
     * @param params.repository - Optional repository filter to fetch commits from a specific repository.
     * @param params.filters - Optional filters for commits, including startDate, endDate, author, and branch.
     * @param params.filters.startDate - The start date for filtering commits.
     * @param params.filters.endDate - The end date for filtering commits.
     * @param params.filters.author - The author of the commits to filter.
     * @param params.filters.branch - The branch from which to fetch commits.
     * @returns A promise that resolves to an array of Commit objects.
     */
    async getCommits(params: {
        organizationAndTeamData: OrganizationAndTeamData;
        repository?: Partial<Repository>;
        filters?: {
            startDate?: Date;
            endDate?: Date;
            author?: string;
            branch?: string;
        };
    }): Promise<Commit[]> {
        const { organizationAndTeamData, repository, filters = {} } = params;

        try {
            const gitlabAuthDetail = await this.getAuthDetails(
                organizationAndTeamData,
            );

            const configuredRepositories = <Repositories[]>(
                await this.findOneByOrganizationAndTeamDataAndConfigKey(
                    organizationAndTeamData,
                    IntegrationConfigKey.REPOSITORIES,
                )
            );

            if (
                !gitlabAuthDetail ||
                !configuredRepositories ||
                configuredRepositories.length === 0
            ) {
                this.logger.warn({
                    message: 'GitLab auth details or repositories not found.',
                    context: GitlabService.name,
                    metadata: params,
                });
                return [];
            }

            let reposToProcess: Repositories[] = configuredRepositories;

            if (repository && repository.name) {
                const foundRepo = configuredRepositories.find(
                    (r) => r.name === repository.name,
                );

                if (!foundRepo) {
                    this.logger.warn({
                        message: `Repository ${repository.name} not found in the list of configured repositories.`,
                        context: GitlabService.name,
                        metadata: params,
                    });
                    return [];
                }

                reposToProcess = [foundRepo];
            }

            const gitlabAPI = this.instanceGitlabApi(gitlabAuthDetail);

            const promises = reposToProcess.map((repo) =>
                this.getCommitsByRepo({
                    gitlabAPI,
                    projectId: repo.id,
                    filters,
                }),
            );

            const results = await Promise.all(promises);
            const rawCommits = results.flat();

            return rawCommits.map((rawCommit) =>
                this.transformCommit(rawCommit),
            );
        } catch (error) {
            this.logger.error({
                message: 'Error fetching commits from GitLab',
                context: GitlabService.name,
                error,
                metadata: params,
            });
            return [];
        }
    }

    /**
     * Fetches all commits for a single GitLab repository based on the provided filters.
     * @param params - The parameters for fetching commits.
     * @returns A promise that resolves to an array of raw commit data.
     */
    private async getCommitsByRepo(params: {
        gitlabAPI: InstanceType<typeof Gitlab<false>>; // false refers to camelize option
        projectId: string | number;
        filters?: {
            startDate?: Date;
            endDate?: Date;
            author?: string;
            branch?: string;
        };
    }): Promise<CommitSchema[]> {
        const { gitlabAPI, projectId, filters = {} } = params;
        const { startDate, endDate, author, branch } = filters;

        const commits = await gitlabAPI.Commits.all(projectId, {
            since: startDate?.toISOString(),
            until: endDate?.toISOString(),
            author: author, // doesn't seem to work
            refName: branch,
            perPage: 100,
            all: true,
        });

        const filteredCommits = commits.filter((commit) => {
            let isValid = true;

            if (author) {
                isValid =
                    isValid &&
                    (commit.author_name === author ||
                        commit.committer_name === author);
            }

            return isValid;
        });

        return filteredCommits.reverse();
    }

    async getListMembers(
        params: any,
    ): Promise<{ name: string; id: string | number }[]> {
        const gitlabAuthDetail = await this.getAuthDetails(
            params.organizationAndTeamData,
        );

        if (!gitlabAuthDetail) {
            return [];
        }

        const integration = await this.integrationService.findOne({
            organization: {
                uuid: params.organizationAndTeamData.organizationId,
            },
            team: {
                uuid: params.organizationAndTeamData.teamId,
            },
            platform: PlatformType.GITLAB,
        });

        const integrationConfig = await this.integrationConfigService.findOne({
            integration: { uuid: integration?.uuid },
            configKey: IntegrationConfigKey.REPOSITORIES,
            team: { uuid: params.organizationAndTeamData.teamId },
        });

        const gitlabAPI = this.instanceGitlabApi(gitlabAuthDetail);

        const repositories = integrationConfig.configValue;
        const users = [];

        for (const repository of repositories) {
            users.push(...(await gitlabAPI.Projects.allUsers(repository.id)));
        }

        // Removing duplicates based on a unique identifier, such as 'id'
        const uniqueUsersMap = new Map();
        for (const user of users) {
            if (!uniqueUsersMap.has(user.id)) {
                uniqueUsersMap.set(user.id, user);
            }
        }

        const uniqueUsers = Array.from(uniqueUsersMap.values());

        return uniqueUsers.map((user) => {
            return {
                name: user.name,
                id: user.id,
            };
        });
    }

    async verifyConnection(
        params: any,
    ): Promise<CodeManagementConnectionStatus> {
        try {
            if (!params.organizationAndTeamData.organizationId)
                return {
                    platformName: PlatformType.GITLAB,
                    isSetupComplete: false,
                    hasConnection: false,
                    config: {},
                };

            const [gitlabRepositories, gitlabOrg] = await Promise.all([
                this.findOneByOrganizationAndTeamDataAndConfigKey(
                    params.organizationAndTeamData,
                    IntegrationConfigKey.REPOSITORIES,
                ),
                this.integrationService.findOne({
                    organization: {
                        uuid: params.organizationAndTeamData.organizationId,
                    },
                    status: true,
                    platform: PlatformType.GITLAB,
                }),
            ]);

            const hasRepositories = gitlabRepositories?.length > 0;

            const authMode = gitlabOrg?.authIntegration?.authDetails?.authMode
                ? gitlabOrg?.authIntegration?.authDetails?.authMode
                : AuthMode.OAUTH;

            const isSetupComplete =
                (!!hasRepositories &&
                    authMode === AuthMode.OAUTH &&
                    !!gitlabOrg?.authIntegration?.authDetails.accessToken) ||
                (authMode === AuthMode.TOKEN &&
                    !!gitlabOrg?.authIntegration?.authDetails?.accessToken);

            return {
                platformName: PlatformType.GITLAB,
                isSetupComplete,
                hasConnection: !!gitlabOrg,
                config: {
                    hasRepositories: hasRepositories,
                    status: gitlabRepositories?.installationStatus,
                },
                category: IntegrationCategory.CODE_MANAGEMENT,
            };
        } catch (err) {
            throw new BadRequestException(err);
        }
    }

    async addAccessToken(
        organizationAndTeamData: OrganizationAndTeamData,
        authDetails: any,
    ): Promise<IntegrationEntity> {
        const authUuid = uuidv4();

        const authIntegration = await this.authIntegrationService.create({
            uuid: authUuid,
            status: true,
            authDetails,
            organization: { uuid: organizationAndTeamData.organizationId },
            team: { uuid: organizationAndTeamData.teamId },
        });

        return this.addIntegration(
            organizationAndTeamData,
            authIntegration?.uuid,
        );
    }

    async addIntegration(
        organizationAndTeamData: OrganizationAndTeamData,
        authIntegrationId: string,
    ): Promise<IntegrationEntity> {
        const integrationUuid = uuidv4();

        return this.integrationService.create({
            uuid: integrationUuid,
            platform: PlatformType.GITLAB,
            integrationCategory: IntegrationCategory.CODE_MANAGEMENT,
            status: true,
            organization: { uuid: organizationAndTeamData.organizationId },
            team: { uuid: organizationAndTeamData.teamId },
            authIntegration: { uuid: authIntegrationId },
        });
    }

    async getAuthDetails(
        organizationAndTeamData: OrganizationAndTeamData,
    ): Promise<GitlabAuthDetail> {
        const gitlabAuthDetail =
            await this.integrationService.getPlatformAuthDetails<GitlabAuthDetail>(
                organizationAndTeamData,
                PlatformType.GITLAB,
            );

        return {
            ...gitlabAuthDetail,
            authMode: gitlabAuthDetail?.authMode || AuthMode.OAUTH,
        };
    }

    async getWorkflows(organizationAndTeamData: OrganizationAndTeamData) {
        const gitlabAuthDetail = await this.getAuthDetails(
            organizationAndTeamData,
        );

        const repositories = <Repositories[]>(
            await this.findOneByOrganizationAndTeamDataAndConfigKey(
                organizationAndTeamData,
                IntegrationConfigKey.REPOSITORIES,
            )
        );

        if (!gitlabAuthDetail || !repositories) {
            return null;
        }

        const gitlabAPI = this.instanceGitlabApi(gitlabAuthDetail);

        const workflows = [];

        for (const repo of repositories) {
            const workflowsFromRepo = await gitlabAPI.Pipelines.all(repo.id);

            if (workflowsFromRepo.length <= 0) continue;

            workflows.push({
                repo: repo,
                workflows: workflowsFromRepo,
            });
        }

        if (!workflows || workflows.length <= 0) {
            return [];
        }

        let llm = this.llmProviderService.getLLMProvider({
            model: LLMModelProvider.OPENAI_GPT_4O,
            temperature: 0,
            jsonMode: true,
        });

        const promptWorkflows =
            await this.promptService.getCompleteContextPromptByName(
                'prompt_getProductionWorkflows',
                {
                    organizationAndTeamData,
                    payload: JSON.stringify(workflows),
                    promptIsForChat: false,
                },
            );

        const chain = await llm.invoke(
            await promptWorkflows.format({
                organizationAndTeamData,
                payload: JSON.stringify(workflows),
                promptIsForChat: false,
            }),
            {
                metadata: {
                    module: 'Setup',
                    submodule: 'GetProductionDeployment',
                },
            },
        );

        return safelyParseMessageContent(chain.content).repos;
    }

    async findOneByOrganizationAndTeamDataAndConfigKey(
        organizationAndTeamData: OrganizationAndTeamData,
        configKey:
            | IntegrationConfigKey.INSTALLATION_GITHUB
            | IntegrationConfigKey.REPOSITORIES,
    ): Promise<any> {
        try {
            const integration = await this.integrationService.findOne({
                organization: { uuid: organizationAndTeamData.organizationId },
                team: { uuid: organizationAndTeamData.teamId },
                platform: PlatformType.GITLAB,
            });

            if (!integration) return;

            const integrationConfig =
                await this.integrationConfigService.findOne({
                    integration: { uuid: integration?.uuid },
                    team: { uuid: organizationAndTeamData.teamId },
                    configKey,
                });

            return integrationConfig?.configValue || null;
        } catch (err) {
            throw new BadRequestException(err);
        }
    }

    private formatDeploymentTypeFromDeploy(workflows) {
        return {
            type: 'deployment',
            madeBy: 'Kody',
            value: {
                workflows: workflows.flatMap((repo) =>
                    repo.productionWorkflows.map((workflow) => ({
                        id: workflow.id,
                        name: workflow.name,
                        repo: repo.repo,
                    })),
                ),
            },
        };
    }

    async getReleases(organizationAndTeamData: OrganizationAndTeamData) {
        const gitlabAuthDetail = await this.getAuthDetails(
            organizationAndTeamData,
        );

        const repositories = <Repositories[]>(
            await this.findOneByOrganizationAndTeamDataAndConfigKey(
                organizationAndTeamData,
                IntegrationConfigKey.REPOSITORIES,
            )
        );

        if (!gitlabAuthDetail || !repositories) {
            return null;
        }

        const gitlabAPI = this.instanceGitlabApi(gitlabAuthDetail);

        const releases = [];

        for (const repo of repositories) {
            const releasesFromRepo = await gitlabAPI.ProjectReleases.all(
                repo.id,
            );

            releases.push({
                repo: repo,
                releases: releasesFromRepo.filter((release) => {
                    return (
                        moment().diff(moment(release.created_at), 'days') <= 90
                    );
                }),
            });
        }

        if (!releases || releases.length <= 0) {
            return [];
        }

        let llm = this.llmProviderService.getLLMProvider({
            model: LLMModelProvider.OPENAI_GPT_4O,
            temperature: 0,
            jsonMode: true,
        });

        const promptReleases =
            await this.promptService.getCompleteContextPromptByName(
                'prompt_getProductionReleases',
                {
                    organizationAndTeamData,
                    payload: JSON.stringify(releases),
                    promptIsForChat: false,
                },
            );

        const chain = await llm.invoke(
            await promptReleases.format({
                organizationAndTeamData,
                payload: JSON.stringify(releases),
                promptIsForChat: false,
            }),
            {
                metadata: {
                    module: 'Setup',
                    submodule: 'GetProductionReleases',
                },
            },
        );

        const repos = safelyParseMessageContent(chain.content).repos;

        if (
            repos.filter((repo) => {
                return repo.productionReleases;
            }).length <= 0
        ) {
            return [];
        }

        return repos;
    }

    async getMergeRequestFromRepository(
        gitlab: InstanceType<typeof Gitlab>,
        projectId: string,
        startDate?: string,
        endDate?: string,
        state: string = 'all',
    ): Promise<any[]> {
        const options: any = {
            projectId,
            sort: 'desc',
            createdAfter: startDate,
            createdBefore: endDate,
        };

        if (state !== 'all' && state !== null) {
            options.state = state;
        }

        return await gitlab.MergeRequests.all(options);
    }

    async getPullRequestsWithFiles(
        params: any,
    ): Promise<PullRequestWithFiles[] | null> {
        try {
            if (!params?.organizationAndTeamData.organizationId) {
                return null;
            }

            const filters = params?.filters ?? {};
            const { startDate, endDate } = filters?.period || {};
            const prStatus = filters?.prStatus || 'all';

            const gitlabAuthDetail = await this.getAuthDetails(
                params?.organizationAndTeamData,
            );

            const repositories =
                await this.findOneByOrganizationAndTeamDataAndConfigKey(
                    params?.organizationAndTeamData,
                    IntegrationConfigKey.REPOSITORIES,
                );

            if (!gitlabAuthDetail || !repositories) {
                return null;
            }

            const gitlabAPI = this.instanceGitlabApi(gitlabAuthDetail);

            const pullRequestsWithFiles: PullRequestWithFiles[] = [];

            for (const repo of repositories) {
                const mergeRequests = await this.getMergeRequestFromRepository(
                    gitlabAPI,
                    repo.id,
                    startDate,
                    endDate,
                    prStatus,
                );

                const pullRequestDetails = await Promise.all(
                    mergeRequests.map(async (pullRequest) => {
                        const filesWithChanges =
                            await this.countChangesInMergeRequest(
                                gitlabAPI,
                                repo.id,
                                pullRequest.iid,
                            );

                        return {
                            id: pullRequest.id,
                            pull_number: pullRequest.number ?? pullRequest.iid,
                            state: pullRequest.state,
                            title: pullRequest.title,
                            repository: repo,
                            pullRequestFiles: filesWithChanges, // Includes the files with changes
                        };
                    }),
                );

                pullRequestsWithFiles.push(...pullRequestDetails);
            }

            return pullRequestsWithFiles;
        } catch (error) {
            console.log(error);
        }
    }

    private async getPullRequestFiles(
        gitlab: InstanceType<typeof Gitlab>,
        projectId: string,
        merge_number: number,
    ): Promise<any> {
        const files = await gitlab.MergeRequests.allDiffs(
            projectId,
            merge_number,
        );

        return files;
    }

    async countChangesInMergeRequest(
        gitlab: InstanceType<typeof Gitlab>,
        projectId: string,
        mergeNumber: number,
    ): Promise<any[]> {
        const files = await this.getPullRequestFiles(
            gitlab,
            projectId,
            mergeNumber,
        );

        return files.map((file) => {
            const result = this.countChanges(file.diff);
            const changes = result.adds + result.deletes;

            return {
                changes,
            };
        });
    }

    private countChanges(diff: string): { adds: number; deletes: number } {
        const lines = diff.split('\n');
        let adds = 0;
        let deletes = 0;

        lines.forEach((line) => {
            if (line.startsWith('+') && !line.startsWith('+++')) {
                adds++;
            } else if (line.startsWith('-') && !line.startsWith('---')) {
                deletes++;
            }
        });

        return { adds, deletes };
    }

    async getPullRequestsForRTTM(
        params: any,
    ): Promise<PullRequestCodeReviewTime[] | null> {
        try {
            if (!params?.organizationAndTeamData.organizationId) {
                return null;
            }

            const filters = params?.filters ?? {};
            const { startDate, endDate } = filters?.period || {};

            const gitlabAuthDetail = await this.getAuthDetails(
                params?.organizationAndTeamData,
            );

            const repositories =
                await this.findOneByOrganizationAndTeamDataAndConfigKey(
                    params?.organizationAndTeamData,
                    IntegrationConfigKey.REPOSITORIES,
                );

            if (!gitlabAuthDetail || !repositories) {
                return null;
            }

            const gitlabAPI = this.instanceGitlabApi(gitlabAuthDetail);

            const pullRequestCodeReviewTime: PullRequestCodeReviewTime[] = [];

            for (const repo of repositories) {
                const mergeRequests = await this.getMergeRequestFromRepository(
                    gitlabAPI,
                    repo.id,
                    startDate,
                    endDate,
                    'closed',
                );

                const pullRequestsFormatted = mergeRequests?.map(
                    (pullRequest) => ({
                        id: pullRequest.id,
                        created_at: pullRequest.created_at,
                        closed_at: pullRequest.merged_at,
                    }),
                );

                pullRequestCodeReviewTime.push(...pullRequestsFormatted);
            }

            return pullRequestCodeReviewTime;
        } catch (error) {
            console.log(error);
        }
    }

    async getFilesByPullRequestId(params: any): Promise<any[] | null> {
        const { organizationAndTeamData, repository, prNumber } = params;

        const gitlabAuthDetail = await this.getAuthDetails(
            organizationAndTeamData,
        );

        const gitlabAPI = this.instanceGitlabApi(gitlabAuthDetail);

        const files = await this.getPullRequestFiles(
            gitlabAPI,
            repository.id,
            prNumber,
        );

        return files.map((file) => {
            const changeCount = this.countChanges(file.diff);
            return {
                filename: file.new_path,
                sha: file?.sha ?? null,
                status: this.mapGitlabStatus(file),
                additions: changeCount.adds,
                deletions: changeCount.deletes,
                changes: changeCount.adds + changeCount.deletes,
                patch: file.diff,
            };
        });
    }

    async getChangedFilesSinceLastCommit(params: any) {
        const { organizationAndTeamData, repository, prNumber, lastCommit } =
            params;

        const gitlabAuthDetail = await this.getAuthDetails(
            organizationAndTeamData,
        );

        const gitlabAPI = this.instanceGitlabApi(gitlabAuthDetail);

        const commits = await gitlabAPI.MergeRequests.allCommits(
            repository.id,
            prNumber,
        );

        const changedFiles = [];

        const newCommits = commits.filter(
            (commit) =>
                new Date(commit.created_at) > new Date(lastCommit.created_at),
        );

        for (const commit of newCommits) {
            const commitDiff = await gitlabAPI.Commits.showDiff(
                repository.id,
                commit.id,
            );
            changedFiles.push(...commitDiff);
        }

        return changedFiles.map((file) => {
            const changeCount = this.countChanges(file.diff);

            return {
                filename: file.new_path,
                status: this.mapGitlabStatus(file),
                additions: changeCount.adds,
                deletions: changeCount.deletes,
                changes: changeCount.adds + changeCount.deletes,
                patch: file.diff,
            };
        });
    }

    /*************  ✨ Codeium Command ⭐  *************/
    /**
     * Maps the GitLab commit status to a standard status.
     *
     * Returns 'added', 'removed', 'renamed', or 'modified'.
     *
     * @param change - The commit change object.
     * @returns The mapped status.
     */
    private mapGitlabStatus(change: any): string {
        if (change.new_file) {
            return 'added';
        }
        if (change.deleted_file) {
            return 'removed';
        }
        if (change.renamed_file) {
            return 'renamed';
        }

        return 'modified';
    }

    formatCodeBlock(language: string, code: string) {
        return `\`\`\`${language}\n${code}\n\`\`\``;
    }

    formatSub(text: string) {
        return `<sub>${text}</sub>\n\n`;
    }

    formatBodyForGitLab(lineComment: any, repository: any, translations: any) {
        const severityShield = lineComment?.suggestion
            ? getSeverityLevelShield(lineComment.suggestion.severity)
            : '';
        const codeBlock = this.formatCodeBlock(
            repository?.language?.toLowerCase(),
            lineComment?.body?.improvedCode,
        );
        const suggestionContent = lineComment?.body?.suggestionContent || '';
        const actionStatement = lineComment?.body?.actionStatement
            ? `${lineComment.body.actionStatement}\n\n`
            : '';

        const badges = [
            getCodeReviewBadge(),
            lineComment?.suggestion
                ? getLabelShield(lineComment.suggestion.label)
                : '',
            severityShield,
        ].join(' ');

        return [
            badges,
            codeBlock,
            suggestionContent,
            actionStatement,
            this.formatSub(translations.talkToKody),
            this.formatSub(translations.feedback) +
                '<!-- kody-codereview -->&#8203;\n&#8203;',
        ]
            .join('\n')
            .trim();
    }
    async createReviewComment(params: any): Promise<ReviewComment | null> {
        const {
            organizationAndTeamData,
            repository,
            prNumber,
            lineComment,
            commit,
            language,
        } = params;

        const gitlabAuthDetail = await this.getAuthDetails(
            organizationAndTeamData,
        );

        const gitlabAPI = this.instanceGitlabApi(gitlabAuthDetail);

        try {
            // 1. Retrieve the MR versions to determine the `baseSha` and `startSha`
            const versions = await gitlabAPI.MergeRequests.allDiffVersions(
                repository.id,
                prNumber,
            );

            // 2. The `baseSha` usually comes from the `base_commit_sha` of the first version
            const baseSha = versions[0].base_commit_sha;

            // 3. The `startSha` is typically the first commit of the diff in the first version
            const startSha = versions[0].start_commit_sha;
            const translations = getTranslationsForLanguageByCategory(
                language as LanguageValue,
                TranslationsCategory.ReviewComment,
            );

            const bodyFormatted = this.formatBodyForGitLab(
                lineComment,
                repository,
                translations,
            );

            const discussion = await gitlabAPI.MergeRequestDiscussions.create(
                repository.id,
                prNumber,
                bodyFormatted,
                {
                    position: {
                        positionType: 'text',
                        baseSha: baseSha,
                        startSha: startSha,
                        headSha: commit?.sha,
                        newPath: lineComment.path,
                        newLine: lineComment.start_line
                            ? lineComment.start_line
                            : lineComment.line,
                        endLine: lineComment.start_line
                            ? lineComment.line
                            : null,
                    },
                },
            );

            this.logger.log({
                message: `Created line comment for PR#${prNumber}`,
                context: GitlabService.name,
                metadata: { ...params },
            });

            return {
                id: discussion?.notes[0]?.id,
                pullRequestReviewId: discussion?.id,
                body: discussion?.notes[0]?.body,
                createdAt: discussion?.notes[0]?.created_at,
                updatedAt: discussion?.notes[0]?.updated_at,
            };
        } catch (error) {
            const isLineMismatch = error.cause.description.includes(
                'must be a valid line code',
            );

            const errorType = isLineMismatch
                ? 'failed_lines_mismatch'
                : 'failed';

            this.logger.error({
                message: `Error creating line comment for PR#${prNumber}`,
                context: GitlabService.name,
                error: error,
                metadata: {
                    ...params,
                    errorType,
                },
            });

            throw {
                ...error,
                errorType,
            };
        }
    }

    async createIssueComment(params: any): Promise<any | null> {
        try {
            const { organizationAndTeamData, repository, prNumber, body } =
                params;

            const gitlabAuthDetail = await this.getAuthDetails(
                organizationAndTeamData,
            );

            const gitlabAPI = this.instanceGitlabApi(gitlabAuthDetail);

            // Create the comment in the Merge Request
            const response = await gitlabAPI.MergeRequestDiscussions.create(
                repository.id,
                prNumber,
                body,
            );

            return response;
        } catch (error) {
            this.logger.error({
                message: 'Error creating the comment:',
                context: GitlabService.name,
                serviceName: 'GitlabService createIssueComment',
                error: error,
                metadata: {
                    ...params,
                },
            });
        }
    }

    async createSingleIssueComment(params: any): Promise<any | null> {
        try {
            const { organizationAndTeamData, repository, prNumber, body } =
                params;

            const gitlabAuthDetail = await this.getAuthDetails(
                organizationAndTeamData,
            );

            const gitlabAPI = this.instanceGitlabApi(gitlabAuthDetail);

            // Create the comment in the Merge Request
            const response = await gitlabAPI.MergeRequestNotes.create(
                repository.id,
                prNumber,
                body,
            );

            return response;
        } catch (error) {
            this.logger.error({
                message: 'Error creating the comment:',
                context: GitlabService.name,
                serviceName: 'GitlabService createIssueComment',
                error: error,
                metadata: {
                    ...params,
                },
            });
        }
    }

    async createCommentInPullRequest(params: any): Promise<any | null> {
        const { organizationAndTeamData, repository, prNumber, body } = params;

        const gitlabAuthDetail = await this.getAuthDetails(
            organizationAndTeamData,
        );

        const gitlabAPI = this.instanceGitlabApi(gitlabAuthDetail);

        // const response = (await octokit.rest.pulls.createReview({
        //     owner: gitlabAuthDetail?.org,
        //     repo: repository.name,
        //     pull_number: prNumber,
        //     body: body,
        //     event: 'COMMENT',
        //     comments: lineComments,
        // })) as any;

        return null;
    }

    async getRepositoryContentFile(params: {
        organizationAndTeamData: OrganizationAndTeamData;
        repository: { name: string; id: string };
        file: any;
        pullRequest: any;
    }): Promise<any | null> {
        const gitlabAuthDetail = await this.getAuthDetails(
            params.organizationAndTeamData,
        );

        const gitlabAPI = this.instanceGitlabApi(gitlabAuthDetail);

        try {
            const fileContent = await gitlabAPI.RepositoryFiles.show(
                params?.repository?.id,
                params.file?.filename,
                params?.pullRequest?.head?.ref,
            );

            return {
                data: {
                    content: fileContent.content,
                    encoding: 'base64',
                },
            };
        } catch (error) {
            this.logger.error({
                message: 'Error fetching file content from GitLab',
                context: GitlabService.name,
                error,
                metadata: { repository: params.repository, file: params.file },
            });
            return null;
        }
    }

    private shouldIndexRepositories(params: any): boolean {
        return (
            params.configKey === IntegrationConfigKey.REPOSITORIES &&
            params?.configValue?.length > 0
        );
    }

    async findTeamAndOrganizationIdByConfigKey(
        params: any,
    ): Promise<IntegrationConfigEntity | null> {
        try {
            const integrationConfig =
                await this.integrationConfigService.findOne({
                    configKey: IntegrationConfigKey.REPOSITORIES,
                    configValue: [{ id: params?.repository?.id?.toString() }],
                });

            return integrationConfig &&
                integrationConfig?.configValue?.length > 0
                ? integrationConfig
                : null;
        } catch (err) {
            throw new BadRequestException(err);
        }
    }

    async updateIssueComment(params: {
        organizationAndTeamData: OrganizationAndTeamData;
        repository: { id: string };
        prNumber: number;
        commentId: string;
        body: string;
        noteId?: number;
    }): Promise<any | null> {
        try {
            const {
                organizationAndTeamData,
                repository,
                prNumber,
                commentId,
                body,
                noteId,
            } = params;

            const gitlabAuthDetail = await this.getAuthDetails(
                organizationAndTeamData,
            );

            const gitlabAPI = this.instanceGitlabApi(gitlabAuthDetail);

            // Update the comment in the Merge Request
            const response = await gitlabAPI.MergeRequestDiscussions.editNote(
                repository.id,
                prNumber,
                commentId,
                noteId,
                { body: body },
            );

            return response;
        } catch (error) {
            this.logger.error({
                message: 'Error updating the comment:',
                context: GitlabService.name,
                serviceName: 'GitlabService updateIssueComment',
                error: error,
                metadata: {
                    ...params,
                },
            });
            throw error;
        }
    }

    async getCommitsForPullRequestForCodeReview(
        params: any,
    ): Promise<any[] | null> {
        const { organizationAndTeamData, repository, prNumber } = params;

        const gitlabAuthDetail = await this.getAuthDetails(
            organizationAndTeamData,
        );

        const gitlabAPI = this.instanceGitlabApi(gitlabAuthDetail);

        const commits = await gitlabAPI.MergeRequests.allCommits(
            repository.id,
            prNumber,
        );

        const commitDetails = await Promise.all(
            commits.map(async (commit) => {
                const user = await this.getUserByEmailOrName({
                    organizationAndTeamData,
                    email: commit?.author_email,
                    userName: commit?.author_name,
                });

                return {
                    sha: commit?.id,
                    message: commit?.message,
                    created_at: commit?.created_at,
                    author: {
                        name: commit?.author_name,
                        email: commit?.author_email,
                        date: commit?.authored_date,
                        username: user ? user.username : null,
                        id: user && user.id ? user.id : null,
                    },
                    parents:
                        commit?.parent_ids
                            ?.map((p) => ({ sha: p ?? '' }))
                            ?.filter((p) => p.sha) ?? [],
                };
            }),
        );

        return commitDetails.sort((a, b) => {
            return (
                new Date(a?.created_at).getTime() -
                new Date(b?.created_at).getTime()
            );
        });
    }

    async createMergeRequestWebhook(params: any) {
        const { organizationAndTeamData } = params;

        const gitlabAuthDetail = await this.getAuthDetails(
            organizationAndTeamData,
        );

        const gitlabAPI = this.instanceGitlabApi(gitlabAuthDetail);

        const repositories = <Repositories[]>(
            await this.findOneByOrganizationAndTeamDataAndConfigKey(
                params?.organizationAndTeamData,
                IntegrationConfigKey.REPOSITORIES,
            )
        );

        const webhookUrl = process.env.API_GITLAB_CODE_MANAGEMENT_WEBHOOK; // Replace with your webhook URL

        try {
            for (const repo of repositories) {
                const existingHooks = await gitlabAPI.ProjectHooks.all(repo.id);

                const hookExists = existingHooks.some(
                    (hook) => hook.url === webhookUrl,
                );

                if (!hookExists) {
                    await gitlabAPI.ProjectHooks.add(repo.id, webhookUrl, {
                        mergeRequestsEvents: true,
                        enableSslVerification: true,
                        noteEvents: true,
                        issuesEvents: true,
                        pushEvents: false,
                    });
                    console.log(`Webhook added to project ${repo.id}`);
                } else {
                    console.log(`Webhook already exists in project ${repo.id}`);
                }
            }
        } catch (error) {
            this.logger.error({
                message: 'Error creating webhook:',
                context: GitlabService.name,
                serviceName: 'GitlabService createMergeRequestWebhook',
                error: error,
                metadata: {
                    ...params,
                },
            });
            throw error;
        }
    }

    async getPullRequestReviewComment(params: any): Promise<any | null> {
        const { organizationAndTeamData, filters } = params;

        try {
            const gitlabAuthDetail = await this.getAuthDetails(
                organizationAndTeamData,
            );

            const gitlabAPI = this.instanceGitlabApi(gitlabAuthDetail);

            const comments = await gitlabAPI.MergeRequestDiscussions.all(
                filters.repository.id,
                filters.pullRequestNumber,
            );

            const originalCommit = comments?.find(
                (comment) => comment.id === filters.discussionId,
            )?.notes[0]?.body;

            if (filters?.discussionId === undefined) {
                return comments;
            } else {
                return comments
                    ?.filter((comment) => comment.id === filters.discussionId)
                    .flatMap((comment) =>
                        comment.notes.map((note) => ({
                            id: note.id,
                            body: note.body,
                            createdAt: note.created_at,
                            originalCommit: { body: originalCommit },
                            author: {
                                id: note.author.id,
                                username: note.author.username,
                                name: note.author.name,
                            },
                        })),
                    )
                    .sort(
                        (a, b) =>
                            new Date(b.createdAt).getTime() -
                            new Date(a.createdAt).getTime(),
                    );
            }
        } catch (error) {
            this.logger.error({
                message: 'Error fetching pull request comments:',
                context: GitlabService.name,
                serviceName: 'GitlabService getPullRequestReviewComment',
                error: error,
                metadata: {
                    ...params,
                },
            });
            throw error;
        }
    }

    async getDefaultBranch(params: any): Promise<string> {
        const { organizationAndTeamData, repository } = params;

        const gitlabAuthDetail = await this.getAuthDetails(
            organizationAndTeamData,
        );

        const gitlabAPI = this.instanceGitlabApi(gitlabAuthDetail);

        const project = await gitlabAPI.Projects.show(repository.id);

        return project?.default_branch;
    }

    async updateDescriptionInPullRequest(params: any): Promise<any | null> {
        try {
            const { organizationAndTeamData, repository, prNumber, summary } =
                params;

            const gitlabAuthDetail = await this.getAuthDetails(
                organizationAndTeamData,
            );

            const gitlabAPI = this.instanceGitlabApi(gitlabAuthDetail);

            await gitlabAPI.MergeRequests.edit(repository.id, prNumber, {
                description: summary, // Set the new description here
            });
        } catch (error) {
            this.logger.error({
                message: 'Error update description in pull request:',
                context: GitlabService.name,
                serviceName: 'GitlabService updateDescriptionInPullRequest',
                error: error,
                metadata: {
                    ...params,
                },
            });
            throw error;
        }
    }

    async createResponseToComment(params: any): Promise<any | null> {
        const {
            organizationAndTeamData,
            repository,
            prNumber,
            body,
            inReplyToId,
            discussionId,
        } = params;

        const gitlabAuthDetail = await this.getAuthDetails(
            organizationAndTeamData,
        );

        const gitlabAPI = this.instanceGitlabApi(gitlabAuthDetail);

        try {
            const response = await gitlabAPI.MergeRequestDiscussions.addNote(
                repository.id,
                prNumber,
                discussionId,
                inReplyToId,
                body,
            );

            return response;
        } catch (error) {
            console.error('Error creating response to comment:', error);
            return null;
        }
    }

    async countReactions(params: any) {
        const { comments, pr, organizationAndTeamData } = params;

        const gitlabAuthDetail = await this.getAuthDetails(
            organizationAndTeamData,
        );
        const gitlabAPI = this.instanceGitlabApi(gitlabAuthDetail);

        const commentsWithReactions = await Promise.all(
            comments
                .filter((comment) => comment.notes?.length > 0)
                .map(async (comment) => {
                    try {
                        const awards =
                            await gitlabAPI.MergeRequestNoteAwardEmojis.all(
                                comment.notes[0].project_id,
                                comment.notes[0].noteable_iid,
                                comment.notes[0].id,
                            );

                        const thumbsUp = awards.filter((a) =>
                            a.name.startsWith('thumbsup'),
                        ).length;
                        const thumbsDown = awards.filter((a) =>
                            a.name.startsWith('thumbsdown'),
                        ).length;

                        return {
                            ...comment,
                            notes: [
                                {
                                    ...comment.notes[0],
                                    reactions: {
                                        thumbsUp: thumbsUp,
                                        thumbsDown: thumbsDown,
                                    },
                                },
                            ],
                        };
                    } catch (error) {
                        console.error('Error fetching awards:', error);
                        return comment;
                    }
                }),
        );

        return commentsWithReactions
            .filter((comment) => {
                const reactions = comment.notes[0].reactions || {
                    thumbsUp: 0,
                    thumbsDown: 0,
                };
                return reactions.thumbsUp > 0 || reactions.thumbsDown > 0;
            })
            .map((comment) => ({
                reactions: comment.notes[0].reactions || {
                    thumbsUp: 0,
                    thumbsDown: 0,
                },
                comment: {
                    id: comment.notes[0].id,
                    body: comment.notes[0].body,
                    pull_request_review_id: comment.id,
                },
                pullRequest: {
                    id: pr.id,
                    number: pr.pull_number,
                    repository: {
                        id: pr.repository.id,
                        fullName: pr.repository.name,
                    },
                },
            }));
    }

    async getLanguageRepository(params: {
        organizationAndTeamData: OrganizationAndTeamData;
        repository: { name: string; id: string };
    }): Promise<any | null> {
        try {
            const { organizationAndTeamData, repository } = params;

            const gitlabAuthDetail = await this.getAuthDetails(
                organizationAndTeamData,
            );

            const gitlabAPI = this.instanceGitlabApi(gitlabAuthDetail);

            const languages = await gitlabAPI.Projects.showLanguages(
                repository.id,
            );

            // If there is no data or if it's empty, return null
            if (!languages || !Object.keys(languages).length) {
                return null;
            }

            // Converting to an array of [language, percentage]
            // and finding the one with the highest percentage
            let [maxLang, maxValue] = Object.entries(languages)[0];
            for (const [lang, value] of Object.entries(languages)) {
                if (value > maxValue) {
                    maxValue = value;
                    maxLang = lang;
                }
            }

            return maxLang;
        } catch (error) {
            console.error('Error fetching languages:', error);
            return null;
        }
    }

    async mergePullRequest(params: {
        organizationAndTeamData: OrganizationAndTeamData;
        repository: { name: string; id: string };
        prNumber: number;
    }) {
        try {
            const { organizationAndTeamData, repository, prNumber } = params;

            const gitlabAuthDetail = await this.getAuthDetails(
                organizationAndTeamData,
            );

            const gitlabAPI = this.instanceGitlabApi(gitlabAuthDetail);

            await gitlabAPI.MergeRequests.merge(repository.id, prNumber);

            this.logger.log({
                message: `Merged pull request #${prNumber}`,
                context: GitlabService.name,
                serviceName: 'GitlabService mergePullRequest',
                metadata: params,
            });
        } catch (error) {
            this.logger.error({
                message: `Error to merge pull request #${params.prNumber}`,
                context: GitlabService.name,
                serviceName: 'GitlabService mergePullRequest',
                error: error,
                metadata: params,
            });
            return null;
        }
    }

    async getCloneParams(params: {
        repository: Pick<
            Repository,
            'id' | 'defaultBranch' | 'fullName' | 'name'
        >;
        organizationAndTeamData: OrganizationAndTeamData;
    }): Promise<GitCloneParams> {
        try {
            const gitlabAuthDetail = await this.getAuthDetails(
                params.organizationAndTeamData,
            );

            if (!gitlabAuthDetail) {
                throw new Error('GitLab authentication details not found');
            }

            // Construct the full GitLab URL
            const fullGitlabUrl = `https://gitlab.com/${params?.repository?.fullName}`;

            return {
                organizationId: params.organizationAndTeamData.organizationId,
                repositoryId: params.repository?.id,
                repositoryName: params.repository?.name,
                url: fullGitlabUrl,
                provider: PlatformType.GITLAB,
                branch: params.repository?.defaultBranch,
                auth: {
                    type: gitlabAuthDetail.authMode,
                    token:
                        gitlabAuthDetail.authMode === AuthMode.OAUTH
                            ? gitlabAuthDetail.accessToken
                            : decrypt(gitlabAuthDetail.accessToken),
                },
            };
        } catch (error) {
            this.logger.error({
                message: `Failed to clone repository ${params?.repository?.fullName} from Gitlab`,
                context: GitlabService.name,
                serviceName: 'GitlabService cloneRepository',
                error: error,
                metadata: {
                    ...params,
                },
            });
            return null;
        }
    }

    async checkIfPullRequestShouldBeApproved(params: {
        organizationAndTeamData: OrganizationAndTeamData;
        prNumber: number;
        repository: { id: string; name: string };
    }): Promise<any | null> {
        try {
            const { organizationAndTeamData, repository, prNumber } = params;

            const gitlabAuthDetail = await this.getAuthDetails(
                organizationAndTeamData,
            );

            const gitlabAPI = this.instanceGitlabApi(gitlabAuthDetail);

            const approvalSettings =
                await gitlabAPI.MergeRequestApprovals.showConfiguration(
                    repository.id,
                    { mergerequestIId: prNumber },
                );

            const currentUser = await gitlabAPI.Users.showCurrentUser();

            const approvedBy = approvalSettings?.approved_by;

            const isApprovedByCurrentUser = approvedBy
                ? approvedBy.some(
                      (approval) => approval?.user?.id === currentUser.id,
                  )
                : false;

            if (isApprovedByCurrentUser) {
                return null;
            }

            await this.approvePullRequest({
                organizationAndTeamData,
                prNumber,
                repository,
            });

            this.logger.log({
                message: `Approved pull request #${prNumber}`,
                context: GitlabService.name,
                serviceName: 'GitlabService approvePullRequest',
                metadata: params,
            });
        } catch (error) {
            this.logger.error({
                message: `Error to approve pull request #${params.prNumber}`,
                context: GitlabService.name,
                serviceName: 'GitlabService checkIfPullRequestShouldBeApproved',
                error: error,
                metadata: params,
            });
            return null;
        }
    }

    async approvePullRequest(params: {
        organizationAndTeamData: OrganizationAndTeamData;
        repository: { name: string; id: string };
        prNumber: number;
    }) {
        try {
            const { organizationAndTeamData, repository, prNumber } = params;

            const gitlabAuthDetail = await this.getAuthDetails(
                organizationAndTeamData,
            );

            const gitlabAPI = this.instanceGitlabApi(gitlabAuthDetail);

            await gitlabAPI.MergeRequestApprovals.approve(
                repository.id,
                prNumber,
            );

            this.logger.log({
                message: `Approved pull request #${prNumber}`,
                context: GitlabService.name,
                serviceName: 'GitlabService approvePullRequest',
                metadata: params,
            });
        } catch (error) {
            // if we already approved this will throw an error 401 unauthorized
            this.logger.error({
                message: `Error to approve pull request #${params.prNumber}`,
                context: GitlabService.name,
                serviceName: 'GitlabService approvePullRequest',
                error: error,
                metadata: params,
            });
            return null;
        }
    }

    async getAllCommentsInPullRequest(params: {
        organizationAndTeamData: OrganizationAndTeamData;
        repository: { name: string; id: string };
        prNumber: number;
    }) {
        try {
            const { organizationAndTeamData, repository, prNumber } = params;

            const gitlabAuthDetail = await this.getAuthDetails(
                organizationAndTeamData,
            );

            const gitlabAPI = this.instanceGitlabApi(gitlabAuthDetail);

            const discussions = await gitlabAPI.MergeRequestDiscussions.all(
                repository.id,
                prNumber,
            );

            return discussions.flatMap((discussion) => discussion.notes);
        } catch (error) {
            this.logger.error({
                message: 'Error to get all comments in pull request',
                context: GitlabService.name,
                serviceName: 'GitlabService getAllCommentsInPullRequest',
                error: error.message,
                metadata: params,
            });
            return [];
        }
    }

    async getUserByEmailOrName(params: {
        organizationAndTeamData: OrganizationAndTeamData;
        email: string;
        userName: string;
    }): Promise<any | null> {
        try {
            const { userName, email, organizationAndTeamData } = params;

            if (!email && !userName) {
                return null;
            }

            const gitlabAuthDetail = await this.getAuthDetails(
                organizationAndTeamData,
            );

            if (!gitlabAuthDetail) {
                return null;
            }

            const gitlabAPI = this.instanceGitlabApi(gitlabAuthDetail);

            if (email) {
                const usersByEmail = await gitlabAPI.Users.all({
                    search: email,
                });
                const exactMatchUserByEmail = usersByEmail.find(
                    (user) => user.email === email,
                );
                if (exactMatchUserByEmail) {
                    return exactMatchUserByEmail;
                }
            }

            if (userName) {
                const users = await gitlabAPI.Users.all({ search: userName });

                const exactMatchUser = users.find(
                    (user) => user.name === userName,
                );

                return exactMatchUser || null;
            }
        } catch (error) {
            this.logger.error({
                message: `Error retrieving user by email or name: ${params.email || params.userName}`,
                context: GitlabService.name,
                serviceName: 'GitlabService getUserByEmailOrName',
                error: error,
                metadata: params,
            });
            return null;
        }
    }

    async getUserByUsername(params: {
        organizationAndTeamData: OrganizationAndTeamData;
        username: string;
    }): Promise<any> {
        const { username, organizationAndTeamData } = params;

        try {
            if (!username) {
                return null;
            }

            const gitlabAuthDetail = await this.getAuthDetails(
                organizationAndTeamData,
            );

            if (!gitlabAuthDetail) {
                return null;
            }

            const gitlabAPI = this.instanceGitlabApi(gitlabAuthDetail);

            const users = await gitlabAPI.Users.all({ search: username });
            const exactMatchUser = users.find(
                (user) => user.username === username,
            );

            return exactMatchUser || null;
        } catch (error) {
            if (error?.response?.status === 404) {
                this.logger.warn({
                    message: `Gitlab user not found: ${username}`,
                    context: GitlabService.name,
                    metadata: { username, organizationAndTeamData },
                });
                return null;
            }

            this.logger.error({
                message: `Error retrieving user by username: ${params.username}`,
                context: GitlabService.name,
                serviceName: 'GitlabService getUserByUsername',
                error: error,
                metadata: params,
            });
            return null;
        }
    }

    async getUserById(params: {
        organizationAndTeamData: OrganizationAndTeamData;
        userId: string;
    }): Promise<any | null> {
        try {
            const { userId, organizationAndTeamData } = params;

            if (!userId) {
                return null;
            }

            const gitlabAuthDetail = await this.getAuthDetails(
                organizationAndTeamData,
            );

            if (!gitlabAuthDetail) {
                return null;
            }

            const gitlabAPI = this.instanceGitlabApi(gitlabAuthDetail);

            const user = await gitlabAPI.Users.show(Number(userId));

            return user || null;
        } catch (error) {
            this.logger.error({
                message: `Error retrieving user by ID: ${params.userId}`,
                context: GitlabService.name,
                serviceName: 'GitlabService getUserById',
                error: error,
                metadata: params,
            });
            return null;
        }
    }

    async getPullRequestsByRepository(params: {
        organizationAndTeamData: OrganizationAndTeamData;
        repository: {
            id: string;
            name: string;
        };
        filters?: {
            startDate: string;
            endDate: string;
        };
    }): Promise<any[]> {
        try {
            const { organizationAndTeamData, repository, filters } = params;

            const gitlabAuthDetail = await this.getAuthDetails(
                organizationAndTeamData,
            );

            if (!gitlabAuthDetail) {
                return null;
            }

            const gitlabAPI = this.instanceGitlabApi(gitlabAuthDetail);

            const mergeRequests = await gitlabAPI.MergeRequests.all({
                projectId: repository.id,
                createdAfter: filters?.startDate,
                createdBefore: filters?.endDate,
            });

            return mergeRequests.map(
                (pr: MergeRequestSchemaWithBasicLabels) => ({
                    id: pr.id?.toString(),
                    author_id: pr.author?.id.toString(),
                    author_name: pr.author?.name,
                    author_created_at: pr.created_at,
                    repository: repository.name,
                    repositoryId: repository.id,
                    message: pr.description,
                    state:
                        pr.state === GitlabPullRequestState.OPENED
                            ? PullRequestState.OPENED
                            : pr.state === GitlabPullRequestState.CLOSED
                              ? PullRequestState.CLOSED
                              : PullRequestState.ALL,
                    pull_number: pr.iid,
                    project_id: pr.project_id,
                    prURL: pr.web_url,
                    organizationId:
                        params?.organizationAndTeamData?.organizationId,
                }),
            );
        } catch (error) {
            this.logger.error({
                message: 'Error to get pull requests by repository',
                context: GitlabService.name,
                serviceName: 'GitlabService getPullRequestsByRepository',
                error: error.message,
                metadata: params,
            });
            return null;
        }
    }

    async getPullRequestReviewComments(params: {
        organizationAndTeamData: OrganizationAndTeamData;
        repository: Partial<Repository>;
        prNumber: number;
    }): Promise<PullRequestReviewComment[] | null> {
        try {
            const { organizationAndTeamData, repository, prNumber } = params;

            const projectId = repository.id;
            const mergeRequestIid = prNumber;

            if (!projectId || !mergeRequestIid) {
                return null;
            }

            const gitlabAuthDetail = await this.getAuthDetails(
                organizationAndTeamData,
            );

            if (!gitlabAuthDetail) {
                return null;
            }

            const gitlabAPI = this.instanceGitlabApi(gitlabAuthDetail);

            const discussions = await gitlabAPI.MergeRequestDiscussions.all(
                projectId,
                mergeRequestIid,
            );

            const validRequestReviews = discussions
                .filter((discussion) => {
                    const firstDiscussionComment = discussion.notes[0];
                    return (
                        firstDiscussionComment.resolvable &&
                        !firstDiscussionComment.body.includes(
                            KODY_CODE_REVIEW_COMPLETED_MARKER,
                        )
                    ); // Exclude comments with the specific string
                })
                .map((discussion) => {
                    // The review comment will always be the first one.
                    const firstDiscussionComment = discussion.notes[0];
                    const isDiscussionResolved: boolean =
                        firstDiscussionComment.resolved &&
                        firstDiscussionComment.resolved === true
                            ? true
                            : false;

                    const comment: PullRequestReviewComment = {
                        id: firstDiscussionComment.id,
                        threadId: discussion.id,
                        body: firstDiscussionComment.body ?? '',
                        author: {
                            id: firstDiscussionComment?.author?.id ?? '',
                            name: firstDiscussionComment?.author?.name ?? '',
                            username:
                                firstDiscussionComment?.author?.username ?? '',
                        },
                        isResolved: isDiscussionResolved,
                        createdAt: firstDiscussionComment.created_at,
                        updatedAt: firstDiscussionComment.updated_at,
                    };

                    return comment;
                });

            return validRequestReviews || null;
        } catch (error) {
            this.logger.error({
                message: `Error retrieving discussions for merge request: ${params.prNumber}`,
                context: GitlabService.name,
                serviceName: 'GitlabService getPullRequestDiscussions',
                error: error,
                metadata: params,
            });
            return null;
        }
    }

    async markReviewCommentAsResolved(params: any): Promise<any | null> {
        try {
            const { organizationAndTeamData, repository, prNumber, commentId } =
                params;

            const projectId = repository.id;
            const mergeRequestIid = prNumber;
            const discussionId = commentId.toString();
            if (!projectId || !mergeRequestIid || !discussionId) {
                return null;
            }

            const gitlabAuthDetail = await this.getAuthDetails(
                organizationAndTeamData,
            );

            if (!gitlabAuthDetail) {
                return null;
            }

            const gitlabAPI = this.instanceGitlabApi(gitlabAuthDetail);

            const resolvedDiscussion =
                await gitlabAPI.MergeRequestDiscussions.resolve(
                    projectId,
                    mergeRequestIid,
                    discussionId,
                    true,
                );

            return resolvedDiscussion || null;
        } catch (error) {
            this.logger.error({
                message: `Failed to mark discussion as resolved for merge request`,
                context: GitlabService.name,
                serviceName: 'GitlabService markReviewCommentAsResolved',
                error: error,
                metadata: {
                    projectId: params.repository.id,
                    mergeRequestIid: params.prNumber,
                    discussionId: params.commentId,
                    organizationAndTeamData: params.organizationAndTeamData,
                },
            });
            throw new BadRequestException(
                'Failed to mark discussion as resolved for merge request',
            );
        }
    }

    async deleteWebhook(params: {
        organizationAndTeamData: OrganizationAndTeamData;
    }): Promise<void> {
        const authDetails = await this.getAuthDetails(
            params.organizationAndTeamData,
        );

        const gitlabAPI = this.instanceGitlabApi(authDetails);

        const integration = await this.integrationService.findOne({
            organization: {
                uuid: params.organizationAndTeamData.organizationId,
            },
            team: { uuid: params.organizationAndTeamData.teamId },
            platform: PlatformType.GITLAB,
        });

        if (!integration?.authIntegration?.authDetails) {
            return;
        }

        const repositories =
            await this.findOneByOrganizationAndTeamDataAndConfigKey(
                params.organizationAndTeamData,
                IntegrationConfigKey.REPOSITORIES,
            );

        if (repositories) {
            for (const repo of repositories) {
                try {
                    const webhooks = await gitlabAPI.ProjectHooks.all(repo.id);
                    const webhookUrl = this.configService.get<string>(
                        'API_GITLAB_CODE_MANAGEMENT_WEBHOOK',
                    );

                    const webhookToDelete = webhooks.find(
                        (webhook) => webhook.url === webhookUrl,
                    );

                    if (webhookToDelete) {
                        await gitlabAPI.ProjectHooks.remove(
                            repo.id,
                            webhookToDelete.id,
                        );
                    }
                } catch (error) {
                    this.logger.error({
                        message: `Error deleting webhook for repository ${repo.name}`,
                        context: GitlabService.name,
                        error: error,
                        metadata: {
                            organizationAndTeamData:
                                params.organizationAndTeamData,
                            repoId: repo.id,
                        },
                    });
                }
            }
        }
    }

    formatReviewCommentBody(params: {
        suggestion: any;
        repository: { name: string; language: string };
        includeHeader?: boolean;
        includeFooter?: boolean;
        language?: string;
        organizationAndTeamData: OrganizationAndTeamData;
    }): Promise<string> {
        const {
            suggestion,
            repository,
            includeHeader = true,
            includeFooter = true,
            language,
        } = params;

        let commentBody = '';

        // HEADER - Badges (formato similar ao GitHub)
        if (includeHeader) {
            const severityShield = suggestion?.severity
                ? getSeverityLevelShield(suggestion.severity)
                : '';

            const badges = [
                getCodeReviewBadge(),
                suggestion?.label ? getLabelShield(suggestion.label) : '',
                severityShield,
            ]
                .filter(Boolean)
                .join(' ');

            commentBody += `${badges}\n\n`;
        }

        // BODY - Conteúdo principal
        if (suggestion?.improvedCode) {
            const lang = repository?.language?.toLowerCase() || 'javascript';
            commentBody += `\`\`\`${lang}\n${suggestion.improvedCode}\n\`\`\`\n\n`;
        }

        if (suggestion?.suggestionContent) {
            commentBody += `${suggestion.suggestionContent}\n\n`;
        }

        if (suggestion?.clusteringInformation?.actionStatement) {
            commentBody += `${suggestion.clusteringInformation.actionStatement}\n\n`;
        }

        // FOOTER - Interação/Feedback
        if (includeFooter) {
            const translations = getTranslationsForLanguageByCategory(
                language as LanguageValue,
                TranslationsCategory.ReviewComment,
            );

            commentBody += this.formatSub(translations.talkToKody) + '\n';
            commentBody += this.formatSub(translations.feedback);
        }

        return Promise.resolve(commentBody.trim());
    }

    minimizeComment(params: {
        organizationAndTeamData: OrganizationAndTeamData;
        commentId: string;
        reason?:
            | 'ABUSE'
            | 'OFF_TOPIC'
            | 'OUTDATED'
            | 'RESOLVED'
            | 'DUPLICATE'
            | 'SPAM';
    }): Promise<any | null> {
        throw new Error('Method not implemented.');
    }

    async getPullRequest(params: {
        organizationAndTeamData: OrganizationAndTeamData;
        repository: Partial<Repository>;
        prNumber: number;
    }): Promise<PullRequest | null> {
        try {
            const { organizationAndTeamData, repository, prNumber } = params;

            const gitlabAuthDetail = await this.getAuthDetails(
                organizationAndTeamData,
            );

            if (!gitlabAuthDetail) {
                return null;
            }

            const gitlabAPI = this.instanceGitlabApi(gitlabAuthDetail);

            const mergeRequest = await gitlabAPI.MergeRequests.show(
                repository.id,
                prNumber,
            );

            if (!mergeRequest) {
                return null;
            }

            return this.transformPullRequest(
                mergeRequest,
                repository,
                organizationAndTeamData,
            );
        } catch (error) {
            this.logger.error({
                message: `Error retrieving pull request details for #${params.prNumber}`,
                context: GitlabService.name,
                serviceName: 'GitlabService getPullRequestDetails',
                error: error,
                metadata: params,
            });
            return null;
        }
    }

<<<<<<< HEAD
    async getRepositoryTree(params: {
        organizationAndTeamData: OrganizationAndTeamData;
        repositoryId: string;
    }): Promise<any[]> {
        try {
            const gitlabAuthDetail = await this.getAuthDetails(
                params.organizationAndTeamData,
            );

            if (!gitlabAuthDetail) {
=======
    async getRepositoryAllFiles(params: {
        organizationAndTeamData: OrganizationAndTeamData;
        repository: { id: string; name: string };
        filters?: {
            branch?: string;
            filePatterns?: string[];
            excludePatterns?: string[];
            maxFiles?: number;
        };
    }): Promise<RepositoryFile[]> {
        try {
            const {
                organizationAndTeamData,
                repository,
                filters = {},
            } = params;

            if (!repository?.id) {
                this.logger.warn({
                    message: 'Repository ID is required to get all files',
                    context: GitlabService.name,
                    serviceName: 'GitlabService getRepositoryAllFiles',
                    metadata: params,
                });

                return [];
            }

            const gitlabAuthDetail = await this.getAuthDetails(
                organizationAndTeamData,
            );

            if (!gitlabAuthDetail) {
                this.logger.warn({
                    message: 'GitLab authentication details not found',
                    context: GitlabService.name,
                    serviceName: 'GitlabService getRepositoryAllFiles',
                    metadata: params,
                });

>>>>>>> 3124e5cc
                return [];
            }

            const gitlabAPI = this.instanceGitlabApi(gitlabAuthDetail);

<<<<<<< HEAD
            const tree = await gitlabAPI.Repositories.allRepositoryTrees(params.repositoryId, {
                recursive: true,
            });

            return tree.map((item: any) => ({
                path: item.path,
                type: item.type === 'tree' ? 'directory' : 'file',
                id: item.id,
                mode: item.mode,
                name: item.name,
            }));
        } catch (error) {
            this.logger.error({
                message: 'Error getting repository tree from GitLab',
                context: GitlabService.name,
                error: error,
                metadata: {
                    organizationAndTeamData: params.organizationAndTeamData,
                    repositoryId: params.repositoryId,
                },
            });
            return [];
        }
    }
=======
            const {
                filePatterns,
                excludePatterns,
                maxFiles = 1000,
            } = filters ?? {};

            let branch = filters?.branch;

            if (!branch || branch.length === 0) {
                branch = await this.getDefaultBranch({
                    organizationAndTeamData,
                    repository,
                });

                if (!branch) {
                    this.logger.warn({
                        message: 'Default branch not found for repository',
                        context: GitlabService.name,
                        serviceName: 'GitlabService getRepositoryAllFiles',
                        metadata: params,
                    });

                    return [];
                }
            }

            const trees = await gitlabAPI.Repositories.allRepositoryTrees(
                repository.id,
                {
                    ref: branch,
                    recursive: true,
                },
            );

            let files = trees
                .filter((file) => file.type === 'blob')
                .map((file) => this.transformRepositoryFile(file));

            const filteredFiles: RepositoryFile[] = [];
            for (const file of files) {
                if (maxFiles > 0 && filteredFiles.length >= maxFiles) {
                    break;
                }

                if (
                    filePatterns &&
                    filePatterns.length > 0 &&
                    !isFileMatchingGlob(file.path, filePatterns)
                ) {
                    continue;
                }

                if (
                    excludePatterns &&
                    excludePatterns.length > 0 &&
                    isFileMatchingGlob(file.path, excludePatterns)
                ) {
                    continue;
                }

                filteredFiles.push(file);
            }

            this.logger.log({
                message: `Retrieved ${filteredFiles.length} files from repository`,
                context: GitlabService.name,
                serviceName: 'GitlabService getRepositoryAllFiles',
                metadata: {
                    ...params,
                    retrievedFilesCount: filteredFiles.length,
                },
            });

            return filteredFiles;
        } catch (error) {
            this.logger.error({
                message: 'Error retrieving all files from repository',
                context: GitlabService.name,
                serviceName: 'GitlabService getRepositoryAllFiles',
                error: error.message,
                metadata: params,
            });

            return [];
        }
    }

    //#region Transformers

    /**
     * Transforms a raw commit object from the GitLab API into the standard Commit interface.
     * @param rawCommit - The raw commit data from the GitLab API.
     * @returns A Commit object.
     */
    private transformCommit(rawCommit: CommitSchema): Commit {
        return {
            sha: rawCommit.id ?? '',
            commit: {
                author: {
                    id: '', // The author object in a GitLab commit doesn't have a user ID.
                    name:
                        rawCommit.author_name ?? rawCommit.committer_name ?? '',
                    email:
                        rawCommit.author_email ??
                        rawCommit.committer_email ??
                        '',
                    date:
                        rawCommit.created_at ??
                        rawCommit.authored_date ??
                        rawCommit.committed_date ??
                        '',
                },
                message: rawCommit.message ?? '',
            },
            parents:
                rawCommit.parent_ids
                    ?.map((parentId) => ({
                        sha: parentId ?? '',
                    }))
                    .filter((parent) => parent.sha) ?? [],
        };
    }

    private readonly _prStateMap = new Map<
        GitlabPullRequestState,
        PullRequestState
    >([
        [GitlabPullRequestState.OPENED, PullRequestState.OPENED],
        [GitlabPullRequestState.MERGED, PullRequestState.MERGED],
        [GitlabPullRequestState.CLOSED, PullRequestState.CLOSED],
        [GitlabPullRequestState.LOCKED, PullRequestState.CLOSED],
    ]);

    private readonly _prStateMapReverse = new Map<
        PullRequestState,
        GitlabPullRequestState | string
    >([
        [PullRequestState.OPENED, GitlabPullRequestState.OPENED],
        [PullRequestState.MERGED, GitlabPullRequestState.MERGED],
        [PullRequestState.CLOSED, GitlabPullRequestState.CLOSED],
        [PullRequestState.ALL, 'all'],
    ]);

    /**
     * Transforms a raw merge request object from the Gitlab API into the standard PullRequest interface.
     * @param mergeRequest - The raw merge request data from the Gitlab API.
     * @param organizationAndTeamData - The organization and team context.
     * @returns A PullRequest object.
     */
    private transformPullRequest(
        mergeRequest: MergeRequestSchema,
        repository: Partial<Repositories>,
        organizationAndTeamData: OrganizationAndTeamData,
    ): PullRequest {
        return {
            id: mergeRequest?.id?.toString() ?? '',
            number: mergeRequest?.iid ?? -1,
            pull_number: mergeRequest?.iid ?? -1, // TODO: remove, legacy, use number
            organizationId: organizationAndTeamData?.organizationId ?? '',
            title: mergeRequest?.title ?? '',
            body: mergeRequest?.description ?? '',
            state:
                this._prStateMap.get(
                    mergeRequest?.state as GitlabPullRequestState,
                ) ?? PullRequestState.ALL,
            prURL: mergeRequest?.web_url ?? '',
            repository: repository?.name ?? '', // TODO: remove, legacy, use repositoryData
            repositoryId: repository?.id ?? '', // TODO: remove, legacy, use repositoryData
            repositoryData: {
                id: repository?.id ?? '',
                name: repository?.name ?? '',
            },
            message: mergeRequest?.title ?? '',
            created_at: mergeRequest?.created_at ?? '',
            closed_at: mergeRequest?.closed_at ?? '',
            updated_at: mergeRequest?.updated_at ?? '',
            merged_at: mergeRequest?.merged_at ?? '',
            participants: [
                {
                    id: mergeRequest?.author?.id?.toString() ?? '',
                },
            ],
            reviewers:
                mergeRequest?.reviewers?.map((r) => ({
                    id: r?.id?.toString() ?? '',
                })) ?? [],
            sourceRefName: mergeRequest?.source_branch ?? '', // TODO: remove, legacy, use head.ref
            head: {
                ref: mergeRequest?.source_branch ?? '',
                repo: {
                    id: mergeRequest?.source_project_id?.toString() ?? '',
                    name: '',
                    defaultBranch: '',
                    fullName: '',
                },
            },
            targetRefName: mergeRequest?.target_branch ?? '', // TODO: remove, legacy, use base.ref
            base: {
                ref: mergeRequest?.target_branch ?? '',
                repo: {
                    id: repository?.id ?? '',
                    name: repository?.name ?? '',
                    defaultBranch: repository?.default_branch ?? '',
                    fullName: repository?.name ?? '',
                },
            },
            user: {
                login: mergeRequest?.author?.username ?? '',
                name: mergeRequest?.author?.name ?? '',
                id: mergeRequest?.author?.id?.toString() ?? '',
            },
        };
    }

    private transformRepositoryFile(
        file: RepositoryTreeSchema,
    ): RepositoryFile {
        return {
            filename: file?.path?.split('/').pop() ?? '',
            sha: file?.id ?? '',
            size: -1, // GitLab does not provide file size in the tree entry
            path: file?.path ?? '',
            type: file?.type ?? 'blob',
        };
    }
>>>>>>> 3124e5cc
}<|MERGE_RESOLUTION|>--- conflicted
+++ resolved
@@ -3098,18 +3098,6 @@
         }
     }
 
-<<<<<<< HEAD
-    async getRepositoryTree(params: {
-        organizationAndTeamData: OrganizationAndTeamData;
-        repositoryId: string;
-    }): Promise<any[]> {
-        try {
-            const gitlabAuthDetail = await this.getAuthDetails(
-                params.organizationAndTeamData,
-            );
-
-            if (!gitlabAuthDetail) {
-=======
     async getRepositoryAllFiles(params: {
         organizationAndTeamData: OrganizationAndTeamData;
         repository: { id: string; name: string };
@@ -3150,38 +3138,11 @@
                     metadata: params,
                 });
 
->>>>>>> 3124e5cc
                 return [];
             }
 
             const gitlabAPI = this.instanceGitlabApi(gitlabAuthDetail);
 
-<<<<<<< HEAD
-            const tree = await gitlabAPI.Repositories.allRepositoryTrees(params.repositoryId, {
-                recursive: true,
-            });
-
-            return tree.map((item: any) => ({
-                path: item.path,
-                type: item.type === 'tree' ? 'directory' : 'file',
-                id: item.id,
-                mode: item.mode,
-                name: item.name,
-            }));
-        } catch (error) {
-            this.logger.error({
-                message: 'Error getting repository tree from GitLab',
-                context: GitlabService.name,
-                error: error,
-                metadata: {
-                    organizationAndTeamData: params.organizationAndTeamData,
-                    repositoryId: params.repositoryId,
-                },
-            });
-            return [];
-        }
-    }
-=======
             const {
                 filePatterns,
                 excludePatterns,
@@ -3407,5 +3368,44 @@
             type: file?.type ?? 'blob',
         };
     }
->>>>>>> 3124e5cc
+
+    async getRepositoryTree(params: {
+        organizationAndTeamData: OrganizationAndTeamData;
+        repositoryId: string;
+    }): Promise<any[]> {
+        try {
+            const gitlabAuthDetail = await this.getAuthDetails(
+                params.organizationAndTeamData,
+            );
+
+            if (!gitlabAuthDetail) {
+                return [];
+            }
+
+            const gitlabAPI = this.instanceGitlabApi(gitlabAuthDetail);
+
+            const tree = await gitlabAPI.Repositories.allRepositoryTrees(params.repositoryId, {
+                recursive: true,
+            });
+
+            return tree.map((item: any) => ({
+                path: item.path,
+                type: item.type === 'tree' ? 'directory' : 'file',
+                id: item.id,
+                mode: item.mode,
+                name: item.name,
+            }));
+        } catch (error) {
+            this.logger.error({
+                message: 'Error getting repository tree from GitLab',
+                context: GitlabService.name,
+                error: error,
+                metadata: {
+                    organizationAndTeamData: params.organizationAndTeamData,
+                    repositoryId: params.repositoryId,
+                },
+            });
+            return [];
+        }
+    }
 }