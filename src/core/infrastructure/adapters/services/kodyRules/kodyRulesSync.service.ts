import { Inject, Injectable } from '@nestjs/common';
import { OrganizationAndTeamData } from '@/config/types/general/organizationAndTeamData';
import { CodeManagementService } from '@/core/infrastructure/adapters/services/platformIntegration/codeManagement.service';
import { RULE_FILE_PATTERNS } from '@/shared/utils/kody-rules/file-patterns';
import { isFileMatchingGlob } from '@/shared/utils/glob-utils';
import { CreateOrUpdateKodyRulesUseCase } from '@/core/application/use-cases/kodyRules/create-or-update.use-case';
import {
    KodyRulesOrigin,
    KodyRulesScope,
    IKodyRule,
} from '@/core/domain/kodyRules/interfaces/kodyRules.interface';
import {
    CreateKodyRuleDto,
    KodyRuleSeverity,
} from '@/core/infrastructure/http/dtos/create-kody-rule.dto';
import { PinoLoggerService } from '@/core/infrastructure/adapters/services/logger/pino.service';
import {
    IKodyRulesService,
    KODY_RULES_SERVICE_TOKEN,
} from '@/core/domain/kodyRules/contracts/kodyRules.service.contract';
import {
    PromptRunnerService as BasePromptRunnerService,
    ParserType,
    PromptRole,
    LLMModelProvider,
    TokenTrackingHandler,
} from '@kodus/kodus-common/llm';
import { UpdateOrCreateCodeReviewParameterUseCase } from '@/core/application/use-cases/parameters/update-or-create-code-review-parameter-use-case';
import { ParametersKey } from '@/shared/domain/enums/parameters-key.enum';
import {
    IParametersService,
    PARAMETERS_SERVICE_TOKEN,
} from '@/core/domain/parameters/contracts/parameters.service.contract';
import * as path from 'path';
import { endSpan, newSpan } from '../codeBase/utils/span.utils';
import { ValidateLicenseService } from '@/shared/infrastructure/services/validateLicense.service';
import { PromptRunnerService } from '@/shared/infrastructure/services/tokenTracking/promptRunner.service';

type SyncTarget = {
    organizationAndTeamData: OrganizationAndTeamData;
    repository: {
        id: string;
        name: string;
        fullName?: string;
        defaultBranch?: string;
    };
};

@Injectable()
export class KodyRulesSyncService {
    private readonly tokenTracker: TokenTrackingHandler;

    constructor(
        @Inject(CreateOrUpdateKodyRulesUseCase)
        private readonly upsertRule: CreateOrUpdateKodyRulesUseCase,
        @Inject(KODY_RULES_SERVICE_TOKEN)
        private readonly kodyRulesService: IKodyRulesService,
        @Inject(PARAMETERS_SERVICE_TOKEN)
        private readonly parametersService: IParametersService,
        private readonly codeManagementService: CodeManagementService,
<<<<<<< HEAD
        private readonly promptRunner: PromptRunnerService,
        private readonly logger: PinoLoggerService,
        private readonly updateOrCreateCodeReviewParameterUseCase: UpdateOrCreateCodeReviewParameterUseCase,
    ) {}
=======
        private readonly logger: PinoLoggerService,
        private readonly updateOrCreateCodeReviewParameterUseCase: UpdateOrCreateCodeReviewParameterUseCase,
        private readonly promptRunnerService: BasePromptRunnerService,
        private readonly validateLicenseService: ValidateLicenseService,
    ) {
        this.tokenTracker = new TokenTrackingHandler();
    }
>>>>>>> 5bc53ac0

    /**
     * Find the configured directory (if any) that contains a given repository-relative file path.
     * Returns the most specific matching directory (longest path prefix) to support nested configs.
     */
    private async resolveDirectoryForFile(params: {
        organizationAndTeamData: OrganizationAndTeamData;
        repositoryId: string;
        filePath: string; // repository-relative, posix path
    }): Promise<{ id: string; path: string } | null> {
        try {
            const { organizationAndTeamData, repositoryId, filePath } = params;
            const cfg = await this.parametersService.findByKey(
                ParametersKey.CODE_REVIEW_CONFIG,
                organizationAndTeamData,
            );

            const repos = cfg?.configValue?.repositories;
            if (!repositoryId || !Array.isArray(repos) || !repos.length) {
                return null;
            }

            // Normalize path for safe prefix checks (posix style)
            const normalizedFile = path.posix.normalize(
                filePath.startsWith('/') ? filePath.slice(1) : filePath,
            );

            const repoCfg = repos.find(
                (r: any) =>
                    r &&
                    (r.id === repositoryId || r.id === repositoryId.toString()),
            );
            const directories: Array<{ id: string; path: string }> = (
                repoCfg?.directories || []
            )
                .filter((d: any) => d && typeof d.path === 'string' && d.id)
                .map((d: any) => ({
                    id: d.id,
                    path: d.path,
                }));

            if (!directories.length) return null;

            // Choose the most specific directory whose path is a prefix of the file path
            let best: { id: string; path: string } | null = null;
            for (const d of directories) {
                const normalizedDir = path.posix.normalize(
                    (d.path || '').replace(/^\/*/, ''),
                );
                if (!normalizedDir || normalizedDir === '.') continue;

                // Ensure exact segment boundary (e.g., 'apps/app' should not match 'apps/app1')
                const isPrefix =
                    normalizedFile === normalizedDir ||
                    normalizedFile.startsWith(normalizedDir + '/');
                if (!isPrefix) continue;

                if (
                    !best ||
                    normalizedDir.length >
                        path.posix.normalize(
                            (best.path || '').replace(/^\/*/, ''),
                        ).length
                ) {
                    best = d;
                }
            }

            return best;
        } catch (error) {
            this.logger.warn({
                message: 'Failed to resolve directory for file',
                context: KodyRulesSyncService.name,
                error,
                metadata: params,
            });
            return null;
        }
    }

    private async findRuleBySourcePath(params: {
        organizationAndTeamData: OrganizationAndTeamData;
        repositoryId: string;
        sourcePath: string;
    }): Promise<Partial<{ uuid: string }> | null> {
        try {
            const { organizationAndTeamData, repositoryId, sourcePath } =
                params;
            const existing = await this.kodyRulesService.findByOrganizationId(
                organizationAndTeamData.organizationId,
            );
            const found = existing?.rules?.find(
                (r) =>
                    r?.repositoryId === repositoryId &&
                    r?.sourcePath === sourcePath,
            );
            return found ? { uuid: found.uuid } : null;
        } catch (error) {
            this.logger.error({
                message: 'Failed to find rule by sourcePath',
                context: KodyRulesSyncService.name,
                error,
                metadata: params,
            });
            return null;
        }
    }

    private async deleteRuleBySourcePath(params: {
        organizationAndTeamData: OrganizationAndTeamData;
        repositoryId: string;
        sourcePath: string;
    }): Promise<void> {
        try {
            const { organizationAndTeamData, repositoryId, sourcePath } =
                params;
            const entity = await this.kodyRulesService.findByOrganizationId(
                organizationAndTeamData.organizationId,
            );
            if (!entity) return;

            const toDelete = entity.rules?.find(
                (r) =>
                    r?.repositoryId === repositoryId &&
                    (r?.sourcePath || '').split('#')[0] === sourcePath,
            );
            if (!toDelete?.uuid) return;

            await this.kodyRulesService.deleteRuleLogically(
                entity.uuid,
                toDelete.uuid,
            );
        } catch (error) {
            this.logger.error({
                message: 'Failed to delete rule by sourcePath',
                context: KodyRulesSyncService.name,
                error,
                metadata: params,
            });
        }
    }

    async syncFromChangedFiles(params: {
        organizationAndTeamData: OrganizationAndTeamData;
        repository: { id: string; name: string; fullName?: string };
        pullRequestNumber: number;
        files: Array<{
            filename: string;
            previous_filename?: string;
            status: string;
        }>;
    }): Promise<void> {
        const {
            organizationAndTeamData,
            repository,
            pullRequestNumber,
            files,
        } = params;
        try {
            const syncEnabled = await this.isIdeRulesSyncEnabled(
                organizationAndTeamData,
                repository.id,
            );

            // If the sync is disabled, we need to force sync the files that have @kody-sync
            let forceSyncFiles: string[] = [];
            if (!syncEnabled) {
                // First, we need to check which files can be rule files
                const directoryPatterns = await this.getDirectoryPatterns(
                    organizationAndTeamData,
                    repository.id,
                );
                const patterns = [...RULE_FILE_PATTERNS, ...directoryPatterns];
                const isRuleFile = (fp?: string) =>
                    !!fp && isFileMatchingGlob(fp, patterns);

                const ruleChanges = files.filter(
                    (f) =>
                        isRuleFile(f.filename) ||
                        isRuleFile(f.previous_filename),
                );

                // Get the PR details once
                const prDetails =
                    await this.codeManagementService.getPullRequestByNumber({
                        organizationAndTeamData,
                        repository: {
                            id: repository.id,
                            name: repository.name,
                        },
                        prNumber: pullRequestNumber,
                    });

                const { head, base } =
                    this.extractRefsFromPullRequest(prDetails);
                const pullRequestParam: any = {
                    number: pullRequestNumber,
                    head: head ? { ref: head } : undefined,
                    base: base ? { ref: base } : undefined,
                };

                // Now we need to check which files have @kody-sync in the content
                for (const f of ruleChanges) {
                    if (f.status === 'removed') continue;

                    const content = await this.getFileContent({
                        organizationAndTeamData,
                        repository: {
                            id: repository.id,
                            name: repository.name,
                        },
                        filename: f.filename,
                        pullRequest: pullRequestParam,
                    });

                    if (content && this.shouldForceSync(content)) {
                        forceSyncFiles.push(f.filename);
                        this.logger.log({
                            message:
                                'File marked for force sync with @kody-sync',
                            context: KodyRulesSyncService.name,
                            metadata: {
                                filename: f.filename,
                                repositoryId: repository.id,
                                organizationAndTeamData,
                            },
                        });
                    }
                }

                if (forceSyncFiles.length === 0) {
                    this.logger.log({
                        message:
                            'IDE rules sync disabled and no files marked with @kody-sync',
                        context: KodyRulesSyncService.name,
                        metadata: {
                            repositoryId: repository.id,
                            organizationAndTeamData,
                        },
                    });
                    return;
                }

                this.logger.log({
                    message: `Found ${forceSyncFiles.length} files marked for force sync`,
                    context: KodyRulesSyncService.name,
                    metadata: {
                        repositoryId: repository.id,
                        organizationAndTeamData,
                        forceSyncFiles,
                    },
                });
            }

            const prDetails =
                await this.codeManagementService.getPullRequestByNumber({
                    organizationAndTeamData,
                    repository: { id: repository.id, name: repository.name },
                    prNumber: pullRequestNumber,
                });

            const { head, base } = this.extractRefsFromPullRequest(prDetails);
            const pullRequestParam: any = {
                number: pullRequestNumber,
                head: head ? { ref: head } : undefined,
                base: base ? { ref: base } : undefined,
            };

            const directoryPatterns = await this.getDirectoryPatterns(
                organizationAndTeamData,
                repository.id,
            );

            const patterns = [...RULE_FILE_PATTERNS, ...directoryPatterns];
            const isRuleFile = (fp?: string) =>
                !!fp && isFileMatchingGlob(fp, patterns);

            let ruleChanges = files.filter(
                (f) =>
                    isRuleFile(f.filename) || isRuleFile(f.previous_filename),
            );

            // Se o sync não estiver habilitado, filtrar apenas os arquivos marcados para force sync
            if (!syncEnabled && forceSyncFiles.length > 0) {
                ruleChanges = ruleChanges.filter((f) =>
                    forceSyncFiles.includes(f.filename),
                );
            }

            if (!ruleChanges.length) return;

            for (const f of ruleChanges) {
                if (f.status === 'removed') {
                    // Delete rule corresponding to removed file
                    await this.deleteRuleBySourcePath({
                        organizationAndTeamData,
                        repositoryId: repository.id,
                        sourcePath: f.filename,
                    });
                    continue;
                }

                const sourcePathLookup =
                    f.status === 'renamed' && f.previous_filename
                        ? f.previous_filename
                        : f.filename;

                const contentResp =
                    await this.codeManagementService.getRepositoryContentFile({
                        organizationAndTeamData,
                        repository: {
                            id: repository.id,
                            name: repository.name,
                        },
                        file: { filename: f.filename },
                        pullRequest: pullRequestParam,
                    });
                // Fallbacks if the source branch was deleted on merge (e.g., GitLab):
                // 1) Try with base as head
                // 2) Try with default branch as head
                let effectiveContent = contentResp;
                if (!effectiveContent?.data?.content) {
                    // Try base ref as head
                    const baseRef = pullRequestParam.base?.ref;
                    if (baseRef) {
                        try {
                            const baseAsHead =
                                await this.codeManagementService.getRepositoryContentFile(
                                    {
                                        organizationAndTeamData,
                                        repository: {
                                            id: repository.id,
                                            name: repository.name,
                                        },
                                        file: { filename: f.filename },
                                        pullRequest: { head: { ref: baseRef } },
                                    },
                                );
                            if (baseAsHead?.data?.content) {
                                effectiveContent = baseAsHead;
                            }
                        } catch {}
                    }
                }
                if (!effectiveContent?.data?.content) {
                    // Try repository default branch as head
                    try {
                        const defaultBranch =
                            await this.codeManagementService.getDefaultBranch({
                                organizationAndTeamData,
                                repository: {
                                    id: repository.id,
                                    name: repository.name,
                                },
                            });
                        if (defaultBranch) {
                            const defAsHead =
                                await this.codeManagementService.getRepositoryContentFile(
                                    {
                                        organizationAndTeamData,
                                        repository: {
                                            id: repository.id,
                                            name: repository.name,
                                        },
                                        file: { filename: f.filename },
                                        pullRequest: {
                                            head: { ref: defaultBranch },
                                        },
                                    },
                                );
                            if (defAsHead?.data?.content) {
                                effectiveContent = defAsHead;
                            }
                        }
                    } catch {}
                }

                const rawContent = effectiveContent?.data?.content;
                if (!rawContent) continue;

                const decoded =
                    contentResp?.data?.encoding === 'base64'
                        ? Buffer.from(rawContent, 'base64').toString('utf-8')
                        : rawContent;

                //Verify if the file should be ignored due to the @kody-ignore marker
                if (this.shouldIgnoreFile(decoded)) {
                    this.logger.log({
                        message:
                            'File ignored due to @kody-ignore marker - removing existing rules',
                        context: KodyRulesSyncService.name,
                        metadata: {
                            file: f.filename,
                            repositoryId: repository.id,
                            pullRequestNumber,
                            organizationAndTeamData,
                        },
                    });

                    // Remove existing rules for this file
                    await this.deleteRuleBySourcePath({
                        organizationAndTeamData,
                        repositoryId: repository.id,
                        sourcePath: f.filename,
                    });
                    continue;
                }

                const rules = await this.convertFileToKodyRules({
                    filePath: f.filename,
                    repositoryId: repository.id,
                    content: decoded,
                    organizationAndTeamData,
                });

                if (!Array.isArray(rules) || rules.length === 0) {
                    this.logger.warn({
                        message: 'No rules parsed from changed file',
                        context: KodyRulesSyncService.name,
                        metadata: { file: f.filename },
                    });
                    continue;
                }

                const oneRule = rules.find(
                    (r) => r && typeof r === 'object' && r.title && r.rule,
                );

                if (!oneRule) continue;

                const existing = sourcePathLookup
                    ? await this.findRuleBySourcePath({
                          organizationAndTeamData,
                          repositoryId: repository.id,
                          sourcePath: sourcePathLookup,
                      })
                    : null;

                const dto: CreateKodyRuleDto = {
                    uuid: existing?.uuid,
                    title: oneRule.title as string,
                    rule: oneRule.rule as string,
                    path: (oneRule.path as string) ?? f.filename,
                    sourcePath: f.filename,
                    severity:
                        ((
                            oneRule.severity as any
                        )?.toLowerCase?.() as KodyRuleSeverity) ||
                        KodyRuleSeverity.MEDIUM,
                    repositoryId: repository.id,
                    // If the rule file is inside a configured directory (monorepo folder), attach directoryId
                    directoryId: (
                        await this.resolveDirectoryForFile({
                            organizationAndTeamData,
                            repositoryId: repository.id,
                            filePath: f.filename,
                        })
                    )?.id,
                    origin: KodyRulesOrigin.USER,
                    status: oneRule.status as any,
                    scope:
                        (oneRule.scope as KodyRulesScope) ||
                        KodyRulesScope.FILE,
                    examples: Array.isArray(oneRule.examples)
                        ? (oneRule.examples as any)
                        : [],
                } as CreateKodyRuleDto;

                const result = await this.upsertRule.execute(
                    dto,
                    organizationAndTeamData.organizationId,
                );

                try {
                    await this.updateOrCreateCodeReviewParameterUseCase.execute(
                        {
                            organizationAndTeamData,
                            configValue: {
                                kodyRules: [],
                            } as any,
                            repositoryId: repository.id,
                        },
                    );
                } catch (paramError) {
                    this.logger.error({
                        message:
                            'Failed to ensure CODE_REVIEW_CONFIG after rule sync (PR files)',
                        context: KodyRulesSyncService.name,
                        error: paramError,
                        metadata: {
                            repositoryId: repository.id,
                            file: f.filename,
                        },
                    });
                }
            }
        } catch (error) {
            this.logger.error({
                message: 'Failed to sync Kody Rules from changed files',
                context: KodyRulesSyncService.name,
                error,
                metadata: params,
            });
        }
    }

    async syncRepositoryMain(params: SyncTarget): Promise<void> {
        const { organizationAndTeamData, repository } = params;
        try {
            const syncEnabled = await this.isIdeRulesSyncEnabled(
                organizationAndTeamData,
                repository.id,
            );

            const branch = await this.codeManagementService.getDefaultBranch({
                organizationAndTeamData,
                repository,
            });

            const directoryPatterns = await this.getDirectoryPatterns(
                organizationAndTeamData,
                repository.id,
            );

            const patterns = [...RULE_FILE_PATTERNS, ...directoryPatterns];

            // List only rule files
            const allFiles =
                await this.codeManagementService.getRepositoryAllFiles({
                    organizationAndTeamData,
                    repository: { id: repository.id, name: repository.name },
                    filters: {
                        branch,
                        filePatterns: patterns,
                    },
                });

            // Se o sync não estiver habilitado, verificar quais arquivos têm @kody-sync
            let filesToSync = allFiles;
            if (!syncEnabled) {
                const forceSyncFiles: string[] = [];

                for (const file of allFiles) {
                    const content = await this.getFileContent({
                        organizationAndTeamData,
                        repository: {
                            id: repository.id,
                            name: repository.name,
                        },
                        filename: file.path,
                        branch,
                    });

                    if (content && this.shouldForceSync(content)) {
                        forceSyncFiles.push(file.path);
                        this.logger.log({
                            message:
                                'File marked for force sync with @kody-sync',
                            context: KodyRulesSyncService.name,
                            metadata: {
                                filename: file.path,
                                repositoryId: repository.id,
                                organizationAndTeamData,
                            },
                        });
                    }
                }

                if (forceSyncFiles.length === 0) {
                    this.logger.log({
                        message:
                            'IDE rules sync disabled and no files marked with @kody-sync',
                        context: KodyRulesSyncService.name,
                        metadata: {
                            repositoryId: repository.id,
                            organizationAndTeamData,
                        },
                    });
                    return;
                }

                filesToSync = allFiles.filter((file) =>
                    forceSyncFiles.includes(file.path),
                );

                this.logger.log({
                    message: `Found ${forceSyncFiles.length} files marked for force sync`,
                    context: KodyRulesSyncService.name,
                    metadata: {
                        repositoryId: repository.id,
                        organizationAndTeamData,
                        forceSyncFiles,
                    },
                });
            }

            for (const file of filesToSync) {
                const contentResp =
                    await this.codeManagementService.getRepositoryContentFile({
                        organizationAndTeamData,
                        repository: {
                            id: repository.id,
                            name: repository.name,
                        },
                        file: { filename: file.path },
                        pullRequest: {
                            head: { ref: branch },
                            base: { ref: branch },
                        },
                    });

                const rawContent = contentResp?.data?.content;
                if (!rawContent) continue;

                const decoded =
                    contentResp?.data?.encoding === 'base64'
                        ? Buffer.from(rawContent, 'base64').toString('utf-8')
                        : rawContent;

                // Verify if the file should be ignored due to the @kody-ignore marker
                if (this.shouldIgnoreFile(decoded)) {
                    this.logger.log({
                        message:
                            'File ignored due to @kody-ignore marker - removing existing rules',
                        context: KodyRulesSyncService.name,
                        metadata: {
                            file: file.path,
                            repositoryId: repository.id,
                            syncType: 'main',
                            organizationAndTeamData,
                        },
                    });

                    // Remove existing rules for this file
                    await this.deleteRuleBySourcePath({
                        organizationAndTeamData,
                        repositoryId: repository.id,
                        sourcePath: file.path,
                    });
                    continue;
                }

                const rules = await this.convertFileToKodyRules({
                    filePath: file.path,
                    repositoryId: repository.id,
                    content: decoded,
                    organizationAndTeamData,
                });

                const oneRule = rules.find(
                    (r) => r && typeof r === 'object' && r.title && r.rule,
                );
                if (!oneRule) continue;

                const existing = await this.findRuleBySourcePath({
                    organizationAndTeamData,
                    repositoryId: repository.id,
                    sourcePath: file.path,
                });

                const dto: CreateKodyRuleDto = {
                    uuid: existing?.uuid,
                    title: oneRule.title as string,
                    rule: oneRule.rule as string,
                    path: (oneRule.path as string) ?? file.path,
                    sourcePath: file.path,
                    severity:
                        ((
                            oneRule.severity as any
                        )?.toLowerCase?.() as KodyRuleSeverity) ||
                        KodyRuleSeverity.MEDIUM,
                    repositoryId: repository.id,
                    directoryId: (
                        await this.resolveDirectoryForFile({
                            organizationAndTeamData,
                            repositoryId: repository.id,
                            filePath: file.path,
                        })
                    )?.id,
                    origin: KodyRulesOrigin.USER,
                    status: oneRule.status as any,
                    scope:
                        (oneRule.scope as KodyRulesScope) ||
                        KodyRulesScope.FILE,
                    examples: Array.isArray(oneRule.examples)
                        ? (oneRule.examples as any)
                        : [],
                } as CreateKodyRuleDto;

                const result = await this.upsertRule.execute(
                    dto,
                    organizationAndTeamData.organizationId,
                );

                try {
                    await this.updateOrCreateCodeReviewParameterUseCase.execute(
                        {
                            organizationAndTeamData,
                            configValue: {
                                kodyRules: [],
                            } as any,
                            repositoryId: repository.id,
                        },
                    );
                } catch (paramError) {
                    this.logger.error({
                        message:
                            'Failed to ensure CODE_REVIEW_CONFIG after rule sync (main)',
                        context: KodyRulesSyncService.name,
                        error: paramError,
                        metadata: {
                            repositoryId: repository.id,
                            file: file.path,
                        },
                    });
                }
            }
        } catch (error) {
            this.logger.error({
                message: 'Failed to sync Kody Rules from main',
                context: KodyRulesSyncService.name,
                error,
                metadata: params,
            });
        }
    }

    private async isIdeRulesSyncEnabled(
        organizationAndTeamData: OrganizationAndTeamData,
        repositoryId?: string,
    ): Promise<boolean> {
        try {
            const cfg = await this.parametersService.findByKey(
                ParametersKey.CODE_REVIEW_CONFIG,
                organizationAndTeamData,
            );

            // Must have repository context and repository-specific config
            if (!repositoryId || !cfg?.configValue?.repositories) {
                return false;
            }

            const repoConfig = cfg.configValue.repositories.find(
                (repo: any) =>
                    repo.id === repositoryId ||
                    repo.id === repositoryId.toString(),
            );

            return repoConfig?.ideRulesSyncEnabled === true;
        } catch {
            return false;
        }
    }

    private extractRefsFromPullRequest(pr: any): {
        head?: string;
        base?: string;
    } {
        const normalize = (ref?: string): string | undefined => {
            if (!ref) return undefined;
            return ref.startsWith('refs/heads/')
                ? ref.replace('refs/heads/', '')
                : ref;
        };

        const head = normalize(
            pr?.head?.ref || // GitHub
                pr?.source?.branch?.name || // Bitbucket
                pr?.sourceRefName || // Azure
                pr?.source_branch || // GitLab
                pr?.fromRef?.displayId, // Bitbucket Server
        );

        const base = normalize(
            pr?.base?.ref || // GitHub
                pr?.destination?.branch?.name || // Bitbucket
                pr?.targetRefName || // Azure
                pr?.target_branch || // GitLab
                pr?.toRef?.displayId, // Bitbucket Server
        );

        return { head, base };
    }

    private async convertFileToKodyRules(params: {
        filePath: string;
        repositoryId: string;
        content: string;
        organizationAndTeamData: OrganizationAndTeamData;
    }): Promise<Array<Partial<CreateKodyRuleDto>>> {
        try {
            newSpan(`${KodyRulesSyncService.name}::convertFileToKodyRules`);
            
            const validLicense =
                await this.validateLicenseService.validateLicense(
                    params.organizationAndTeamData,
                );

            if (!validLicense) {
                return null;
            }

            const byokConfigValue =
                await this.validateLicenseService.getBYOKConfig(
                    params.organizationAndTeamData,
                );

            const provider =
                LLMModelProvider.NOVITA_MOONSHOTAI_KIMI_K2_INSTRUCT;
            const fallbackProvider =
                LLMModelProvider.NOVITA_QWEN3_235B_A22B_THINKING_2507;

            const promptRunner = new PromptRunnerService(
                this.promptRunnerService,
                provider,
                fallbackProvider,
                byokConfigValue,
            );

            const result: Array<Partial<CreateKodyRuleDto>> = await promptRunner
                .builder()
                .setParser(ParserType.JSON)
                .setLLMJsonMode(true)
                .setPayload({
                    filePath: params.filePath,
                    repositoryId: params.repositoryId,
                    content: params.content,
                })
                .addPrompt({
                    role: PromptRole.SYSTEM,
                    prompt: [
                        'Convert repository rule files (Cursor, Claude, GitHub rules, coding standards, etc.) into a JSON array of Kody Rules. IMPORTANT: Enforce exactly one rule per file. If multiple candidate rules exist, merge them concisely into one or pick the most representative. Return an array with a single item or [].',
                        'Output ONLY a valid JSON array. If none, output []. No comments or explanations.',
                        'Each item MUST match exactly:',
                        '{"title": string, "rule": string, "path": string, "sourcePath": string, "severity": "low"|"medium"|"high"|"critical", "scope"?: "file"|"pull-request", "status"?: "active"|"pending"|"rejected"|"deleted", "examples": [{ "snippet": string, "isCorrect": boolean }], "sourceSnippet"?: string}',
                        'Detection: extract a rule only if the text imposes a requirement/restriction/convention/standard.',
                        'Severity map: must/required/security/blocker → "high" or "critical"; should/warn → "medium"; tip/info/optional → "low".',
                        'Scope: "file" for code/content; "pull-request" for PR titles/descriptions/commits/reviewers/labels.',
                        'Status: "active" if mandatory; "pending" if suggestive; "deleted" if deprecated.',
                        'path (target GLOB): use declared globs/paths when present (frontmatter like "globs:" or explicit sections). If none, set "**/*". If multiple, join with commas (e.g., "services/**,api/**").',
                        'sourcePath: ALWAYS set to the exact file path provided in input.',
                        'sourceSnippet: when possible, include an EXACT copy (verbatim) of the bullet/line/paragraph from the file that led to this rule. Do NOT paraphrase. If none is suitable, omit this key.',
                        'Examples: prefer 1 incorrect and 1 correct (minimal snippets).',
                        'Language: keep the rule language consistent with the source (EN or PT-BR).',
                        'Do NOT include keys like repositoryId, origin, createdAt, updatedAt, uuid, or any extra keys.',
                        'Keep strings concise and strictly typed.',
                    ].join(' '),
                })
                .addPrompt({
                    role: PromptRole.USER,
                    prompt: `File: ${params.filePath}\n\nContent:\n${params.content}`,
                })
                .addCallbacks([this.tokenTracker])
                .setRunName('kodyRulesFileToRules')
                .execute();

            endSpan(this.tokenTracker, {
                repositoryId: params.repositoryId,
                filePath: params.filePath,
                fallback: false,
            });

            let normalizedResult: any[] = [];

            if (result) {
                if (Array.isArray(result)) {
                    normalizedResult = result;
                } else if (typeof result === 'object') {
                    normalizedResult = [result]; // Objeto único → array
                }
            }

            if (normalizedResult.length === 0) return [];

            return normalizedResult.map((r) => ({
                ...r,
                severity:
                    (r?.severity?.toString?.().toLowerCase?.() as any) ||
                    KodyRuleSeverity.MEDIUM,
                scope: (r?.scope as any) || KodyRulesScope.FILE,
                path: r?.path || params.filePath,
                origin: KodyRulesOrigin.USER,
            }));
        } catch (error) {
            try {
                newSpan(`${KodyRulesSyncService.name}::convertFileToKodyRules`);
                
                const validLicense =
                    await this.validateLicenseService.validateLicense(
                        params.organizationAndTeamData,
                    );

                if (!validLicense) {
                    return null;
                }

                const byokConfigValue =
                    await this.validateLicenseService.getBYOKConfig(
                        params.organizationAndTeamData,
                    );

                const provider = LLMModelProvider.GEMINI_2_5_FLASH;
                const fallbackProvider = LLMModelProvider.GEMINI_2_5_PRO;

                const promptRunner = new PromptRunnerService(
                    this.promptRunnerService,
                    provider,
                    fallbackProvider,
                    byokConfigValue,
                );

                const raw = await promptRunner
                    .builder()
                    .setParser(ParserType.STRING)
                    .setPayload({
                        filePath: params.filePath,
                        repositoryId: params.repositoryId,
                        content: params.content,
                    })
                    .addPrompt({
                        role: PromptRole.SYSTEM,
                        prompt: 'Return ONLY the JSON array for the rules, without code fences. Include a "sourceSnippet" field when you can copy an exact excerpt from the file for each rule. No explanations.',
                    })
                    .addPrompt({
                        role: PromptRole.USER,
                        prompt: `File: ${params.filePath}\n\nContent:\n${params.content}`,
                    })
                    .addCallbacks([this.tokenTracker])
                    .setRunName('kodyRulesFileToRulesRaw')
                    .execute();

                endSpan(this.tokenTracker, {
                    repositoryId: params.repositoryId,
                    filePath: params.filePath,
                    fallback: true,
                });

                const parsed = this.extractJsonArray(raw);
                if (!Array.isArray(parsed)) return [];

                return parsed.map((r) => ({
                    ...r,
                    severity:
                        (r?.severity?.toString?.().toLowerCase?.() as any) ||
                        KodyRuleSeverity.MEDIUM,
                    scope: (r?.scope as any) || KodyRulesScope.FILE,
                    path: r?.path || params.filePath,
                    sourcePath: r?.sourcePath || params.filePath,
                    origin: KodyRulesOrigin.USER,
                }));
            } catch (fallbackError) {
                this.logger.error({
                    message: 'LLM conversion failed for rule file',
                    context: KodyRulesSyncService.name,
                    metadata: params,
                    error: fallbackError,
                });
                return [];
            }
        }
    }

    private extractJsonArray(text: string | null | undefined): any[] | null {
        if (!text || typeof text !== 'string') return null;
        let s = text.trim();
        const fenceMatch = s.match(/```(?:json)?\s*([\s\S]*?)```/i);
        if (fenceMatch && fenceMatch[1]) s = fenceMatch[1].trim();
        if (s.startsWith('"') && s.endsWith('"')) {
            try {
                s = JSON.parse(s);
            } catch {}
        }
        const start = s.indexOf('[');
        const end = s.lastIndexOf(']');
        if (start >= 0 && end > start) s = s.slice(start, end + 1);
        try {
            const parsed = JSON.parse(s);
            return Array.isArray(parsed) ? parsed : null;
        } catch {
            return null;
        }
    }

    /**
     * Verifica se um arquivo deve ser sincronizado forçadamente baseado na marcação @kody-sync
     * A marcação pode estar no início ou final do arquivo
     */
    private shouldForceSync(content: string): boolean {
        if (!content || typeof content !== 'string') {
            return false;
        }

        const trimmedContent = content.trim();
        if (!trimmedContent) {
            return false;
        }

        // Verifica as primeiras 10 linhas do arquivo
        const lines = trimmedContent.split('\n');
        const totalLines = lines.length;

        // Se o arquivo tem 20 linhas ou menos, verifica apenas as primeiras e últimas sem sobreposição
        let firstLines: string[];
        let lastLines: string[];

        if (totalLines <= 20) {
            const halfPoint = Math.floor(totalLines / 2);
            firstLines = lines.slice(0, halfPoint);
            lastLines = lines.slice(halfPoint);
        } else {
            firstLines = lines.slice(0, 10);
            lastLines = lines.slice(-10);
        }

        // Padrão para detectar @kody-sync (case insensitive, com word boundary)
        // Deve ter uma quebra de palavra antes do @ E depois de "sync" para evitar falsos positivos
        const syncPattern = /(?:^|[^a-zA-Z0-9._-])@kody-sync(?![a-zA-Z0-9_-])/i;

        // Verifica no início do arquivo
        const hasSyncAtStart = firstLines.some((line) =>
            syncPattern.test(line.trim()),
        );

        // Verifica no final do arquivo
        const hasSyncAtEnd = lastLines.some((line) =>
            syncPattern.test(line.trim()),
        );

        return hasSyncAtStart || hasSyncAtEnd;
    }

    /**
     * Busca e decodifica o conteúdo de um arquivo do repositório
     */
    private async getFileContent(params: {
        organizationAndTeamData: OrganizationAndTeamData;
        repository: { id: string; name: string };
        filename: string;
        pullRequest?: any;
        branch?: string;
    }): Promise<string | null> {
        try {
            const {
                organizationAndTeamData,
                repository,
                filename,
                pullRequest,
                branch,
            } = params;

            const requestParams: any = {
                organizationAndTeamData,
                repository,
                file: { filename },
            };

            if (pullRequest) {
                requestParams.pullRequest = pullRequest;
            } else if (branch) {
                requestParams.pullRequest = {
                    head: { ref: branch },
                    base: { ref: branch },
                };
            }

            const contentResp =
                await this.codeManagementService.getRepositoryContentFile(
                    requestParams,
                );
            const rawContent = contentResp?.data?.content;

            if (!rawContent) return null;

            const decoded =
                contentResp?.data?.encoding === 'base64'
                    ? Buffer.from(rawContent, 'base64').toString('utf-8')
                    : rawContent;

            return decoded;
        } catch (error) {
            this.logger.warn({
                message: 'Failed to get file content',
                context: KodyRulesSyncService.name,
                metadata: {
                    filename: params.filename,
                    organizationAndTeamData: params.organizationAndTeamData,
                },
                error,
            });
            return null;
        }
    }

    /**
     * Verifica se um arquivo deve ser ignorado baseado na marcação @kody-ignore
     * A marcação pode estar no início ou final do arquivo
     */
    private shouldIgnoreFile(content: string): boolean {
        if (!content || typeof content !== 'string') {
            return false;
        }

        const trimmedContent = content.trim();
        if (!trimmedContent) {
            return false;
        }

        // Verifica as primeiras 10 linhas do arquivo
        const lines = trimmedContent.split('\n');
        const firstLines = lines.slice(0, 10);
        const lastLines = lines.slice(-10);

        // Padrão para detectar @kody-ignore (case insensitive, com possíveis comentários)
        const ignorePattern = /@kody-ignore\b/i;

        // Verifica no início do arquivo
        const hasIgnoreAtStart = firstLines.some((line) =>
            ignorePattern.test(line.trim()),
        );

        // Verifica no final do arquivo
        const hasIgnoreAtEnd = lastLines.some((line) =>
            ignorePattern.test(line.trim()),
        );

        return hasIgnoreAtStart || hasIgnoreAtEnd;
    }

    private async getConfiguredDirectories(
        organizationAndTeamData: OrganizationAndTeamData,
        repositoryId?: string,
    ): Promise<string[]> {
        try {
            const cfg = await this.parametersService.findByKey(
                ParametersKey.CODE_REVIEW_CONFIG,
                organizationAndTeamData,
            );

            // Must have repository context and repository-specific config
            if (!repositoryId || !cfg?.configValue?.repositories) {
                return [];
            }

            const repoConfig = cfg.configValue.repositories.find(
                (repo: any) =>
                    repo.id === repositoryId ||
                    repo.id === repositoryId.toString(),
            );

            if (
                !repoConfig ||
                !repoConfig.directories ||
                repoConfig.directories.length === 0
            ) {
                return [];
            }

            return repoConfig.directories
                .filter(
                    (d): d is { path: string } =>
                        d && typeof d.path === 'string',
                )
                .map((d) => d.path);
        } catch {
            return [];
        }
    }

    private async getDirectoryPatterns(
        organizationAndTeamData: OrganizationAndTeamData,
        repositoryId: string,
    ): Promise<string[]> {
        try {
            const dirs = await this.getConfiguredDirectories(
                organizationAndTeamData,
                repositoryId,
            );

            return dirs.flatMap((d) =>
                RULE_FILE_PATTERNS.map((p) =>
                    path.posix.join(d.startsWith('/') ? d.slice(1) : d, p),
                ),
            );
        } catch {
            return [];
        }
    }
}<|MERGE_RESOLUTION|>--- conflicted
+++ resolved
@@ -58,12 +58,6 @@
         @Inject(PARAMETERS_SERVICE_TOKEN)
         private readonly parametersService: IParametersService,
         private readonly codeManagementService: CodeManagementService,
-<<<<<<< HEAD
-        private readonly promptRunner: PromptRunnerService,
-        private readonly logger: PinoLoggerService,
-        private readonly updateOrCreateCodeReviewParameterUseCase: UpdateOrCreateCodeReviewParameterUseCase,
-    ) {}
-=======
         private readonly logger: PinoLoggerService,
         private readonly updateOrCreateCodeReviewParameterUseCase: UpdateOrCreateCodeReviewParameterUseCase,
         private readonly promptRunnerService: BasePromptRunnerService,
@@ -71,7 +65,6 @@
     ) {
         this.tokenTracker = new TokenTrackingHandler();
     }
->>>>>>> 5bc53ac0
 
     /**
      * Find the configured directory (if any) that contains a given repository-relative file path.
