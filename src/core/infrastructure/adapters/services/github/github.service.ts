--- conflicted
+++ resolved
@@ -27,7 +27,6 @@
 import { IntegrationEntity } from '@/core/domain/integrations/entities/integration.entity';
 import { GithubAuthDetail } from '@/core/domain/authIntegrations/types/github-auth-detail.type';
 import {
-    AuthorContributions,
     OneSentenceSummaryItem,
     PullRequestAuthor,
     PullRequestCodeReviewTime,
@@ -63,14 +62,6 @@
 import { decrypt, encrypt } from '@/shared/utils/crypto';
 import { AuthMode } from '@/core/domain/platformIntegrations/enums/codeManagement/authMode.enum';
 import { CodeManagementConnectionStatus } from '@/shared/utils/decorators/validate-code-management-integration.decorator';
-import {
-    DORA_METRICS_FACTORY_TOKEN,
-    IDoraMetricsFactory,
-} from '@/core/domain/metrics/contracts/doraMetrics.factory.contract';
-import {
-    ORGANIZATION_METRICS_SERVICE_TOKEN,
-    IOrganizationMetricsService,
-} from '@/core/domain/organizationMetrics/contracts/organizationMetrics.service.contract';
 import { CacheService } from '@/shared/utils/cache/cache.service';
 import { GitHubReaction } from '@/core/domain/codeReviewFeedback/enums/codeReviewCommentReaction.enum';
 import {
@@ -166,13 +157,6 @@
         @Inject(PARAMETERS_SERVICE_TOKEN)
         private readonly parameterService: IParametersService,
 
-<<<<<<< HEAD
-        @Inject(LLM_PROVIDER_SERVICE_TOKEN)
-=======
-        @Inject(DORA_METRICS_FACTORY_TOKEN)
-        private readonly doraMetricsFactory: IDoraMetricsFactory,
-
->>>>>>> a8d782d4
         private readonly llmProviderService: LLMProviderService,
 
         private readonly cacheService: CacheService,
