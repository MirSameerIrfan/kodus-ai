import { Inject, Injectable } from '@nestjs/common';
import { REQUEST } from '@nestjs/core';
import {
    IParametersService,
    PARAMETERS_SERVICE_TOKEN,
} from '@/core/domain/parameters/contracts/parameters.service.contract';
import { ParametersEntity } from '@/core/domain/parameters/entities/parameters.entity';
import { ParametersKey } from '@/shared/domain/enums/parameters-key.enum';
import { OrganizationAndTeamData } from '@/config/types/general/organizationAndTeamData';
import { PinoLoggerService } from '@/core/infrastructure/adapters/services/logger/pino.service';
import { DeleteRepositoryCodeReviewParameterDto } from '@/core/infrastructure/http/dtos/delete-repository-code-review-parameter.dto';
import {
    ICodeReviewSettingsLogService,
    CODE_REVIEW_SETTINGS_LOG_SERVICE_TOKEN,
<<<<<<< HEAD
} from '@/core/domain/codeReviewSettingsLog/contracts/codeReviewSettingsLog.service.contract';
import { ActionType } from '@/config/types/general/codeReviewSettingsLog.type';
import { UserRequest } from '@/config/types/http/user-request.type';
=======
} from '@/ee/codeReviewSettingsLog/domain/codeReviewSettingsLog/contracts/codeReviewSettingsLog.service.contract';
import {
    ActionType,
    ConfigLevel,
} from '@/config/types/general/codeReviewSettingsLog.type';
import { Request } from 'express';
>>>>>>> e94181a3
import { RepositoryWithDirectoriesException } from '@/shared/infrastructure/filters/repository-with-directories.exception';
import { DeleteByRepositoryOrDirectoryPullRequestMessagesUseCase } from '../pullRequestMessages/delete-by-repository-or-directory.use-case';
import {
    IKodyRulesService,
    KODY_RULES_SERVICE_TOKEN,
} from '@/core/domain/kodyRules/contracts/kodyRules.service.contract';
import { KodyRulesStatus } from '@/core/domain/kodyRules/interfaces/kodyRules.interface';
import { CodeReviewParameter } from '@/config/types/general/codeReviewConfig.type';
import { produce } from 'immer';

@Injectable()
export class DeleteRepositoryCodeReviewParameterUseCase {
    constructor(
        @Inject(PARAMETERS_SERVICE_TOKEN)
        private readonly parametersService: IParametersService,

        @Inject(CODE_REVIEW_SETTINGS_LOG_SERVICE_TOKEN)
        private readonly codeReviewSettingsLogService: ICodeReviewSettingsLogService,

        private readonly deletePullRequestMessagesUseCase: DeleteByRepositoryOrDirectoryPullRequestMessagesUseCase,

        @Inject(KODY_RULES_SERVICE_TOKEN)
        private readonly kodyRulesService: IKodyRulesService,

        private readonly logger: PinoLoggerService,

        @Inject(REQUEST)
        private readonly request: UserRequest,
    ) {}

    async execute(
        body: DeleteRepositoryCodeReviewParameterDto,
    ): Promise<ParametersEntity<ParametersKey.CODE_REVIEW_CONFIG> | boolean> {
        const { teamId, repositoryId, directoryId } = body;

        try {
            const organizationId = this.request.user.organization.uuid;
            if (!organizationId) {
                throw new Error('Organization ID not found');
            }

            const organizationAndTeamData: OrganizationAndTeamData = {
                organizationId,
                teamId,
            };

            const codeReviewConfigParam =
                await this.parametersService.findByKey(
                    ParametersKey.CODE_REVIEW_CONFIG,
                    organizationAndTeamData,
                );

            if (!codeReviewConfigParam || !codeReviewConfigParam.configValue) {
                throw new Error('Code review config not found');
            }

            const codeReviewConfig = codeReviewConfigParam.configValue;
            let result:
                | ParametersEntity<ParametersKey.CODE_REVIEW_CONFIG>
                | boolean;

            if (repositoryId && directoryId) {
                result = await this.deleteDirectoryConfig(
                    organizationAndTeamData,
                    codeReviewConfig,
                    repositoryId,
                    directoryId,
                );
            } else if (repositoryId) {
                result = await this.deleteRepositoryConfig(
                    organizationAndTeamData,
                    codeReviewConfig,
                    repositoryId,
                );
            } else {
                throw new Error('RepositoryId is required');
            }

            return result;
        } catch (error) {
            this.logger.error({
                message: 'Could not delete code review configuration',
                context: DeleteRepositoryCodeReviewParameterUseCase.name,
                error: error,
                metadata: { body },
            });
            throw error;
        }
    }

    private async deleteRepositoryConfig(
        organizationAndTeamData: OrganizationAndTeamData,
        currentConfig: CodeReviewParameter,
        repositoryId: string,
    ) {
        const repositoryIndex = currentConfig.repositories.findIndex(
            (repo) => repo.id === repositoryId,
        );

        if (repositoryIndex === -1) {
            throw new Error('Repository not found in configuration');
        }

        const repositoryToRemove = currentConfig.repositories[repositoryIndex];

        if (repositoryToRemove.directories?.length > 0) {
            throw new RepositoryWithDirectoriesException();
        }

        const updatedConfig = produce(currentConfig, (draft) => {
            const repo = draft.repositories[repositoryIndex];
            repo.configs = {};
            repo.isSelected = false;
        });

        const updated = await this.parametersService.createOrUpdateConfig(
            ParametersKey.CODE_REVIEW_CONFIG,
            updatedConfig,
            organizationAndTeamData,
        );

        this.logger.log({
            message: 'Repository configuration reset successfully',
            context: DeleteRepositoryCodeReviewParameterUseCase.name,
            metadata: { repositoryId, organizationAndTeamData },
        });

<<<<<<< HEAD
        await this.handleRepositorySideEffects(
            organizationAndTeamData,
            repositoryToRemove,
        );
=======
        try {
            // Deletar pull request messages relacionadas ao repositório
            const prMessageDeleted =
                await this.deletePullRequestMessagesUseCase.execute({
                    organizationId: organizationAndTeamData.organizationId,
                    repositoryId: repositoryId,
                });

            this.logger.log({
                message:
                    'Pull request messages deletion completed for repository',
                context: DeleteRepositoryCodeReviewParameterUseCase.name,
                metadata: {
                    repositoryId,
                    organizationAndTeamData,
                    prMessageDeleted,
                },
            });

            // Atualizar status das Kody Rules do repositório para inactive
            try {
                const kodyRulesUpdated =
                    await this.kodyRulesService.updateRulesStatusByFilter(
                        organizationAndTeamData.organizationId,
                        repositoryId,
                        undefined,
                        KodyRulesStatus.DELETED,
                    );

                this.logger.log({
                    message: 'Kody rules status updated for deleted repository',
                    context: DeleteRepositoryCodeReviewParameterUseCase.name,
                    metadata: {
                        repositoryId,
                        organizationAndTeamData,
                        kodyRulesUpdated: !!kodyRulesUpdated,
                    },
                });
            } catch (kodyRulesError) {
                this.logger.error({
                    message:
                        'Error updating Kody rules status for deleted repository',
                    context: DeleteRepositoryCodeReviewParameterUseCase.name,
                    error: kodyRulesError,
                    metadata: {
                        repositoryId,
                        organizationAndTeamData,
                    },
                });
                // Não falhar o processo principal se houver erro nas Kody Rules
            }
>>>>>>> e94181a3

        return updated;
    }

    private async deleteDirectoryConfig(
        organizationAndTeamData: OrganizationAndTeamData,
        currentConfig: CodeReviewParameter,
        repositoryId: string,
        directoryId: string,
    ) {
        const repositoryIndex = currentConfig.repositories.findIndex(
            (repo) => repo.id === repositoryId,
        );
        if (repositoryIndex === -1) {
            throw new Error('Repository not found in configuration');
        }

        const repository = currentConfig.repositories[repositoryIndex];
        const directoryIndex = repository.directories?.findIndex(
            (dir) => dir.id === directoryId,
        );

        if (directoryIndex === undefined || directoryIndex === -1) {
            throw new Error('Directory not found in configuration');
        }

        const directoryToRemove = repository.directories[directoryIndex];

        const updatedConfig = produce(currentConfig, (draft) => {
            const repo = draft.repositories[repositoryIndex];
            repo.directories.splice(directoryIndex, 1);

            if (
                repo.directories.length === 0 &&
                (!repo.configs || Object.keys(repo.configs).length === 0)
            ) {
                repo.isSelected = false;
            }
        });

        const updated = await this.parametersService.createOrUpdateConfig(
            ParametersKey.CODE_REVIEW_CONFIG,
            updatedConfig,
            organizationAndTeamData,
        );

        this.logger.log({
            message:
                'Directory removed from repository configuration successfully',
            context: DeleteRepositoryCodeReviewParameterUseCase.name,
            metadata: { repositoryId, directoryId, organizationAndTeamData },
        });

<<<<<<< HEAD
        await this.handleDirectorySideEffects(
            organizationAndTeamData,
            repository,
            directoryToRemove,
        );

        return updated;
    }

    private async handleRepositorySideEffects(
        orgData: OrganizationAndTeamData,
        repository: { id: string; name: string },
    ) {
        await this.deletePullRequestMessagesUseCase.execute({
            organizationId: orgData.organizationId,
            repositoryId: repository.id,
        });

        await this.kodyRulesService.updateRulesStatusByFilter(
            orgData.organizationId,
            repository.id,
            undefined,
            KodyRulesStatus.DELETED,
        );
=======
        try {
            // Deletar pull request messages relacionadas ao diretório
            const prMessageDeleted =
                await this.deletePullRequestMessagesUseCase.execute({
                    organizationId: organizationAndTeamData.organizationId,
                    repositoryId: repositoryId,
                    directoryId: directoryId,
                });

            this.logger.log({
                message:
                    'Pull request messages deletion completed for directory',
                context: DeleteRepositoryCodeReviewParameterUseCase.name,
                metadata: {
                    repositoryId,
                    directoryId,
                    organizationAndTeamData,
                    prMessageDeleted,
                },
            });

            // Atualizar status das Kody Rules do diretório para inactive
            try {
                const kodyRulesUpdated =
                    await this.kodyRulesService.updateRulesStatusByFilter(
                        organizationAndTeamData.organizationId,
                        repositoryId,
                        directoryId,
                        KodyRulesStatus.DELETED,
                    );

                this.logger.log({
                    message: 'Kody rules status updated for deleted directory',
                    context: DeleteRepositoryCodeReviewParameterUseCase.name,
                    metadata: {
                        repositoryId,
                        directoryId,
                        organizationAndTeamData,
                        kodyRulesUpdated: !!kodyRulesUpdated,
                    },
                });
            } catch (kodyRulesError) {
                this.logger.error({
                    message:
                        'Error updating Kody rules status for deleted directory',
                    context: DeleteRepositoryCodeReviewParameterUseCase.name,
                    error: kodyRulesError,
                    metadata: {
                        repositoryId,
                        directoryId,
                        organizationAndTeamData,
                    },
                });
                // Não falhar o processo principal se houver erro nas Kody Rules
            }
>>>>>>> e94181a3

        await this.codeReviewSettingsLogService.registerRepositoryConfigurationRemoval(
            {
                organizationAndTeamData: orgData,
                userInfo: {
                    userId: this.request.user.uuid,
                    userEmail: this.request.user.email,
                },
                repository,
                actionType: ActionType.DELETE,
            },
        );
    }

    private async handleDirectorySideEffects(
        orgData: OrganizationAndTeamData,
        repository: { id: string; name: string },
        directory: { id: string; path: string },
    ) {
        await this.deletePullRequestMessagesUseCase.execute({
            organizationId: orgData.organizationId,
            repositoryId: repository.id,
            directoryId: directory.id,
        });

        await this.kodyRulesService.updateRulesStatusByFilter(
            orgData.organizationId,
            repository.id,
            directory.id,
            KodyRulesStatus.DELETED,
        );

        await this.codeReviewSettingsLogService.registerDirectoryConfigurationRemoval(
            {
                organizationAndTeamData: orgData,
                userInfo: {
                    userId: this.request.user.uuid,
                    userEmail: this.request.user.email,
                },
                repository,
                directory,
                actionType: ActionType.DELETE,
            },
        );
    }
}<|MERGE_RESOLUTION|>--- conflicted
+++ resolved
@@ -12,18 +12,12 @@
 import {
     ICodeReviewSettingsLogService,
     CODE_REVIEW_SETTINGS_LOG_SERVICE_TOKEN,
-<<<<<<< HEAD
 } from '@/core/domain/codeReviewSettingsLog/contracts/codeReviewSettingsLog.service.contract';
-import { ActionType } from '@/config/types/general/codeReviewSettingsLog.type';
-import { UserRequest } from '@/config/types/http/user-request.type';
-=======
-} from '@/ee/codeReviewSettingsLog/domain/codeReviewSettingsLog/contracts/codeReviewSettingsLog.service.contract';
 import {
     ActionType,
     ConfigLevel,
 } from '@/config/types/general/codeReviewSettingsLog.type';
 import { Request } from 'express';
->>>>>>> e94181a3
 import { RepositoryWithDirectoriesException } from '@/shared/infrastructure/filters/repository-with-directories.exception';
 import { DeleteByRepositoryOrDirectoryPullRequestMessagesUseCase } from '../pullRequestMessages/delete-by-repository-or-directory.use-case';
 import {
@@ -151,64 +145,10 @@
             metadata: { repositoryId, organizationAndTeamData },
         });
 
-<<<<<<< HEAD
         await this.handleRepositorySideEffects(
             organizationAndTeamData,
             repositoryToRemove,
         );
-=======
-        try {
-            // Deletar pull request messages relacionadas ao repositório
-            const prMessageDeleted =
-                await this.deletePullRequestMessagesUseCase.execute({
-                    organizationId: organizationAndTeamData.organizationId,
-                    repositoryId: repositoryId,
-                });
-
-            this.logger.log({
-                message:
-                    'Pull request messages deletion completed for repository',
-                context: DeleteRepositoryCodeReviewParameterUseCase.name,
-                metadata: {
-                    repositoryId,
-                    organizationAndTeamData,
-                    prMessageDeleted,
-                },
-            });
-
-            // Atualizar status das Kody Rules do repositório para inactive
-            try {
-                const kodyRulesUpdated =
-                    await this.kodyRulesService.updateRulesStatusByFilter(
-                        organizationAndTeamData.organizationId,
-                        repositoryId,
-                        undefined,
-                        KodyRulesStatus.DELETED,
-                    );
-
-                this.logger.log({
-                    message: 'Kody rules status updated for deleted repository',
-                    context: DeleteRepositoryCodeReviewParameterUseCase.name,
-                    metadata: {
-                        repositoryId,
-                        organizationAndTeamData,
-                        kodyRulesUpdated: !!kodyRulesUpdated,
-                    },
-                });
-            } catch (kodyRulesError) {
-                this.logger.error({
-                    message:
-                        'Error updating Kody rules status for deleted repository',
-                    context: DeleteRepositoryCodeReviewParameterUseCase.name,
-                    error: kodyRulesError,
-                    metadata: {
-                        repositoryId,
-                        organizationAndTeamData,
-                    },
-                });
-                // Não falhar o processo principal se houver erro nas Kody Rules
-            }
->>>>>>> e94181a3
 
         return updated;
     }
@@ -262,7 +202,6 @@
             metadata: { repositoryId, directoryId, organizationAndTeamData },
         });
 
-<<<<<<< HEAD
         await this.handleDirectorySideEffects(
             organizationAndTeamData,
             repository,
@@ -287,63 +226,6 @@
             undefined,
             KodyRulesStatus.DELETED,
         );
-=======
-        try {
-            // Deletar pull request messages relacionadas ao diretório
-            const prMessageDeleted =
-                await this.deletePullRequestMessagesUseCase.execute({
-                    organizationId: organizationAndTeamData.organizationId,
-                    repositoryId: repositoryId,
-                    directoryId: directoryId,
-                });
-
-            this.logger.log({
-                message:
-                    'Pull request messages deletion completed for directory',
-                context: DeleteRepositoryCodeReviewParameterUseCase.name,
-                metadata: {
-                    repositoryId,
-                    directoryId,
-                    organizationAndTeamData,
-                    prMessageDeleted,
-                },
-            });
-
-            // Atualizar status das Kody Rules do diretório para inactive
-            try {
-                const kodyRulesUpdated =
-                    await this.kodyRulesService.updateRulesStatusByFilter(
-                        organizationAndTeamData.organizationId,
-                        repositoryId,
-                        directoryId,
-                        KodyRulesStatus.DELETED,
-                    );
-
-                this.logger.log({
-                    message: 'Kody rules status updated for deleted directory',
-                    context: DeleteRepositoryCodeReviewParameterUseCase.name,
-                    metadata: {
-                        repositoryId,
-                        directoryId,
-                        organizationAndTeamData,
-                        kodyRulesUpdated: !!kodyRulesUpdated,
-                    },
-                });
-            } catch (kodyRulesError) {
-                this.logger.error({
-                    message:
-                        'Error updating Kody rules status for deleted directory',
-                    context: DeleteRepositoryCodeReviewParameterUseCase.name,
-                    error: kodyRulesError,
-                    metadata: {
-                        repositoryId,
-                        directoryId,
-                        organizationAndTeamData,
-                    },
-                });
-                // Não falhar o processo principal se houver erro nas Kody Rules
-            }
->>>>>>> e94181a3
 
         await this.codeReviewSettingsLogService.registerRepositoryConfigurationRemoval(
             {
