import { Inject, Injectable } from '@nestjs/common';
import {
    IParametersService,
    PARAMETERS_SERVICE_TOKEN,
} from '@/core/domain/parameters/contracts/parameters.service.contract';
import { ParametersEntity } from '@/core/domain/parameters/entities/parameters.entity';
import { ParametersKey } from '@/shared/domain/enums/parameters-key.enum';
import { OrganizationAndTeamData } from '@/config/types/general/organizationAndTeamData';
import { PinoLoggerService } from '@/core/infrastructure/adapters/services/logger/pino.service';
import {
    IIntegrationConfigService,
    INTEGRATION_CONFIG_SERVICE_TOKEN,
} from '@/core/domain/integrationConfigs/contracts/integration-config.service.contracts';
import { IntegrationConfigKey } from '@/shared/domain/enums/Integration-config-key.enum';
import {
    BehaviourForExistingDescription,
    CodeReviewConfigWithoutLLMProvider,
    GroupingModeSuggestions,
    LimitationType,
    SuggestionControlConfig,
    SummaryConfig,
} from '@/config/types/general/codeReview.type';
import { SeverityLevel } from '@/shared/utils/enums/severityLevel.enum';

interface Body {
    organizationAndTeamData: OrganizationAndTeamData;
    configValue: any;
    repositoryId?: string;
}

interface ICodeRepository {
    avatar_url?: string;
    default_branch: string;
    http_url: string;
    id: string;
    language: string;
    name: string;
    organizationName: string;
    selected: string;
    visibility: 'private' | 'public';
}

interface IFilteredCodeRepository {
    id: string;
    name: string;
    isSelected: boolean;
}

interface IRepositoryCodeReviewConfig
    extends CodeReviewConfigWithoutLLMProvider {
    id: string;
    name: string;
}
interface ICodeReviewParameter {
    global: CodeReviewConfigWithoutLLMProvider;
    repositories: Array<IRepositoryCodeReviewConfig | IFilteredCodeRepository>;
}

@Injectable()
export class UpdateOrCreateCodeReviewParameterUseCase {
    constructor(
        @Inject(PARAMETERS_SERVICE_TOKEN)
        private readonly parametersService: IParametersService,

        @Inject(INTEGRATION_CONFIG_SERVICE_TOKEN)
        private readonly integrationConfigService: IIntegrationConfigService,

        private readonly logger: PinoLoggerService,
    ) {}

    async execute(body: Body): Promise<ParametersEntity | boolean> {
        try {
            const { organizationAndTeamData, configValue, repositoryId } = body;

            const codeReviewConfigs: ICodeReviewParameter =
                await this.getCodeReviewConfigs(organizationAndTeamData);
            const codeRepositories = await this.getFormattedRepositories(
                organizationAndTeamData,
            );

            const filteredRepositoryInfo: IFilteredCodeRepository[] =
                this.filterRepositoryInfo(codeRepositories);

            if (!codeReviewConfigs) {
                return await this.createNewConfig(
                    organizationAndTeamData,
                    configValue,
                    filteredRepositoryInfo,
                );
            }

            this.updateExistingGlobalConfig(
                codeReviewConfigs,
                filteredRepositoryInfo,
            );

            if (!repositoryId) {
                return await this.updateGlobalConfig(
                    organizationAndTeamData,
                    codeReviewConfigs,
                    configValue,
                );
            }

            return await this.updateSpecificRepositoryConfig(
                organizationAndTeamData,
                codeReviewConfigs,
                repositoryId,
                configValue,
            );
        } catch (error) {
            this.handleError(error, body);
            throw new Error('Error creating or updating parameters');
        }
    }

    private getDefaultPRSummaryConfig(): SummaryConfig {
        return {
            generatePRSummary: true,
            customInstructions: '',
            behaviourForExistingDescription:
                BehaviourForExistingDescription.CONCATENATE,
        };
    }

    private getDefaultSuggestionControlConfig(): SuggestionControlConfig {
        return {
            groupingMode: GroupingModeSuggestions.FULL,
            limitationType: LimitationType.PR,
            maxSuggestions: 9,
<<<<<<< HEAD
            severityLevelFilter: SeverityLevel.MEDIUM,
=======
            severityLevelFilter: SeverityLevel.HIGH,
            applyFiltersToKodyRules: false,
>>>>>>> bc850d8f
        };
    }

    private async getCodeReviewConfigs(
        organizationAndTeamData: OrganizationAndTeamData,
    ): Promise<ICodeReviewParameter> {
        const codeReviewConfig = await this.parametersService.findByKey(
            ParametersKey.CODE_REVIEW_CONFIG,
            organizationAndTeamData,
        );

        return codeReviewConfig?.configValue;
    }

    private async getFormattedRepositories(
        organizationAndTeamData: OrganizationAndTeamData,
    ) {
        return await this.integrationConfigService.findIntegrationConfigFormatted<
            ICodeRepository[]
        >(IntegrationConfigKey.REPOSITORIES, organizationAndTeamData);
    }

    private filterRepositoryInfo(codeRepositories: ICodeRepository[]) {
        return codeRepositories.map((repository) => ({
            id: repository.id,
            name: repository.name,
            isSelected: false,
        }));
    }

    private async createNewConfig(
        organizationAndTeamData: OrganizationAndTeamData,
        configValue: CodeReviewConfigWithoutLLMProvider,
        filteredRepositoryInfo: IFilteredCodeRepository[],
    ) {
        const defaultSuggestionControl = this.getDefaultSuggestionControlConfig();
        
        const updatedConfigValue = {
            global: {
                ...configValue,
                summary: !configValue.summary
                    ? this.getDefaultPRSummaryConfig()
                    : {
                        ...this.getDefaultPRSummaryConfig(),
                        ...configValue.summary,
                    },
                suggestionControl: !configValue.suggestionControl
                    ? defaultSuggestionControl
                    : {
                        ...defaultSuggestionControl,
                        ...configValue.suggestionControl,
                        applyFiltersToKodyRules: configValue.suggestionControl.applyFiltersToKodyRules ?? false,
                    },
                isCommitMode: configValue?.isCommitMode ?? false,
            },
            repositories: filteredRepositoryInfo,
        };

        return await this.parametersService.createOrUpdateConfig(
            ParametersKey.CODE_REVIEW_CONFIG,
            updatedConfigValue,
            organizationAndTeamData,
        );
    }

    private updateExistingGlobalConfig(
        codeReviewConfigs: ICodeReviewParameter,
        filteredRepositoryInfo: IFilteredCodeRepository[],
    ) {
        if (!codeReviewConfigs.repositories) {
            codeReviewConfigs.repositories = filteredRepositoryInfo;
        }

        if (!codeReviewConfigs.global.summary) {
            codeReviewConfigs.global.summary = this.getDefaultPRSummaryConfig();
        }

        if (!codeReviewConfigs.global.suggestionControl) {
            codeReviewConfigs.global.suggestionControl =
                this.getDefaultSuggestionControlConfig();
        } else {
            const sc = codeReviewConfigs.global.suggestionControl;
            sc.applyFiltersToKodyRules = sc.applyFiltersToKodyRules ?? false;
        }

        this.mergeRepositories(codeReviewConfigs, filteredRepositoryInfo);
    }

    private mergeRepositories(
        codeReviewConfigs: ICodeReviewParameter,
        filteredRepositoryInfo: IFilteredCodeRepository[],
    ) {
        const existingRepoIds = new Set(
            codeReviewConfigs.repositories.map((repo) => repo.id),
        );
        const updatedRepositories = [
            ...codeReviewConfigs.repositories,
            ...filteredRepositoryInfo.filter(
                (repo) => !existingRepoIds.has(repo.id),
            ),
        ];

        codeReviewConfigs.repositories = updatedRepositories;
    }

    private async updateGlobalConfig(
        organizationAndTeamData: OrganizationAndTeamData,
        codeReviewConfigs: ICodeReviewParameter,
        newGlobalInfo: CodeReviewConfigWithoutLLMProvider,
    ) {
        const defaultSuggestionControl = this.getDefaultSuggestionControlConfig();
        
        const updatedCodeReviewConfigValue = {
            global: {
                ...codeReviewConfigs.global,
                ...newGlobalInfo,
                summary: {
                    ...codeReviewConfigs.global.summary,
                    ...newGlobalInfo?.summary,
                },
                suggestionControl: {
                    ...defaultSuggestionControl,
                    ...codeReviewConfigs.global.suggestionControl,
                    ...newGlobalInfo?.suggestionControl,
                    applyFiltersToKodyRules: 
                        newGlobalInfo?.suggestionControl?.applyFiltersToKodyRules ?? 
                        codeReviewConfigs.global.suggestionControl?.applyFiltersToKodyRules ?? 
                        false,
                },
                isCommitMode: newGlobalInfo?.isCommitMode ?? codeReviewConfigs.global.isCommitMode ?? false,
            },
            repositories: codeReviewConfigs.repositories,
        };

        return await this.parametersService.createOrUpdateConfig(
            ParametersKey.CODE_REVIEW_CONFIG,
            updatedCodeReviewConfigValue,
            organizationAndTeamData,
        );
    }

    private async updateSpecificRepositoryConfig(
        organizationAndTeamData: OrganizationAndTeamData,
        codeReviewConfigs: ICodeReviewParameter,
        repositoryId: string,
        configValue: CodeReviewConfigWithoutLLMProvider,
    ) {
        const updatedRepositories = codeReviewConfigs.repositories.map(
            (repository: any) => {
                if (repository.id === repositoryId) {
                    if (!repository.summary) {
                        return {
                            ...repository,
                            ...configValue,
                            summary: this.getDefaultPRSummaryConfig(),
                            isSelected: true,
                        };
                    }
                    return {
                        ...repository,
                        ...configValue,
                        summary: {
                            ...repository.summary,
                            ...configValue?.summary,
                        },
                        isSelected: true,
                    };
                }
                return repository;
            },
        );

        const updatedCodeReviewConfigValue = {
            repositories: updatedRepositories,
            global: codeReviewConfigs.global,
        };

        return await this.parametersService.createOrUpdateConfig(
            ParametersKey.CODE_REVIEW_CONFIG,
            updatedCodeReviewConfigValue,
            organizationAndTeamData,
        );
    }

    private handleError(error: any, body: Body) {
        this.logger.error({
            message:
                'Error creating or updating code review configuration parameter',
            context: UpdateOrCreateCodeReviewParameterUseCase.name,
            error: error,
            metadata: {
                parametersKey: ParametersKey.CODE_REVIEW_CONFIG,
                configValue: body.configValue,
                organizationAndTeamData: body.organizationAndTeamData,
            },
        });
    }
}<|MERGE_RESOLUTION|>--- conflicted
+++ resolved
@@ -128,12 +128,8 @@
             groupingMode: GroupingModeSuggestions.FULL,
             limitationType: LimitationType.PR,
             maxSuggestions: 9,
-<<<<<<< HEAD
-            severityLevelFilter: SeverityLevel.MEDIUM,
-=======
             severityLevelFilter: SeverityLevel.HIGH,
             applyFiltersToKodyRules: false,
->>>>>>> bc850d8f
         };
     }
 
@@ -169,24 +165,27 @@
         configValue: CodeReviewConfigWithoutLLMProvider,
         filteredRepositoryInfo: IFilteredCodeRepository[],
     ) {
-        const defaultSuggestionControl = this.getDefaultSuggestionControlConfig();
-        
+        const defaultSuggestionControl =
+            this.getDefaultSuggestionControlConfig();
+
         const updatedConfigValue = {
             global: {
                 ...configValue,
                 summary: !configValue.summary
                     ? this.getDefaultPRSummaryConfig()
                     : {
-                        ...this.getDefaultPRSummaryConfig(),
-                        ...configValue.summary,
-                    },
+                          ...this.getDefaultPRSummaryConfig(),
+                          ...configValue.summary,
+                      },
                 suggestionControl: !configValue.suggestionControl
                     ? defaultSuggestionControl
                     : {
-                        ...defaultSuggestionControl,
-                        ...configValue.suggestionControl,
-                        applyFiltersToKodyRules: configValue.suggestionControl.applyFiltersToKodyRules ?? false,
-                    },
+                          ...defaultSuggestionControl,
+                          ...configValue.suggestionControl,
+                          applyFiltersToKodyRules:
+                              configValue.suggestionControl
+                                  .applyFiltersToKodyRules ?? false,
+                      },
                 isCommitMode: configValue?.isCommitMode ?? false,
             },
             repositories: filteredRepositoryInfo,
@@ -244,8 +243,9 @@
         codeReviewConfigs: ICodeReviewParameter,
         newGlobalInfo: CodeReviewConfigWithoutLLMProvider,
     ) {
-        const defaultSuggestionControl = this.getDefaultSuggestionControlConfig();
-        
+        const defaultSuggestionControl =
+            this.getDefaultSuggestionControlConfig();
+
         const updatedCodeReviewConfigValue = {
             global: {
                 ...codeReviewConfigs.global,
@@ -258,12 +258,17 @@
                     ...defaultSuggestionControl,
                     ...codeReviewConfigs.global.suggestionControl,
                     ...newGlobalInfo?.suggestionControl,
-                    applyFiltersToKodyRules: 
-                        newGlobalInfo?.suggestionControl?.applyFiltersToKodyRules ?? 
-                        codeReviewConfigs.global.suggestionControl?.applyFiltersToKodyRules ?? 
+                    applyFiltersToKodyRules:
+                        newGlobalInfo?.suggestionControl
+                            ?.applyFiltersToKodyRules ??
+                        codeReviewConfigs.global.suggestionControl
+                            ?.applyFiltersToKodyRules ??
                         false,
                 },
-                isCommitMode: newGlobalInfo?.isCommitMode ?? codeReviewConfigs.global.isCommitMode ?? false,
+                isCommitMode:
+                    newGlobalInfo?.isCommitMode ??
+                    codeReviewConfigs.global.isCommitMode ??
+                    false,
             },
             repositories: codeReviewConfigs.repositories,
         };
