import { OrganizationAndTeamData } from './organizationAndTeamData';
import { PriorityStatus } from '@/core/domain/pullRequests/enums/priorityStatus.enum';
import { DeliveryStatus } from '@/core/domain/pullRequests/enums/deliveryStatus.enum';
import { IKodyRule } from '@/core/domain/kodyRules/interfaces/kodyRules.interface';
import { SeverityLevel } from '@/shared/utils/enums/severityLevel.enum';
import { ImplementationStatus } from '@/core/domain/pullRequests/enums/implementationStatus.enum';
import { IClusterizedSuggestion } from '@/ee/kodyFineTuning/domain/interfaces/kodyFineTuning.interface';
import { LLMModelProvider } from '@/core/infrastructure/adapters/services/llmProviders/llmModelProvider.helper';
import { GetImpactAnalysisResponse } from '@kodus/kodus-proto/ast';
import { TaskStatus } from '@kodus/kodus-proto/task';
import { ISuggestionByPR } from '@/core/domain/pullRequests/interfaces/pullRequests.interface';

export interface IFinalAnalysisResult {
    validSuggestionsToAnalyze: Partial<CodeSuggestion>[];
    discardedSuggestionsBySafeGuard: Partial<CodeSuggestion>[];
    overallComment?: { filepath: string; summary: string };
    reviewMode?: ReviewModeResponse;
    codeReviewModelUsed?: {
        generateSuggestions?: string;
        safeguard?: string;
    };
}

export interface ISafeguardResponse {
    suggestions: CodeSuggestion[];
    codeReviewModelUsed?: {
        generateSuggestions?: string;
        safeguard?: string;
    };
}

export interface FileAST {
    path: string;
    duplicateFunctions: Array<{
        functionName: string;
        locations: string[];
    }>;
    missingImports: string[];
    unusedImports: Array<{
        functionName: string;
        filesWithUnusedImport: string[];
    }>;
}
export interface ChangedFilesWithAST {
    file: FileChange;
    astAnalysis: FileAST;
}

export type Repository = {
    platform: 'github' | 'gitlab' | 'bitbucket' | 'azure-devops';
    id: string;
    name: string;
    fullName?: string;
    language: string;
    defaultBranch: string;
};

export type AnalysisContext = {
    pullRequest?: any;
    repository?: Partial<Repository>;
    organizationAndTeamData: OrganizationAndTeamData;
    codeReviewConfig?: CodeReviewConfig;
    platformType: string;
    action?: string;
    baseDir?: string;
    impactASTAnalysis?: GetImpactAnalysisResponse;
    reviewModeResponse?: ReviewModeResponse;
    kodyFineTuningConfig?: KodyFineTuningConfig;
    fileChangeContext?: FileChangeContext;
    clusterizedSuggestions?: IClusterizedSuggestion[];
<<<<<<< HEAD
    validCrossFileSuggestions?: CodeSuggestion[];
=======
    tasks?: {
        astAnalysis?: {
            taskId: string;
            status?: TaskStatus;
        };
        impactAnalysis?: {
            taskId: string;
            status?: TaskStatus;
        };
    };
>>>>>>> 51675c67
};

export type ASTAnalysisResult = {
    issues: any[];
    metrics: any;
    suggestions: any[];
};

export type CombinedAnalysisResult = {
    aiAnalysis?: AIAnalysisResult;
    astAnalysis?: ASTAnalysisResult;
    lintingAnalysis?: any;
    securityAnalysis?: any;
    codeSuggestions: CodeSuggestion[]; // Aggregation of all suggestions
    overallSummary: string; // Combined summary of the analyses
};

export type AIAnalysisResult = {
    codeSuggestions: Partial<CodeSuggestion>[];
    overallSummary: string;
    codeReviewModelUsed?: {
        generateSuggestions?: string;
        safeguard?: string;
    };
};

export type AIAnalysisResultPrLevel = {
    codeSuggestions: ISuggestionByPR[];
};

export type CodeSuggestion = {
    id?: string;
    relevantFile: string;
    language: string;
    suggestionContent: string;
    existingCode?: string;
    improvedCode: string;
    oneSentenceSummary?: string;
    relevantLinesStart?: number;
    relevantLinesEnd?: number;
    label: string;
    severity?: string;
    rankScore?: number;
    priorityStatus?: PriorityStatus;
    deliveryStatus?: DeliveryStatus;
    implementationStatus?: ImplementationStatus;
    brokenKodyRulesIds?: string[];
    clusteringInformation?: {
        type?: ClusteringType;
        relatedSuggestionsIds?: string[];
        parentSuggestionId?: string;
        problemDescription?: string;
        actionStatement?: string;
    };
    comment?: {
        id: number;
        pullRequestReviewId: number;
    };
    createdAt?: string;
    updatedAt?: string;
};

export type FileChange = {
    content: any;
    sha: string;
    filename: string;
    status:
        | 'added'
        | 'removed'
        | 'modified'
        | 'renamed'
        | 'copied'
        | 'changed'
        | 'unchanged';
    additions: number;
    deletions: number;
    changes: number;
    blob_url: string;
    raw_url: string;
    contents_url: string;
    patch?: string | undefined;
    previous_filename?: string | undefined;
    fileContent?: string;
    reviewMode?: ReviewModeResponse;
    codeReviewModelUsed?: {
        generateSuggestions?: string;
        safeguard?: string;
    };
};

export type FileChangeContext = {
    file: FileChange;
    relevantContent?: string | null;
    patchWithLinesStr?: string;
};

export type Comment = {
    path: string;
    position?: number | undefined;
    body: any;
    line?: number | undefined;
    side?: string | undefined;
    start_line?: number | undefined;
    start_side?: string | undefined;
    suggestion?: CodeSuggestion;
};

export type CommentResult = {
    comment: Comment;
    deliveryStatus: string;
    codeReviewFeedbackData?: {
        commentId: number;
        pullRequestReviewId: number;
        suggestionId: string;
    };
};

export type ReviewComment = {
    id: number;
    pullRequestReviewId: string;
    body: string;
    createdAt: string;
    updatedAt: string;
};

export interface ReviewOptions {
    security: boolean;
    code_style: boolean;
    refactoring: boolean;
    error_handling: boolean;
    maintainability: boolean;
    potential_issues: boolean;
    documentation_and_comments: boolean;
    performance_and_optimization: boolean;
    kody_rules: boolean;
    breaking_changes: boolean;
}

export enum BehaviourForExistingDescription {
    REPLACE = 'replace',
    CONCATENATE = 'concatenate',
    COMPLEMENT = 'complement',
}

export enum LimitationType {
    FILE = 'file',
    PR = 'pr',
}

export enum GroupingModeSuggestions {
    MINIMAL = 'minimal',
    SMART = 'smart',
    FULL = 'full',
}

export enum ClusteringType {
    PARENT = 'parent',
    RELATED = 'related',
}

export interface SummaryConfig {
    generatePRSummary?: boolean;
    customInstructions?: string;
    behaviourForExistingDescription?: BehaviourForExistingDescription;
}

export interface SuggestionControlConfig {
    groupingMode?: GroupingModeSuggestions;
    limitationType?: LimitationType;
    maxSuggestions: number;
    severityLevelFilter?: SeverityLevel;
    applyFiltersToKodyRules?: boolean; // Default: false - Aplica TODOS os filtros (severidade + quantidade) nas Kody Rules
}

export type ImplementedSuggestionsToAnalyze = {
    id: string;
    relevantFile: string;
    language: string;
    improvedCode: string;
    existingCode: string;
};

export type CodeReviewConfig = {
    ignorePaths: string[];
    reviewOptions: ReviewOptions;
    ignoredTitleKeywords: string[];
    baseBranches: string[];
    automatedReviewActive: boolean;
    summary: SummaryConfig;
    languageResultPrompt: string;
    llmProvider?: LLMModelProvider;
    kodyRules?: Partial<IKodyRule>[];
    suggestionControl?: SuggestionControlConfig;
    pullRequestApprovalActive: boolean;
    kodusConfigFileOverridesWebPreferences: boolean;
    isRequestChangesActive?: boolean;
    kodyRulesGeneratorEnabled?: boolean;
    reviewModeConfig?: ReviewModeConfig;
    kodyFineTuningConfig?: KodyFineTuningConfig;
    isCommitMode?: boolean;
};

export type CodeReviewConfigWithoutLLMProvider = Omit<
    CodeReviewConfig,
    'llmProvider' | 'languageResultPrompt'
>;

export type CodeReviewConfigWithRepositoryInfo = Omit<
    CodeReviewConfig,
    'llmProvider' | 'languageResultPrompt'
> & {
    id: string;
    name: string;
    isSelected?: boolean;
};

// Omit every configuration that isn't present on the kodus configuration file.
export type KodusConfigFile = Omit<
    CodeReviewConfig,
    | 'llmProvider'
    | 'languageResultPrompt'
    | 'kodyRules'
    | 'kodusConfigFileOverridesWebPreferences'
    | 'kodyRulesGeneratorEnabled'
> & {
    version: string;
};

export enum ReviewModeResponse {
    LIGHT_MODE = 'light_mode',
    HEAVY_MODE = 'heavy_mode',
}

export enum ReviewModeConfig {
    LIGHT_MODE_FULL = 'light_mode_full',
    LIGHT_MODE_PARTIAL = 'light_mode_partial',
    HEAVY_MODE = 'heavy_mode',
}

export type KodyFineTuningConfig = {
    enabled: boolean;
};<|MERGE_RESOLUTION|>--- conflicted
+++ resolved
@@ -68,9 +68,7 @@
     kodyFineTuningConfig?: KodyFineTuningConfig;
     fileChangeContext?: FileChangeContext;
     clusterizedSuggestions?: IClusterizedSuggestion[];
-<<<<<<< HEAD
     validCrossFileSuggestions?: CodeSuggestion[];
-=======
     tasks?: {
         astAnalysis?: {
             taskId: string;
@@ -81,7 +79,6 @@
             status?: TaskStatus;
         };
     };
->>>>>>> 51675c67
 };
 
 export type ASTAnalysisResult = {
