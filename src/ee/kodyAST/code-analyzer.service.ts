--- conflicted
+++ resolved
@@ -6,32 +6,28 @@
 import { OrganizationAndTeamData } from '@/config/types/general/organizationAndTeamData';
 import { SyntaxNode } from 'tree-sitter';
 import { PinoLoggerService } from '@/core/infrastructure/adapters/services/logger/pino.service';
-<<<<<<< HEAD
-import { ChangeResult, FunctionResult } from './diffAnalyzer.service';
-=======
-import {
-    ChangeResult,
-    FunctionResult,
-} from '../codeBase/types/diff-analyzer.types';
->>>>>>> 3d4722d4
 import { LLMProviderService } from '@/core/infrastructure/adapters/services/llmProviders/llmProvider.service';
 import { LLM_PROVIDER_SERVICE_TOKEN } from '@/core/infrastructure/adapters/services/llmProviders/llmProvider.service.contract';
 import {
-    CodeGraph,
+    FunctionResult,
+    ChangeResult,
     ComplexityAnalysis,
-    EnrichGraph,
-    EnrichGraphEdge,
-    EnrichGraphNode,
-    FunctionAnalysis,
     FunctionsAffect,
     FunctionsAffectResult,
     FunctionSimilarity,
+    ImpactResult,
     ImpactedNode,
-    ImpactResult,
+    ScopeAnalysis,
+} from '../codeBase/types/diff-analyzer.types';
+import {
+    EnrichedGraphNode,
+    EnrichedGraphEdge,
+    FunctionAnalysis,
+    EnrichedGraph,
+    RelationshipType,
+    CodeGraph,
     NodeType,
-    RelationshipType,
-    ScopeAnalysis,
-} from '@kodus/kodus-proto/common/ast';
+} from '@kodus/kodus-proto/v2';
 
 interface FunctionData {
     className?: string;
@@ -49,8 +45,8 @@
     >();
     private addedNodes: Record<string, boolean> = {};
     private relationshipKeys: Record<string, boolean> = {};
-    private nodes: EnrichGraphNode[] = [];
-    private relationships = new Map<string, EnrichGraphEdge>();
+    private nodes: EnrichedGraphNode[] = [];
+    private relationships = new Map<string, EnrichedGraphEdge>();
 
     constructor(
         private readonly logger: PinoLoggerService,
@@ -190,7 +186,7 @@
      * @returns Um array de nós impactados.
      */
     dfs(
-        graph: EnrichGraph,
+        graph: EnrichedGraph,
         startNodeId: string,
         direction: 'both' | 'forward' | 'backward' = 'both',
         allowedTypes: RelationshipType[] = Array.from(
@@ -206,7 +202,7 @@
      * Recursive DFS helper function.
      */
     private dfsHelper(
-        graph: EnrichGraph,
+        graph: EnrichedGraph,
         currentNode: string,
         visited: Set<string>,
         direction: 'both' | 'forward' | 'backward',
@@ -239,29 +235,29 @@
      * Determines the next node to visit based on traversal direction and allowed relationships.
      */
     private getNextNode(
-        edge: EnrichGraphEdge,
+        edge: EnrichedGraphEdge,
         currentNode: string,
         direction: 'both' | 'forward' | 'backward',
         visited: Set<string>,
         allowedTypes: RelationshipType[],
     ): string | null {
-        const isForward =
-            direction !== 'backward' &&
-            edge.from === currentNode &&
-            !visited.has(edge.to);
-        const isBackward =
-            direction !== 'forward' &&
-            edge.to === currentNode &&
-            !visited.has(edge.from);
-
-        if ((isForward || isBackward) && allowedTypes.includes(edge.type)) {
-            return isForward ? edge.to : edge.from;
-        }
+        // const isForward =
+        //     direction !== 'backward' &&
+        //     edge.from === currentNode &&
+        //     !visited.has(edge.to);
+        // const isBackward =
+        //     direction !== 'forward' &&
+        //     edge.to === currentNode &&
+        //     !visited.has(edge.from);
+
+        // if ((isForward || isBackward) && allowedTypes.includes(edge.type)) {
+        //     return isForward ? edge.to : edge.from;
+        // }
 
         return null;
     }
 
-    enrichGraph(data: CodeGraph): EnrichGraph {
+    enrichGraph(data: CodeGraph): EnrichedGraph {
         this.clearNormalizedPathCache();
         this.clearExtractPathCache();
 
@@ -449,7 +445,7 @@
     }
 
     computeImpactAnalysis(
-        graph: EnrichGraph,
+        graph: EnrichedGraph,
         changeResults: ChangeResult[],
         depth: number = Infinity,
         direction: 'both' | 'forward' | 'backward' = 'backward',
@@ -509,9 +505,9 @@
 
         impactReport
             .filter(
-                (impact) =>
-                    impact.type === NodeType.METHOD ||
-                    impact.type === NodeType.FUNCTION,
+                (impact) => true,
+                // impact.type === NodeType.NODE_TYPE_METHOD ||
+                // impact.type === NodeType.NODE_TYPE_FUNCTION,
             )
             ?.forEach((node) => {
                 if (node.level > depth) {
@@ -573,7 +569,7 @@
                 this.addRelationship(
                     className,
                     importedClassName,
-                    RelationshipType.IMPORTS,
+                    RelationshipType.RELATIONSHIP_TYPE_IMPORTS,
                     normalizedFrom,
                     normalizedFrom,
                 );
@@ -587,7 +583,7 @@
                 this.addRelationship(
                     className,
                     importedClassName,
-                    RelationshipType.IMPORTS,
+                    RelationshipType.RELATIONSHIP_TYPE_IMPORTS,
                     normalizedFrom,
                     normalizedFrom,
                 );
@@ -630,7 +626,7 @@
                             this.addRelationship(
                                 type.name,
                                 identifier,
-                                RelationshipType.IMPLEMENTS,
+                                RelationshipType.RELATIONSHIP_TYPE_IMPLEMENTS,
                                 type.file,
                                 iface,
                             );
@@ -644,7 +640,7 @@
                             this.addRelationship(
                                 type.name,
                                 identifier,
-                                RelationshipType.EXTENDS,
+                                RelationshipType.RELATIONSHIP_TYPE_EXTENDS,
                                 type.file,
                                 baseClass,
                             );
@@ -658,7 +654,7 @@
                             this.addRelationship(
                                 identifier,
                                 type.name,
-                                RelationshipType.IMPLEMENTED_BY,
+                                RelationshipType.RELATIONSHIP_TYPE_IMPLEMENTED_BY,
                                 type.file,
                                 cls,
                             );
@@ -708,7 +704,7 @@
                     this.addRelationship(
                         methodId,
                         calledId,
-                        RelationshipType.CALLS,
+                        RelationshipType.RELATIONSHIP_TYPE_CALLS,
                         filePath,
                         calledFilePath,
                     );
@@ -724,7 +720,7 @@
                     this.addRelationship(
                         methodId,
                         implMethod.id,
-                        RelationshipType.CALLS_IMPLEMENTATION,
+                        RelationshipType.RELATIONSHIP_TYPE_CALLS_IMPLEMENTATION,
                         filePath,
                         implMethod.filePath,
                     );
@@ -772,7 +768,7 @@
                     this.addRelationship(
                         className,
                         methodId,
-                        RelationshipType.HAS_METHOD,
+                        RelationshipType.RELATIONSHIP_TYPE_HAS_METHOD,
                         filePath,
                         filePath,
                     );
@@ -875,7 +871,7 @@
                             this.addRelationship(
                                 type.name,
                                 identifier,
-                                RelationshipType.EXTENDS,
+                                RelationshipType.RELATIONSHIP_TYPE_EXTENDS,
                                 type.file,
                                 identifier,
                             );
@@ -902,7 +898,7 @@
         this.normalizedPathCache.clear();
     }
 
-    private addNode(node: EnrichGraphNode) {
+    private addNode(node: EnrichedGraphNode) {
         if (!node.id || node.id === -1) {
             console.warn(
                 `⚠️ Tentativa de adicionar nó com ID inválido: ${node.filePath}`,
@@ -929,7 +925,7 @@
 
         const key = `${from}:${to}:${type}`;
         if (!this.relationshipKeys[key]) {
-            this.relationships.set(key, { from, to, type, fromPath, toPath });
+            // this.relationships.set(key, { from, to, type, fromPath, toPath });
             this.relationshipKeys[key] = true;
         }
     }
@@ -954,7 +950,7 @@
     }
 
     private groupByPropagation(
-        graph: EnrichGraph,
+        graph: EnrichedGraph,
         startNode: string,
         impactedNodes: string[],
     ): Record<number, string[]> {
@@ -973,9 +969,9 @@
             levels[level].push(node);
 
             for (const edge of graph.relationships) {
-                if (edge.to === node && impactedNodes.includes(edge.from)) {
-                    queue.push({ node: edge.from, level: level + 1 });
-                }
+                // if (edge.to === node && impactedNodes.includes(edge.from)) {
+                //     queue.push({ node: edge.from, level: level + 1 });
+                // }
             }
         }
 
@@ -1044,7 +1040,7 @@
      * **Gera um relatório completo de impacto**
      */
     traceImpactPropagation(
-        graph: EnrichGraph,
+        graph: EnrichedGraph,
         startNode: string,
         impactedNodes: string[],
         allowedTypes: RelationshipType[],
@@ -1064,10 +1060,7 @@
 
                 // 🔥 Aqui focamos apenas em métodos/funções.
                 // Se o node.type não for 'Method' ou 'Function', a gente ignora.
-                return (
-                    node.type === NodeType.METHOD ||
-                    node.type === NodeType.FUNCTION
-                );
+                return node.type === NodeType.NODE_TYPE_FUNCTION;
             })
             .map((nodeId) => {
                 const node = graph.nodes.find((n: any) => n.id === nodeId);
@@ -1075,7 +1068,8 @@
                 // 🔥 Buscar imports relevantes
                 const importRelationships = graph.relationships.filter(
                     (rel: any) =>
-                        rel.type === RelationshipType.IMPORTS &&
+                        rel.type ===
+                            RelationshipType.RELATIONSHIP_TYPE_IMPORTS &&
                         rel.to === nodeId &&
                         allowedTypes.includes(rel.type),
                 );
@@ -1097,21 +1091,24 @@
             });
     }
 
-    private getCalledByMethods(graph: EnrichGraph, methodId: string): string[] {
+    private getCalledByMethods(
+        graph: EnrichedGraph,
+        methodId: string,
+    ): string[] {
         // 1) Filtra relacionamentos do tipo CALLS onde 'to' seja o 'methodId'
         const callersIds = graph.relationships
             .filter(
-                (rel) =>
-                    rel.type === RelationshipType.CALLS && rel.to === methodId,
+                (rel) => rel.type === RelationshipType.RELATIONSHIP_TYPE_CALLS,
+                // rel.to === methodId,
             )
             .map((rel) => rel.from);
 
         // 2) Filtra nós cujo ID esteja em callersIds e cujo tipo seja 'Method' ou 'Function'
         const callerNodes = graph.nodes.filter(
             (node) =>
-                callersIds.includes(node.id.toString()) &&
-                (node.type === NodeType.METHOD ||
-                    node.type === NodeType.FUNCTION),
+                // callersIds.includes(node.id.toString()) &&
+                // node.type === NodeType.NODE_TYPE_METHOD ||
+                node.type === NodeType.NODE_TYPE_FUNCTION,
         );
 
         // 3) Retorna apenas o campo 'id' de cada nó
