--- conflicted
+++ resolved
@@ -2,77 +2,13 @@
 import { CodeAnalyzerService } from '@/ee/kodyAST/code-analyzer.service';
 import { AST_ANALYSIS_SERVICE_TOKEN } from '@/core/domain/codeBase/contracts/ASTAnalysisService.contract';
 import { CodeAstAnalysisService } from '@/ee/kodyAST/codeASTAnalysis.service';
-<<<<<<< HEAD
-import { environment } from '@/ee/configs/environment';
-import { DiffAnalyzerService } from '@/ee/kodyAST/diffAnalyzer.service';
-
-@Module({})
-export class KodyASTModule {
-    static register() {
-        const imports = [
-            forwardRef(() => CodebaseModule),
-            forwardRef(() => PlatformIntegrationModule),
-            forwardRef(() => IntegrationConfigModule),
-            forwardRef(() => LLMProviderModule),
-            LogModule,
-        ];
-        const exports = [CodeAnalyzerService, AST_ANALYSIS_SERVICE_TOKEN];
-
-        if (
-            environment.API_CLOUD_MODE &&
-            process.env.API_ENABLE_CODE_REVIEW_AST
-        ) {
-            return {
-                module: KodyASTModule,
-                imports: [
-                    ...imports,
-                    ClientsModule.register([AST_MICROSERVICE_OPTIONS]),
-                ],
-                providers: [
-                    CodeAnalyzerService,
-                    {
-                        provide: AST_ANALYSIS_SERVICE_TOKEN,
-                        useClass: CodeAstAnalysisService,
-                    },
-                    DiffAnalyzerService,
-                ],
-                exports,
-            };
-        }
-
-        // keep imports and exports consistent to avoid
-        // inconsistencies when switching between cloud
-        // and self-hosted modes, specially during development
-        return {
-            module: KodyASTModule,
-            imports,
-            providers: [
-                {
-                    provide: AST_ANALYSIS_SERVICE_TOKEN,
-                    useValue: null,
-                },
-                {
-                    provide: CodeAnalyzerService,
-                    useValue: null,
-                },
-                {
-                    provide: DiffAnalyzerService,
-                    useValue: null,
-                },
-            ],
-            exports,
-        };
-    }
-}
-=======
-import { ASTDeserializerService } from './ast-deserializer.service';
 import { LLMProviderModule } from '@/modules/llmProvider.module';
 import { LogModule } from '@/modules/log.module';
-import { DiffAnalyzerService } from '../codeBase/diffAnalyzer.service';
 import { PlatformIntegrationModule } from '@/modules/platformIntegration.module';
 import { ClientsModule } from '@nestjs/microservices';
 import { AST_MICROSERVICE_OPTIONS } from '../configs/microservices/ast-options';
 import { environment } from '../configs/environment';
+import { DiffAnalyzerService } from './diffAnalyzer.service';
 
 const staticImports = [LLMProviderModule, LogModule, PlatformIntegrationModule];
 const dynamicImports =
@@ -83,26 +19,19 @@
 const providers = [];
 const moduleExports = [
     CodeAnalyzerService,
-    ASTDeserializerService,
     DiffAnalyzerService,
     AST_ANALYSIS_SERVICE_TOKEN,
 ];
 
 if (environment.API_CLOUD_MODE && process.env.API_ENABLE_CODE_REVIEW_AST) {
-    providers.push(
-        CodeAnalyzerService,
-        ASTDeserializerService,
-        DiffAnalyzerService,
-        {
-            provide: AST_ANALYSIS_SERVICE_TOKEN,
-            useClass: CodeAstAnalysisService,
-        },
-    );
+    providers.push(CodeAnalyzerService, DiffAnalyzerService, {
+        provide: AST_ANALYSIS_SERVICE_TOKEN,
+        useClass: CodeAstAnalysisService,
+    });
 } else {
     // Self-hosted mode, provide null services
     providers.push(
         { provide: CodeAnalyzerService, useValue: null },
-        { provide: ASTDeserializerService, useValue: null },
         { provide: DiffAnalyzerService, useValue: null },
         { provide: AST_ANALYSIS_SERVICE_TOKEN, useValue: null },
     );
@@ -114,5 +43,4 @@
     providers,
     exports: moduleExports,
 })
-export class KodyASTModule {}
->>>>>>> 3d4722d4
+export class KodyASTModule {}