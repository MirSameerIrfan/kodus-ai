/**
 * @license
 * Kodus Tech. All rights reserved.
 */
import { Injectable } from '@nestjs/common';
import { IPipelineStrategy } from '@/core/infrastructure/adapters/services/pipeline/interfaces/pipeline-strategy.interface';
import { PipelineStage } from '@/core/infrastructure/adapters/services/pipeline/interfaces/pipeline.interface';
import { ValidateConfigStage } from '@/core/infrastructure/adapters/services/codeBase/codeReviewPipeline/stages/validate-config.stage';
import { FetchChangedFilesStage } from '@/core/infrastructure/adapters/services/codeBase/codeReviewPipeline/stages/fetch-changed-files.stage';
import { InitialCommentStage } from '@/core/infrastructure/adapters/services/codeBase/codeReviewPipeline/stages/initial-comment.stage';
import { ProcessFilesReview } from '@/core/infrastructure/adapters/services/codeBase/codeReviewPipeline/stages/process-files-review.stage';
import { AggregateResultsStage } from '@/core/infrastructure/adapters/services/codeBase/codeReviewPipeline/stages/aggregate-result.stage';
import { UpdateCommentsAndGenerateSummaryStage } from '@/core/infrastructure/adapters/services/codeBase/codeReviewPipeline/stages/finish-comments.stage';
import { RequestChangesOrApproveStage } from '@/core/infrastructure/adapters/services/codeBase/codeReviewPipeline/stages/finish-process-review.stage';
import { CodeReviewPipelineContext } from '@/core/infrastructure/adapters/services/codeBase/codeReviewPipeline/context/code-review-pipeline.context';
import { KodyFineTuningStage } from '../stages/kody-fine-tuning.stage';
import { CodeAnalysisASTStage } from '../stages/code-analysis-ast.stage';
import { ProcessFilesPrLevelReviewStage } from '@/core/infrastructure/adapters/services/codeBase/codeReviewPipeline/stages/process-files-pr-level-review.stage';
<<<<<<< HEAD
import { CreatePrLevelCommentsStage } from '@/core/infrastructure/adapters/services/codeBase/codeReviewPipeline/stages/create-pr-level-comments.stage';
import { CreateFileCommentsStage } from '@/core/infrastructure/adapters/services/codeBase/codeReviewPipeline/stages/create-file-comments.stage';
=======
import { CodeAnalysisASTCleanupStage } from '../stages/code-analysis-ast-cleanup.stage';
>>>>>>> 51675c67

@Injectable()
export class CodeReviewPipelineStrategyEE
    implements IPipelineStrategy<CodeReviewPipelineContext>
{
    constructor(
        private readonly validateConfigStage: ValidateConfigStage,
        private readonly fetchChangedFilesStage: FetchChangedFilesStage,
        private readonly initialCommentStage: InitialCommentStage,
        private readonly kodyFineTuningStage: KodyFineTuningStage,
        private readonly codeAnalysisASTStage: CodeAnalysisASTStage,
        private readonly processFilesPrLevelReviewStage: ProcessFilesPrLevelReviewStage,
        private readonly createPrLevelCommentsStage: CreatePrLevelCommentsStage,
        private readonly processFilesReview: ProcessFilesReview,
<<<<<<< HEAD
        private readonly createFileCommentsStage: CreateFileCommentsStage,
=======
        private readonly codeAnalysisASTCleanupStage: CodeAnalysisASTCleanupStage,
>>>>>>> 51675c67
        private readonly aggregateResultsStage: AggregateResultsStage,
        private readonly updateCommentsAndGenerateSummaryStage: UpdateCommentsAndGenerateSummaryStage,
        private readonly requestChangesOrApproveStage: RequestChangesOrApproveStage,
    ) {}

    getPipelineName(): string {
        return 'CodeReviewPipeline';
    }

    configureStages(): PipelineStage<CodeReviewPipelineContext>[] {
        return [
            this.validateConfigStage,
            this.fetchChangedFilesStage,
            this.initialCommentStage,
            this.kodyFineTuningStage,
            this.codeAnalysisASTStage,
            this.processFilesPrLevelReviewStage,
            this.createPrLevelCommentsStage,
            this.processFilesReview,
<<<<<<< HEAD
            this.createFileCommentsStage,
=======
            this.codeAnalysisASTCleanupStage,
>>>>>>> 51675c67
            this.aggregateResultsStage,
            this.updateCommentsAndGenerateSummaryStage,
            this.requestChangesOrApproveStage,
        ];
    }
}<|MERGE_RESOLUTION|>--- conflicted
+++ resolved
@@ -16,12 +16,9 @@
 import { KodyFineTuningStage } from '../stages/kody-fine-tuning.stage';
 import { CodeAnalysisASTStage } from '../stages/code-analysis-ast.stage';
 import { ProcessFilesPrLevelReviewStage } from '@/core/infrastructure/adapters/services/codeBase/codeReviewPipeline/stages/process-files-pr-level-review.stage';
-<<<<<<< HEAD
 import { CreatePrLevelCommentsStage } from '@/core/infrastructure/adapters/services/codeBase/codeReviewPipeline/stages/create-pr-level-comments.stage';
 import { CreateFileCommentsStage } from '@/core/infrastructure/adapters/services/codeBase/codeReviewPipeline/stages/create-file-comments.stage';
-=======
 import { CodeAnalysisASTCleanupStage } from '../stages/code-analysis-ast-cleanup.stage';
->>>>>>> 51675c67
 
 @Injectable()
 export class CodeReviewPipelineStrategyEE
@@ -36,11 +33,8 @@
         private readonly processFilesPrLevelReviewStage: ProcessFilesPrLevelReviewStage,
         private readonly createPrLevelCommentsStage: CreatePrLevelCommentsStage,
         private readonly processFilesReview: ProcessFilesReview,
-<<<<<<< HEAD
         private readonly createFileCommentsStage: CreateFileCommentsStage,
-=======
         private readonly codeAnalysisASTCleanupStage: CodeAnalysisASTCleanupStage,
->>>>>>> 51675c67
         private readonly aggregateResultsStage: AggregateResultsStage,
         private readonly updateCommentsAndGenerateSummaryStage: UpdateCommentsAndGenerateSummaryStage,
         private readonly requestChangesOrApproveStage: RequestChangesOrApproveStage,
@@ -60,11 +54,8 @@
             this.processFilesPrLevelReviewStage,
             this.createPrLevelCommentsStage,
             this.processFilesReview,
-<<<<<<< HEAD
             this.createFileCommentsStage,
-=======
             this.codeAnalysisASTCleanupStage,
->>>>>>> 51675c67
             this.aggregateResultsStage,
             this.updateCommentsAndGenerateSummaryStage,
             this.requestChangesOrApproveStage,
