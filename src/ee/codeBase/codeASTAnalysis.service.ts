import * as path from 'path';
import {
    CodeAnalysisAST,
    Repository,
    ReviewModeResponse,
    AnalysisContext,
    AIAnalysisResult,
    CodeSuggestion,
} from '@/config/types/general/codeReview.type';
import { IASTAnalysisService } from '@/core/domain/codeBase/contracts/ASTAnalysisService.contract';
import { OrganizationAndTeamData } from '@/config/types/general/organizationAndTeamData';
import { StringOutputParser } from '@langchain/core/output_parsers';
import { RunnableSequence } from '@langchain/core/runnables';
import { LLMModelProvider } from '@/core/infrastructure/adapters/services/llmProviders/llmModelProvider.helper';
import { prompt_detectBreakingChanges } from '@/shared/utils/langchainCommon/prompts/detectBreakingChanges';
<<<<<<< HEAD
import { Inject, Injectable, OnModuleInit } from '@nestjs/common';
=======
import { Inject, Injectable } from '@nestjs/common';
>>>>>>> 2ba6fafb
import { SeverityLevel } from '@/shared/utils/enums/severityLevel.enum';
import { LLMResponseProcessor } from '@/core/infrastructure/adapters/services/codeBase/utils/transforms/llmResponseProcessor.transform';
import { ChangeResult, DiffAnalyzerService } from './diffAnalyzer.service';
import { CodeManagementService } from '@/core/infrastructure/adapters/services/platformIntegration/codeManagement.service';
import { PinoLoggerService } from '@/core/infrastructure/adapters/services/logger/pino.service';
<<<<<<< HEAD
import {
    CodeAnalyzerService,
    FunctionsAffectResult,
    FunctionSimilarity,
} from './ast/services/code-analyzer.service';
import { ClientGrpc } from '@nestjs/microservices';
import { lastValueFrom, reduce, map } from 'rxjs';
import * as CircuitBreaker from 'opossum';
import {
    AST_ANALYZER_SERVICE_NAME,
    ASTAnalyzerServiceClient,
    BuildEnrichedGraphResponse,
    ProtoAuthMode,
    ProtoPlatformType,
    RepositoryData,
} from '@kodus/kodus-proto';
=======
import { LLMProviderService } from '@/core/infrastructure/adapters/services/llmProviders/llmProvider.service';
import { LLM_PROVIDER_SERVICE_TOKEN } from '@/core/infrastructure/adapters/services/llmProviders/llmProvider.service.contract';
>>>>>>> 2ba6fafb

@Injectable()
export class CodeAstAnalysisService
    implements IASTAnalysisService, OnModuleInit
{
    private readonly llmResponseProcessor: LLMResponseProcessor;
    private astMicroservice: ASTAnalyzerServiceClient;

    constructor(
        private readonly codeAnalyzerService: CodeAnalyzerService,
        private readonly diffAnalyzerService: DiffAnalyzerService,
        private readonly codeManagementService: CodeManagementService,
        private readonly logger: PinoLoggerService,
<<<<<<< HEAD

        @Inject('AST_MICROSERVICE')
        private readonly astMicroserviceClient: ClientGrpc,
=======
        @Inject(LLM_PROVIDER_SERVICE_TOKEN)
        private readonly llmProviderService: LLMProviderService,
>>>>>>> 2ba6fafb
    ) {
        this.llmResponseProcessor = new LLMResponseProcessor(logger);
    }

    onModuleInit() {
        this.astMicroservice = this.astMicroserviceClient.getService(
            AST_ANALYZER_SERVICE_NAME,
        );
    }

    async analyzeASTWithAI(
        context: AnalysisContext,
        reviewModeResponse: ReviewModeResponse,
    ): Promise<AIAnalysisResult> {
        try {
            const provider = LLMModelProvider.NOVITA_DEEPSEEK_V3_0324;

            const baseContext = await this.prepareAnalysisContext(context);

            const chain = await this.createAnalysisChainWithFallback(
                provider,
                context,
            );

            // Execute analysis
            const result = await chain.invoke(baseContext);

            // Process result and tokens
            const analysisResult = this.llmResponseProcessor.processResponse(
                context.organizationAndTeamData,
                context.pullRequest.number,
                result,
            );

            analysisResult.codeReviewModelUsed = {
                generateSuggestions: provider,
            };

            return {
                ...analysisResult,
                codeSuggestions: analysisResult?.codeSuggestions?.map(
                    (codeSuggestion: CodeSuggestion) => ({
                        ...codeSuggestion,
                        severity: SeverityLevel.CRITICAL,
                        label: 'breaking_changes',
                    }),
                ),
            };
        } catch (error) {
            this.logger.error({
                message: `Error during AST code analysis for PR#${context.pullRequest.number}`,
                context: CodeAstAnalysisService.name,
                metadata: {
                    organizationAndTeamData: context?.organizationAndTeamData,
                    prNumber: context?.pullRequest?.number,
                },
                error,
            });
            throw error;
        }
    }

    async cloneAndGenerate(
        repository: any,
        pullRequest: any,
        platformType: string,
        organizationAndTeamData: any,
    ): Promise<CodeAnalysisAST> {
        try {
            const headDirParams = await this.getCloneParams(
                {
                    id: repository.id,
                    name: repository.name,
                    defaultBranch: pullRequest.head.ref,
                    fullName:
                        repository.full_name ||
                        `${repository.owner}/${repository.name}`,
                    platform: platformType as 'github' | 'gitlab' | 'bitbucket',
                    language: repository.language || 'unknown',
                },
                organizationAndTeamData,
            );

            if (!headDirParams) {
                return null;
            }

            const baseDirParams = await this.getCloneParams(
                {
                    id: repository.id,
                    name: repository.name,
                    defaultBranch: pullRequest.base.ref,
                    fullName:
                        repository.full_name ||
                        `${repository.owner}/${repository.name}`,
                    platform: platformType as 'github' | 'gitlab' | 'bitbucket',
                    language: repository.language || 'unknown',
                },
                organizationAndTeamData,
            );

            if (!baseDirParams) {
                return null;
            }

            let result: CodeAnalysisAST;
            const breaker = new CircuitBreaker(
                async () => {
                    const buildEnrichedGraphRes =
                        this.astMicroservice.buildEnrichedGraph({
                            baseRepo: baseDirParams,
                            headRepo: headDirParams,
                        });

                    result = await lastValueFrom(
                        buildEnrichedGraphRes.pipe(
                            reduce((acc, chunk) => {
                                return {
                                    ...acc,
                                    ...chunk,
                                    data: acc.data + chunk.data,
                                };
                            }),
                            map((data) => {
                                return this.parseGraphResponse(data);
                            }),
                        ),
                    );
                },
                {
                    timeout: 480000, // 8 minutes
                    errorThresholdPercentage: 50, // 50% of failures
                    resetTimeout: 30000, // 30 seconds
                },
            );
            await breaker.fire();

            return result;
        } catch (error) {
            this.logger.error({
                message: `Error during AST Clone and Generate graph for PR#${pullRequest.number}`,
                context: CodeAstAnalysisService.name,
                metadata: {
                    organizationAndTeamData: organizationAndTeamData,
                    prNumber: pullRequest?.number,
                },
                error,
            });
            return null;
        }
    }

    private parseGraphResponse(graph: BuildEnrichedGraphResponse) {
        if (!graph) {
            return null;
        }

        if (graph.code !== 0) {
            throw new Error(`Error in buildEnrichedGraph: ${graph.error}`);
        }

        const parsedGraph = JSON.parse(graph.data);
        if (!parsedGraph) {
            throw new Error('Error parsing graph data');
        }

        const deserialized: CodeAnalysisAST = {
            baseCodeGraph: {
                codeGraphFunctions: undefined,
                cloneDir: '',
            },
            headCodeGraph: {
                codeGraphFunctions: undefined,
                cloneDir: '',
            },
            headCodeGraphEnriched: {
                nodes: [],
                relationships: [],
            },
        };

        if (parsedGraph.baseCodeGraph) {
            deserialized.baseCodeGraph.cloneDir =
                parsedGraph?.baseCodeGraph?.cloneDir;
            deserialized.baseCodeGraph.codeGraphFunctions = this.objectToMap(
                parsedGraph?.baseCodeGraph?.codeGraphFunctions,
            );
        }

        if (parsedGraph.headCodeGraph) {
            deserialized.headCodeGraph.cloneDir =
                parsedGraph?.headCodeGraph?.cloneDir;
            deserialized.headCodeGraph.codeGraphFunctions = this.objectToMap(
                parsedGraph?.headCodeGraph?.codeGraphFunctions,
            );
        }

        if (parsedGraph.headCodeGraphEnriched) {
            deserialized.headCodeGraphEnriched.nodes =
                parsedGraph?.headCodeGraphEnriched?.nodes;
            deserialized.headCodeGraphEnriched.relationships =
                parsedGraph?.headCodeGraphEnriched?.relationships;
        }

        return deserialized;
    }

    private objectToMap<T>(obj: Record<string, T>): Map<string, T> {
        const map = new Map<string, T>();
        if (obj && typeof obj === 'object') {
            Object.entries(obj).forEach(([key, value]) => {
                map.set(key, value);
            });
        }
        return map;
    }

    private async getCloneParams(
        repository: Repository,
        organizationAndTeamData: OrganizationAndTeamData,
    ): Promise<RepositoryData> {
        const params = await this.codeManagementService.getCloneParams({
            repository,
            organizationAndTeamData,
        });
        return {
            ...params,
            auth: {
                ...params.auth,
                type: ProtoAuthMode[params.auth.type],
            },
            provider: ProtoPlatformType[params.provider],
        };
    }

    async analyzeCodeWithGraph(
        codeChunk: string,
        fileName: string,
        organizationAndTeamData: OrganizationAndTeamData,
        pullRequest: any,
        codeAnalysisAST: CodeAnalysisAST,
    ): Promise<ChangeResult> {
        try {
            const processedChunk =
                this.codeAnalyzerService.preprocessCustomDiff(codeChunk);

            const prFilePath = path.join(
                codeAnalysisAST?.headCodeGraph?.cloneDir,
                fileName,
            );
            const baseFilePath = path.join(
                codeAnalysisAST?.baseCodeGraph?.cloneDir,
                fileName,
            );

            const functionsAffected: ChangeResult =
                await this.diffAnalyzerService.analyzeDiff(
                    {
                        diff: processedChunk,
                        headCodeGraphFunctions:
                            codeAnalysisAST?.headCodeGraph?.codeGraphFunctions,
                        prFilePath,
                    },
                    {
                        baseCodeGraphFunctions:
                            codeAnalysisAST?.baseCodeGraph?.codeGraphFunctions,
                        baseFilePath,
                    },
                );

            return functionsAffected;
        } catch (error) {
            this.logger.error({
                message: `Error during AST analyze CodeWith Graph for PR#${pullRequest.number}`,
                context: CodeAstAnalysisService.name,
                metadata: {
                    organizationAndTeamData: organizationAndTeamData,
                    prNumber: pullRequest?.number,
                },
                error,
            });
            throw error;
        }
    }

    async generateImpactAnalysis(
        codeAnalysis: CodeAnalysisAST,
        functionsAffected: ChangeResult,
        pullRequest: any,
        organizationAndTeamData: OrganizationAndTeamData,
    ): Promise<{
        functionsAffectResult: FunctionsAffectResult[];
        functionSimilarity: FunctionSimilarity[];
    }> {
        try {
            const impactedNodes =
                await this.codeAnalyzerService.computeImpactAnalysis(
                    codeAnalysis?.headCodeGraphEnriched,
                    [functionsAffected],
                    1,
                    'backward',
                );

            const functionSimilarity: FunctionSimilarity[] =
                await this.codeAnalyzerService.checkFunctionSimilarity(
                    {
                        organizationAndTeamData,
                        pullRequest,
                    },
                    functionsAffected.added,
                    Object.values(
                        codeAnalysis.headCodeGraph.codeGraphFunctions,
                    ),
                );

            const functionsAffectResult: FunctionsAffectResult[] =
                this.codeAnalyzerService.buildFunctionsAffect(
                    impactedNodes,
                    codeAnalysis.baseCodeGraph.codeGraphFunctions,
                    codeAnalysis.headCodeGraph.codeGraphFunctions,
                );

            return {
                functionSimilarity,
                functionsAffectResult,
            };
        } catch (error) {
            this.logger.error({
                message: `Error during AST generate Impact Analysis for PR#${pullRequest.number}`,
                context: CodeAstAnalysisService.name,
                metadata: {
                    organizationAndTeamData: organizationAndTeamData,
                    prNumber: pullRequest?.number,
                },
                error,
            });
            throw error;
        }
    }

    private async createAnalysisChainWithFallback(
        provider: LLMModelProvider,
        context: AnalysisContext,
    ) {
        const fallbackProvider = LLMModelProvider.OPENAI_GPT_4O;

        try {
            const mainChain = await this.createAnalysisProviderChain(provider);
            const fallbackChain =
                await this.createAnalysisProviderChain(fallbackProvider);

            // Usar withFallbacks para configurar o fallback corretamente
            return mainChain
                .withFallbacks({
                    fallbacks: [fallbackChain],
                })
                .withConfig({
                    runName: 'CodeASTAnalysisAI',
                    metadata: {
                        organizationId:
                            context?.organizationAndTeamData?.organizationId,
                        teamId: context?.organizationAndTeamData?.teamId,
                        pullRequestId: context?.pullRequest?.number,
                    },
                });
        } catch (error) {
            this.logger.error({
                message: 'Error creating analysis chain with fallback',
                error,
                context: CodeAstAnalysisService.name,
                metadata: {
                    provider,
                    fallbackProvider,
                },
            });
            throw error;
        }
    }

    private async createAnalysisProviderChain(provider: LLMModelProvider) {
        try {
            let llm = this.llmProviderService.getLLMProvider({
                model: provider,
                temperature: 0,
                jsonMode: true,
            });

            const chain = RunnableSequence.from([
                async (input: any) => {
                    return [
                        {
                            role: 'user',
                            content: [
                                {
                                    type: 'text',
                                    text: prompt_detectBreakingChanges(input),
                                },
                            ],
                        },
                    ];
                },
                llm,
                new StringOutputParser(),
            ]);

            return chain;
        } catch (error) {
            this.logger.error({
                message: 'Error creating analysis code chain',
                error,
                context: CodeAstAnalysisService.name,
                metadata: { provider },
            });
            throw error;
        }
    }

    private async prepareAnalysisContext(context: AnalysisContext) {
        const baseContext = {
            language: context?.repository?.language,
            languageResultPrompt:
                context?.codeReviewConfig?.languageResultPrompt,
            impactASTAnalysis: context?.impactASTAnalysis?.functionsAffectResult
                ? Object.values(
                      context?.impactASTAnalysis?.functionsAffectResult,
                  )
                : [],
        };

        return baseContext;
    }
}<|MERGE_RESOLUTION|>--- conflicted
+++ resolved
@@ -13,17 +13,12 @@
 import { RunnableSequence } from '@langchain/core/runnables';
 import { LLMModelProvider } from '@/core/infrastructure/adapters/services/llmProviders/llmModelProvider.helper';
 import { prompt_detectBreakingChanges } from '@/shared/utils/langchainCommon/prompts/detectBreakingChanges';
-<<<<<<< HEAD
 import { Inject, Injectable, OnModuleInit } from '@nestjs/common';
-=======
-import { Inject, Injectable } from '@nestjs/common';
->>>>>>> 2ba6fafb
 import { SeverityLevel } from '@/shared/utils/enums/severityLevel.enum';
 import { LLMResponseProcessor } from '@/core/infrastructure/adapters/services/codeBase/utils/transforms/llmResponseProcessor.transform';
 import { ChangeResult, DiffAnalyzerService } from './diffAnalyzer.service';
 import { CodeManagementService } from '@/core/infrastructure/adapters/services/platformIntegration/codeManagement.service';
 import { PinoLoggerService } from '@/core/infrastructure/adapters/services/logger/pino.service';
-<<<<<<< HEAD
 import {
     CodeAnalyzerService,
     FunctionsAffectResult,
@@ -40,10 +35,8 @@
     ProtoPlatformType,
     RepositoryData,
 } from '@kodus/kodus-proto';
-=======
 import { LLMProviderService } from '@/core/infrastructure/adapters/services/llmProviders/llmProvider.service';
 import { LLM_PROVIDER_SERVICE_TOKEN } from '@/core/infrastructure/adapters/services/llmProviders/llmProvider.service.contract';
->>>>>>> 2ba6fafb
 
 @Injectable()
 export class CodeAstAnalysisService
@@ -57,14 +50,11 @@
         private readonly diffAnalyzerService: DiffAnalyzerService,
         private readonly codeManagementService: CodeManagementService,
         private readonly logger: PinoLoggerService,
-<<<<<<< HEAD
 
         @Inject('AST_MICROSERVICE')
         private readonly astMicroserviceClient: ClientGrpc,
-=======
         @Inject(LLM_PROVIDER_SERVICE_TOKEN)
         private readonly llmProviderService: LLMProviderService,
->>>>>>> 2ba6fafb
     ) {
         this.llmResponseProcessor = new LLMResponseProcessor(logger);
     }
