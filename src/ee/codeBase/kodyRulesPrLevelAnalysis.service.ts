import { KODY_RULES_SERVICE_TOKEN } from '@/core/domain/kodyRules/contracts/kodyRules.service.contract';
import { KodyRulesService } from '../kodyRules/service/kodyRules.service';
import { Inject, Injectable } from '@nestjs/common';
import { IKodyRulesAnalysisService } from '@/core/domain/codeBase/contracts/KodyRulesAnalysisService.contract';
import {
    FileChangeContext,
    ReviewModeResponse,
    AnalysisContext,
    AIAnalysisResult,
    FileChange,
    AIAnalysisResultPrLevel,
} from '@/config/types/general/codeReview.type';
import { OrganizationAndTeamData } from '@/config/types/general/organizationAndTeamData';
import {
    IKodyRule,
    KodyRulesScope,
} from '@/core/domain/kodyRules/interfaces/kodyRules.interface';
import { PinoLoggerService } from '@/core/infrastructure/adapters/services/logger/pino.service';
import {
    KodyRulesPrLevelPayload,
    prompt_kodyrules_prlevel_analyzer,
    prompt_kodyrules_prlevel_group_rules,
} from '@/shared/utils/langchainCommon/prompts/kodyRulesPrLevel';
import { tryParseJSONObject } from '@/shared/utils/transforms/json';
import { v4 as uuidv4, validate as uuidValidate } from 'uuid';
import { LabelType } from '@/shared/utils/codeManagement/labels';
import { ISuggestionByPR } from '@/core/domain/pullRequests/interfaces/pullRequests.interface';
import { DeliveryStatus } from '@/core/domain/pullRequests/enums/deliveryStatus.enum';
import { SeverityLevel } from '@/shared/utils/enums/severityLevel.enum';
import { TokenChunkingService } from '@/shared/utils/tokenChunking/tokenChunking.service';
import {
    LLMModelProvider,
    PromptRunnerService as BasePromptRunnerService,
    PromptRole,
    ParserType,
<<<<<<< HEAD
    TokenUsage,
    TokenTrackingHandler,
} from '@kodus/kodus-common/llm';
import {
    endSpan,
    newSpan,
} from '@/core/infrastructure/adapters/services/codeBase/utils/span.utils';
=======
    BYOKConfig,
} from '@kodus/kodus-common/llm';
import { PromptRunnerService } from '@/shared/infrastructure/services/tokenTracking/promptRunner.service';
>>>>>>> 19c422fd

//#region Interfaces
// Interface for analyzer response
interface AnalyzerViolation {
    violatedFileSha: string[] | null;
    relatedFileIds: string[];
    reason: string;
}

// Interface for violations with suggestions already generated
interface ViolationWithSuggestion {
    violatedFileSha: string[] | null;
    relatedFileSha: string[];
    suggestionContent: string;
    oneSentenceSummary: string;
}

interface AnalyzerRuleResult {
    ruleId: string;
    violations: AnalyzerViolation[];
}

// Extended rule interface for processing
interface ExtendedKodyRule extends Partial<IKodyRule> {
    violations?: AnalyzerViolation[];
}

// Extended rule interface for rules with suggestions already generated
interface ExtendedKodyRuleWithSuggestions extends Partial<IKodyRule> {
    violations?: ViolationWithSuggestion[];
}

interface BatchProcessingConfig {
    maxConcurrentChunks: number;
    batchDelay: number; // milliseconds between batches
    retryAttempts: number;
    retryDelay: number; // milliseconds
}

interface ChunkProcessingResult {
    chunkIndex: number;
    result: ExtendedKodyRule[] | null;
    error?: Error;
    tokenUsage?: TokenUsage[];
}
//#endregion

export const KODY_RULES_PR_LEVEL_ANALYSIS_SERVICE_TOKEN = Symbol(
    'KodyRulesPrLevelAnalysisService',
);

@Injectable()
export class KodyRulesPrLevelAnalysisService
    implements IKodyRulesAnalysisService
{
    private readonly tokenTracker: TokenTrackingHandler;

    private readonly DEFAULT_USAGE_LLM_MODEL_PERCENTAGE = 70;

    private readonly DEFAULT_BATCH_CONFIG: BatchProcessingConfig = {
        maxConcurrentChunks: 10, // Process 10 chunks simultaneously by default
        batchDelay: 2000, // Time delay between batches
        retryAttempts: 3,
        retryDelay: 1000, // Time delay between retry attempts
    };

    constructor(
        @Inject(KODY_RULES_SERVICE_TOKEN)
        private readonly kodyRulesService: KodyRulesService,

        private readonly logger: PinoLoggerService,

        private readonly tokenChunkingService: TokenChunkingService,

        private readonly promptRunnerService: BasePromptRunnerService,
    ) {
        this.tokenTracker = new TokenTrackingHandler();
    }

    async analyzeCodeWithAI(
        organizationAndTeamData: OrganizationAndTeamData,
        prNumber: number,
        fileContext: FileChangeContext | FileChange[],
        reviewModeResponse: ReviewModeResponse,
        context: AnalysisContext,
        suggestions?: AIAnalysisResult,
    ): Promise<AIAnalysisResultPrLevel> {
        // Validações de segurança
        if (!context?.codeReviewConfig) {
            this.logger.error({
                message: 'Missing codeReviewConfig in context',
                context: KodyRulesPrLevelAnalysisService.name,
                metadata: { organizationAndTeamData, prNumber },
            });
            return { codeSuggestions: [] };
        }

        if (
            !context.codeReviewConfig.kodyRules ||
            !Array.isArray(context.codeReviewConfig.kodyRules)
        ) {
            this.logger.warn({
                message: 'No kodyRules found in config',
                context: KodyRulesPrLevelAnalysisService.name,
                metadata: { organizationAndTeamData, prNumber },
            });
            return { codeSuggestions: [] };
        }

        const changedFiles = (context as any).changedFiles as FileChange[];

        if (
            !changedFiles ||
            !Array.isArray(changedFiles) ||
            changedFiles.length === 0
        ) {
            this.logger.warn({
                message: 'No changed files found in context',
                context: KodyRulesPrLevelAnalysisService.name,
                metadata: { organizationAndTeamData, prNumber },
            });
            return { codeSuggestions: [] };
        }

        const kodyRules = context.codeReviewConfig.kodyRules;
        const language =
            context.codeReviewConfig.languageResultPrompt || 'en-US';

        const kodyRulesPrLevel = kodyRules.filter(
            (rule) => rule?.scope === KodyRulesScope.PULL_REQUEST,
        );

        if (!kodyRulesPrLevel.length) {
            this.logger.log({
                message: `No PR-level rules found for PR#${prNumber}`,
                context: KodyRulesPrLevelAnalysisService.name,
                metadata: {
                    organizationAndTeamData,
                    prNumber,
                    totalRules: kodyRules.length,
                },
            });
            return { codeSuggestions: [] };
        }

        let filteredKodyRules: Array<Partial<IKodyRule>> = [];

        // Verificação segura de suggestionControl
        const suggestionControl = context.codeReviewConfig?.suggestionControl;
        const applyFiltersToKodyRules =
            suggestionControl?.applyFiltersToKodyRules;

        if (applyFiltersToKodyRules) {
            const minimalSeverityLevel = suggestionControl?.severityLevelFilter;

            filteredKodyRules = await this.filterRulesByMinimumSeverity(
                kodyRulesPrLevel,
                minimalSeverityLevel,
            );

            if (!filteredKodyRules.length) {
                this.logger.log({
                    message: `No PR-level rules found after severity filtering for PR#${prNumber}`,
                    context: KodyRulesPrLevelAnalysisService.name,
                    metadata: {
                        organizationAndTeamData,
                        prNumber,
                        totalRulesBeforeFilter: kodyRulesPrLevel.length,
                        minimalSeverityLevel,
                    },
                });
                return {
                    codeSuggestions: [],
                };
            }
        } else {
            filteredKodyRules = kodyRulesPrLevel;
        }

        const provider = LLMModelProvider.GEMINI_2_5_PRO;
        this.tokenTracker.reset();

        try {
            return await this.processWithTokenChunking(
                organizationAndTeamData,
                prNumber,
                context,
                changedFiles,
                filteredKodyRules,
                language,
                provider,
            );
        } catch (error) {
            this.logger.error({
                message: `Error during PR-level Kody Rules analysis for PR#${prNumber}`,
                context: KodyRulesPrLevelAnalysisService.name,
                metadata: {
                    organizationAndTeamData,
                    prNumber,
                },
                error,
            });
            return {
                codeSuggestions: [],
            };
        }
    }

    private processLLMResponse(response: string): any {
        try {
            if (!response) {
                return null;
            }

            let cleanResponse = response;
            if (response?.startsWith('```')) {
                cleanResponse = response
                    .replace(/^```json\n/, '')
                    .replace(/\n```(\n)?$/, '')
                    .trim();
            }

            const parsedResponse: AnalyzerRuleResult[] =
                tryParseJSONObject(cleanResponse);

            return parsedResponse;
        } catch (error) {
            this.logger.error({
                message: 'Error processing LLM response',
                error,
                context: KodyRulesPrLevelAnalysisService.name,
                metadata: {
                    response,
                },
            });
            return null;
        }
    }

    private processAnalyzerResponse(
        kodyRulesPrLevel: Array<Partial<IKodyRule>>,
        response: string,
        files: FileChange[],
        prNumber: number,
        organizationAndTeamData: OrganizationAndTeamData,
    ): ExtendedKodyRule[] | null {
        try {
            if (!response) {
                this.logger.warn({
                    message: 'Empty response from LLM analyzer',
                    context: KodyRulesPrLevelAnalysisService.name,
                    metadata: {
                        prNumber,
                        organizationAndTeamData,
                        filesCount: files.length,
                    },
                });
                return null;
            }

            const parse = this.processLLMResponse(response);
            const parsedResponse = Array.isArray(parse) ? parse : [parse];

            if (!parsedResponse) {
                this.logger.warn({
                    message:
                        'Failed to parse LLM response - continuing without violations',
                    context: KodyRulesPrLevelAnalysisService.name,
                    metadata: {
                        prNumber,
                        organizationAndTeamData,
                        responseLength: response.length,
                    },
                });
                return null;
            }

            if (!Array.isArray(parsedResponse) || parsedResponse.length === 0) {
                this.logger.log({
                    message: 'No violations found in LLM response',
                    context: KodyRulesPrLevelAnalysisService.name,
                    metadata: {
                        prNumber,
                        organizationAndTeamData,
                        responseType: typeof parsedResponse,
                        isArray: Array.isArray(parsedResponse),
                    },
                });
                return null;
            }

            // Map violations to rules
            const violatedRules: ExtendedKodyRule[] = [];

            for (const ruleResult of parsedResponse) {
                if (!ruleResult?.ruleId) {
                    this.logger.warn({
                        message: 'Rule result missing ruleId, skipping',
                        context: KodyRulesPrLevelAnalysisService.name,
                        metadata: {
                            ruleResult,
                            prNumber,
                            organizationAndTeamData,
                        },
                    });
                    continue;
                }

                const rule = kodyRulesPrLevel.find(
                    (r) => r.uuid === ruleResult.ruleId,
                );

                if (!rule) {
                    this.logger.warn({
                        message: 'Rule not found for ruleId, skipping',
                        context: KodyRulesPrLevelAnalysisService.name,
                        metadata: {
                            ruleId: ruleResult.ruleId,
                            prNumber,
                            organizationAndTeamData,
                        },
                    });
                    continue;
                }

                if (
                    !ruleResult.violations ||
                    !Array.isArray(ruleResult.violations)
                ) {
                    this.logger.warn({
                        message: 'Invalid violations format for rule, skipping',
                        context: KodyRulesPrLevelAnalysisService.name,
                        metadata: {
                            ruleId: ruleResult.ruleId,
                            violationsType: typeof ruleResult.violations,
                            prNumber,
                            organizationAndTeamData,
                        },
                    });
                    continue;
                }

                violatedRules.push({
                    ...rule,
                    violations: ruleResult.violations,
                });
            }

            this.logger.log({
                message: 'Successfully processed analyzer response',
                context: KodyRulesPrLevelAnalysisService.name,
                metadata: {
                    totalRulesInResponse: parsedResponse.length,
                    totalViolatedRules: violatedRules.length,
                    prNumber,
                    organizationAndTeamData,
                },
            });

            return violatedRules?.length > 0 ? violatedRules : null;
        } catch (error) {
            this.logger.error({
                message: 'Error processing analyzer response',
                context: KodyRulesPrLevelAnalysisService.name,
                error,
                metadata: {
                    prNumber,
                    organizationAndTeamData,
                    responseLength: response?.length || 0,
                },
            });
            return null;
        }
    }
    //#endregion

    //#region Replace Kody Rule IDs with Links
    private async replaceKodyRuleIdsWithLinks(
        suggestions: AIAnalysisResultPrLevel,
        organizationAndTeamData: OrganizationAndTeamData,
        prNumber: number,
    ): Promise<AIAnalysisResultPrLevel> {
        if (!suggestions?.codeSuggestions?.length) {
            return suggestions;
        }

        const updatedSuggestions = await Promise.all(
            suggestions.codeSuggestions.map(async (suggestion) => {
                try {
                    if (suggestion?.label === LabelType.KODY_RULES) {
                        let updatedContent =
                            suggestion?.suggestionContent || '';

                        const uuidRegex =
                            /[0-9a-f]{8}-[0-9a-f]{4}-[0-9a-f]{4}-[0-9a-f]{4}-[0-9a-f]{12}/gi;
                        let foundIds: string[] =
                            updatedContent.match(uuidRegex) || [];

                        const updatedContentWithLinks =
                            await this.buildKodyRuleLinkAndRepalceIds(
                                foundIds,
                                updatedContent,
                                organizationAndTeamData,
                                prNumber,
                            );

                        return {
                            ...suggestion,
                            suggestionContent: updatedContentWithLinks,
                        };
                    }

                    return suggestion;
                } catch (error) {
                    this.logger.error({
                        message:
                            'Error processing suggestion for Kody Rule links',
                        context: KodyRulesPrLevelAnalysisService.name,
                        error,
                        metadata: {
                            suggestionId: suggestion.id,
                            organizationAndTeamData,
                            prNumber,
                        },
                    });
                    return suggestion;
                }
            }),
        );

        return {
            ...suggestions,
            codeSuggestions: updatedSuggestions,
        };
    }

    private async buildKodyRuleLinkAndRepalceIds(
        foundIds: string[],
        updatedContent: string,
        organizationAndTeamData: OrganizationAndTeamData,
        prNumber: number,
    ): Promise<string> {
        // Processar todos os IDs encontrados
        for (const ruleId of foundIds) {
            try {
                const rule = await this.kodyRulesService.findById(ruleId);

                if (!rule) {
                    continue;
                }

                const baseUrl = process.env.API_USER_INVITE_BASE_URL || '';
                let ruleLink: string;

                if (rule.repositoryId === 'global') {
                    ruleLink = `${baseUrl}/settings/code-review/global/kody-rules/${ruleId}`;
                } else {
                    ruleLink = `${baseUrl}/settings/code-review/${rule.repositoryId}/kody-rules/${ruleId}`;
                }

                const escapeMarkdownSyntax = (text: string): string =>
                    text.replace(/([\[\]\\`*_{}()#+\-.!])/g, '\\$1');
                const markdownLink = `[${escapeMarkdownSyntax(rule.title)}](${ruleLink})`;

                // Verificar se o ID está entre crases simples `id`
                const singleBacktickPattern = new RegExp(
                    `\`${this.escapeRegex(ruleId)}\``,
                    'g',
                );
                if (singleBacktickPattern.test(updatedContent)) {
                    updatedContent = updatedContent.replace(
                        singleBacktickPattern,
                        markdownLink,
                    );
                    continue;
                }

                // Verificar se o ID está entre blocos de código ```id```
                const tripleBacktickPattern = new RegExp(
                    `\`\`\`${this.escapeRegex(ruleId)}\`\`\``,
                    'g',
                );
                if (tripleBacktickPattern.test(updatedContent)) {
                    updatedContent = updatedContent.replace(
                        tripleBacktickPattern,
                        markdownLink,
                    );
                    continue;
                }

                const idPattern = new RegExp(this.escapeRegex(ruleId), 'g');
                updatedContent = updatedContent.replace(
                    idPattern,
                    markdownLink,
                );
            } catch (error) {
                this.logger.error({
                    message: 'Error fetching Kody Rule details',
                    context: KodyRulesPrLevelAnalysisService.name,
                    error: error,
                    metadata: {
                        ruleId,
                        organizationAndTeamData,
                        prNumber,
                    },
                });
                continue;
            }
        }

        return updatedContent;
    }

    private escapeRegex(string: string): string {
        return string.replace(/[.*+?^${}()|[\]\\]/g, '\\$&');
    }
    //#endregion

    //#region Token Chunking with Parallel Processing
    private async processWithTokenChunking(
        organizationAndTeamData: OrganizationAndTeamData,
        prNumber: number,
        context: AnalysisContext,
        changedFiles: FileChange[],
        kodyRulesPrLevel: Array<Partial<IKodyRule>>,
        language: string,
        provider: LLMModelProvider,
    ): Promise<AIAnalysisResultPrLevel> {
        // 1. Preparar dados para chunking
        const preparedFiles = this.prepareFilesForPayload(changedFiles);

        // 2. Dividir arquivos em chunks
        const chunkingResult = this.tokenChunkingService.chunkDataByTokens({
            model: provider,
            data: preparedFiles,
            usagePercentage: this.DEFAULT_USAGE_LLM_MODEL_PERCENTAGE,
        });

        this.logger.log({
            message: `PR divided into ${chunkingResult.totalChunks} chunks`,
            context: KodyRulesPrLevelAnalysisService.name,
            metadata: {
                totalFiles: preparedFiles.length,
                totalChunks: chunkingResult.totalChunks,
                tokenLimit: chunkingResult.tokenLimit,
                tokensPerChunk: chunkingResult.tokensPerChunk,
                prNumber,
                organizationAndTeamData,
            },
        });

        // 3. Determinar configuração de batch baseada no número de chunks
        const batchConfig = this.determineBatchConfig(
            chunkingResult.totalChunks,
        );

        this.logger.log({
            message: `Batch configuration determined`,
            context: KodyRulesPrLevelAnalysisService.name,
            metadata: {
                totalChunks: chunkingResult.totalChunks,
                maxConcurrentChunks: batchConfig.maxConcurrentChunks,
                batchDelay: batchConfig.batchDelay,
                prNumber,
            },
        });

        // 4. Processar chunks em batches paralelos
        const allViolatedRules = await this.processChunksInBatches(
            chunkingResult.chunks,
            context,
            kodyRulesPrLevel,
            language,
            provider,
            prNumber,
            organizationAndTeamData,
            batchConfig,
        );

        this.logger.log({
            message: `Parallel chunk processing completed`,
            context: KodyRulesPrLevelAnalysisService.name,
            metadata: {
                totalChunks: chunkingResult.totalChunks,
                violationsFound: allViolatedRules.length,
                prNumber,
                organizationAndTeamData,
            },
        });

        // 5. Combinar resultados de todos os chunks
        return this.combineChunkResults(
            allViolatedRules,
            kodyRulesPrLevel,
            organizationAndTeamData,
            prNumber,
            language,
            context?.codeReviewConfig?.byokConfig,
        );
    }

    /**
     * Determina a configuração de batch baseada no número total de chunks
     */
    private determineBatchConfig(totalChunks: number): BatchProcessingConfig {
        const baseConfig = { ...this.DEFAULT_BATCH_CONFIG };

        if (totalChunks <= 10) {
            baseConfig.maxConcurrentChunks = totalChunks;
            baseConfig.batchDelay = 0;
        } else if (totalChunks <= 50) {
            baseConfig.maxConcurrentChunks = 7;
            baseConfig.batchDelay = 2000;
        } else {
            baseConfig.maxConcurrentChunks = 5;
            baseConfig.batchDelay = 3000;
        }

        return baseConfig;
    }

    /**
     * Processa chunks em batches paralelos
     */
    private async processChunksInBatches(
        chunks: FileChange[][],
        context: AnalysisContext,
        kodyRulesPrLevel: Array<Partial<IKodyRule>>,
        language: string,
        provider: LLMModelProvider,
        prNumber: number,
        organizationAndTeamData: OrganizationAndTeamData,
        batchConfig: BatchProcessingConfig,
    ): Promise<ExtendedKodyRule[]> {
        const allViolatedRules: ExtendedKodyRule[] = [];
        const totalChunks = chunks.length;
        const { maxConcurrentChunks, batchDelay } = batchConfig;

        // Processar chunks em batches
        for (let i = 0; i < totalChunks; i += maxConcurrentChunks) {
            const batchNumber = Math.floor(i / maxConcurrentChunks) + 1;
            const totalBatches = Math.ceil(totalChunks / maxConcurrentChunks);
            const batchChunks = chunks.slice(i, i + maxConcurrentChunks);

            this.logger.log({
                message: `Processing batch ${batchNumber}/${totalBatches}`,
                context: KodyRulesPrLevelAnalysisService.name,
                metadata: {
                    batchNumber,
                    totalBatches,
                    chunksInBatch: batchChunks.length,
                    chunkIndexes: batchChunks.map((_, idx) => i + idx),
                    prNumber,
                },
            });

            // Processar batch atual em paralelo
            const batchResults = await this.processBatchInParallel(
                batchChunks,
                i, // offset for chunk indexing
                context,
                kodyRulesPrLevel,
                language,
                provider,
                prNumber,
                organizationAndTeamData,
                batchConfig,
            );

            // Consolidar resultados do batch
            batchResults.forEach(({ result, error, chunkIndex }) => {
                if (error) {
                    this.logger.error({
                        message: `Error in batch ${batchNumber}, chunk ${chunkIndex}`,
                        context: KodyRulesPrLevelAnalysisService.name,
                        error,
                        metadata: {
                            batchNumber,
                            chunkIndex,
                            prNumber,
                            organizationAndTeamData,
                        },
                    });
                } else if (result?.length) {
                    allViolatedRules.push(...result);
                }
            });

            // Delay entre batches (exceto no último)
            if (i + maxConcurrentChunks < totalChunks && batchDelay > 0) {
                this.logger.log({
                    message: `Waiting ${batchDelay}ms before next batch`,
                    context: KodyRulesPrLevelAnalysisService.name,
                    metadata: { batchDelay, nextBatch: batchNumber + 1 },
                });
                await this.delay(batchDelay);
            }
        }

        return allViolatedRules;
    }

    /**
     * Processa um batch de chunks em paralelo
     */
    private async processBatchInParallel(
        batchChunks: FileChange[][],
        indexOffset: number,
        context: AnalysisContext,
        kodyRulesPrLevel: Array<Partial<IKodyRule>>,
        language: string,
        provider: LLMModelProvider,
        prNumber: number,
        organizationAndTeamData: OrganizationAndTeamData,
        batchConfig: BatchProcessingConfig,
    ): Promise<ChunkProcessingResult[]> {
        // Criar promises para processar chunks em paralelo
        const chunkPromises = batchChunks.map(async (chunk, batchIndex) => {
            const chunkIndex = indexOffset + batchIndex;

            return this.processChunkWithRetry(
                chunk,
                chunkIndex,
                context,
                kodyRulesPrLevel,
                language,
                provider,
                prNumber,
                organizationAndTeamData,
                batchConfig,
            );
        });

        // Aguardar todos os chunks do batch
        return Promise.all(chunkPromises);
    }

    /**
     * Processa um chunk individual com retry logic
     */
    private async processChunkWithRetry(
        chunk: FileChange[],
        chunkIndex: number,
        context: AnalysisContext,
        kodyRulesPrLevel: Array<Partial<IKodyRule>>,
        language: string,
        provider: LLMModelProvider,
        prNumber: number,
        organizationAndTeamData: OrganizationAndTeamData,
        batchConfig: BatchProcessingConfig,
    ): Promise<ChunkProcessingResult> {
        const { retryAttempts, retryDelay } = batchConfig;

        // Limitar delay máximo para evitar timeouts muito longos
        const MAX_RETRY_DELAY = 10000; // 10 segundos máximo

        for (let attempt = 1; attempt <= retryAttempts; attempt++) {
            try {
                this.logger.log({
                    message: `Processing chunk ${chunkIndex + 1} (attempt ${attempt})`,
                    context: KodyRulesPrLevelAnalysisService.name,
                    metadata: {
                        chunkIndex,
                        attempt,
                        filesInChunk: chunk.length,
                        prNumber,
                        organizationAndTeamData,
                    },
                });

                const result = await this.processChunk(
                    context,
                    chunk,
                    kodyRulesPrLevel,
                    language,
                    provider,
                    chunkIndex,
                    prNumber,
                    organizationAndTeamData,
                );

                return {
                    chunkIndex,
                    result,
                };
            } catch (error) {
                this.logger.warn({
                    message: `Error processing chunk ${chunkIndex + 1}, attempt ${attempt}`,
                    context: KodyRulesPrLevelAnalysisService.name,
                    error,
                    metadata: {
                        chunkIndex,
                        attempt,
                        prNumber,
                        organizationAndTeamData,
                    },
                });

                // Se não é a última tentativa, aguardar antes de tentar novamente
                if (attempt < retryAttempts) {
                    // Usar delay linear limitado ao invés de exponencial para evitar timeouts muito longos
                    const delayMs = Math.min(
                        retryDelay * attempt,
                        MAX_RETRY_DELAY,
                    );
                    this.logger.log({
                        message: `Waiting ${delayMs}ms before retry ${attempt + 1}`,
                        context: KodyRulesPrLevelAnalysisService.name,
                        metadata: { chunkIndex, attempt, delayMs },
                    });
                    await this.delay(delayMs);
                } else {
                    // Última tentativa falhou - logar erro detalhado
                    this.logger.error({
                        message: `Chunk ${chunkIndex + 1} failed after ${retryAttempts} attempts`,
                        context: KodyRulesPrLevelAnalysisService.name,
                        error,
                        metadata: {
                            chunkIndex,
                            totalAttempts: retryAttempts,
                            prNumber,
                            organizationAndTeamData,
                            filesInChunk: chunk.length,
                        },
                    });

                    return {
                        chunkIndex,
                        result: null,
                        error: error as Error,
                    };
                }
            }
        }

        // Nunca deve chegar aqui, mas TypeScript precisa
        return {
            chunkIndex,
            result: null,
            error: new Error('Unexpected error in retry logic'),
        };
    }

    /**
     * Utility para delay
     */
    private delay(ms: number): Promise<void> {
        return new Promise((resolve) => setTimeout(resolve, ms));
    }

    private prepareFilesForPayload(changedFiles: FileChange[]): FileChange[] {
        return changedFiles.map((file) => ({
            ...file,
            fileContent: undefined,
        }));
    }

    private async processChunk(
        context: AnalysisContext,
        filesChunk: FileChange[],
        kodyRulesPrLevel: Array<Partial<IKodyRule>>,
        language: string,
        provider: LLMModelProvider,
        chunkIndex: number,
        prNumber: number,
        organizationAndTeamData: OrganizationAndTeamData,
    ): Promise<ExtendedKodyRule[] | null> {
        // Preparar payload para este chunk
        const analyzerPayload: KodyRulesPrLevelPayload = {
            pr_title: context.pullRequest.title,
            pr_description: context.pullRequest.body || '',
            stats: context.pullRequest.stats ?? {
                total_additions: 0,
                total_deletions: 0,
                total_files: 0,
                total_lines_changed: 0,
            },
            files: filesChunk,
            rules: kodyRulesPrLevel,
            language,
        };

        const fallbackProvider = LLMModelProvider.NOVITA_DEEPSEEK_V3;

        const promptRunner = new PromptRunnerService(
            this.promptRunnerService,
            provider,
            fallbackProvider,
            context?.codeReviewConfig?.byokConfig,
        );

        try {
<<<<<<< HEAD
            newSpan(`${KodyRulesPrLevelAnalysisService.name}::processChunk`);

            const analysis = await this.promptRunnerService
=======
            const analysis = await promptRunner
>>>>>>> 19c422fd
                .builder()
                .setParser(ParserType.STRING)
                .setLLMJsonMode(true)
                .setPayload(analyzerPayload)
                .addPrompt({
                    prompt: prompt_kodyrules_prlevel_analyzer,
                    role: PromptRole.SYSTEM,
                })
                .addPrompt({
                    prompt: `Please analyze the provided information and return the response in the specified format`,
                    role: PromptRole.USER,
                })
                .addMetadata({
                    organizationAndTeamData,
                    prNumber,
                    provider: provider,
                    fallbackProvider,
                    chunkIndex,
                })
                .addTags([
                    ...this.buildTags(provider, 'primary'),
                    ...this.buildTags(fallbackProvider, 'fallback'),
                ])
                .addCallbacks([this.tokenTracker])
                .setRunName('prLevelKodyRulesAnalyzer')
                .setTemperature(0)
                .execute();

            endSpan(this.tokenTracker, {
                organizationId: organizationAndTeamData.organizationId,
                prNumber,
                chunkIndex,
            });

            if (!analysis) {
                const message = `No response from LLM for chunk ${chunkIndex + 1} for PR#${prNumber}`;
                this.logger.warn({
                    message,
                    context: KodyRulesPrLevelAnalysisService.name,
                    metadata: {
                        chunkIndex,
                        prNumber,
                        organizationAndTeamData,
                        filesCount: filesChunk.length,
                    },
                });
                throw new Error(message);
            }

            // Processar resposta deste chunk
            return this.processAnalyzerResponse(
                kodyRulesPrLevel,
                analysis,
                filesChunk,
                prNumber,
                organizationAndTeamData,
            );
        } catch (error) {
            this.logger.error({
                message: `Error processing chunk ${chunkIndex + 1} for PR#${prNumber}`,
                context: KodyRulesPrLevelAnalysisService.name,
                error,
                metadata: {
                    chunkIndex,
                    prNumber,
                    organizationAndTeamData,
                    filesCount: filesChunk.length,
                },
            });
            throw error;
        }
    }

    private async combineChunkResults(
        allViolatedRules: ExtendedKodyRule[],
        kodyRulesPrLevel: Array<Partial<IKodyRule>>,
        organizationAndTeamData: OrganizationAndTeamData,
        prNumber: number,
        language: string,
        byokConfig: BYOKConfig,
    ): Promise<AIAnalysisResultPrLevel> {
        if (!allViolatedRules?.length) {
            this.logger.log({
                message: `No violations found across all chunks for PR#${prNumber}`,
                context: KodyRulesPrLevelAnalysisService.name,
            });
            return {
                codeSuggestions: [],
            };
        }

        // Deduplicate violated rules (mesmo rule pode ter violações em chunks diferentes)
        const uniqueViolatedRules =
            await this.deduplicateViolatedRules(allViolatedRules);

        this.logger.log({
            message: `Combined chunk results`,
            context: KodyRulesPrLevelAnalysisService.name,
            metadata: {
                totalViolations: allViolatedRules.length,
                uniqueViolatedRules: uniqueViolatedRules.length,
                prNumber,
                organizationAndTeamData,
            },
        });

        // Mapear para suggestions
        const suggestions = await this.mapViolatedRulesToSuggestions(
            uniqueViolatedRules as unknown as ExtendedKodyRuleWithSuggestions[],
        );

        // NOVO: Agrupar suggestions duplicadas usando LLM
        const groupedSuggestions = await this.groupDuplicateSuggestions(
            suggestions,
            kodyRulesPrLevel,
            language,
            organizationAndTeamData,
            prNumber,
            byokConfig,
        );

        // Adicionar severidade
        const suggestionsWithSeverity = this.addSeverityToSuggestions(
            { codeSuggestions: groupedSuggestions },
            kodyRulesPrLevel,
        );

        // Processar links
        return this.replaceKodyRuleIdsWithLinks(
            suggestionsWithSeverity,
            organizationAndTeamData,
            prNumber,
        );
    }
    //#endregion

    //#region Grouping Violated Rules
    private async deduplicateViolatedRules(
        violatedRules: ExtendedKodyRule[],
    ): Promise<ExtendedKodyRule[]> {
        const ruleMap = new Map<string, ExtendedKodyRule>();

        for (const rule of violatedRules) {
            if (!rule.uuid) continue;

            if (ruleMap.has(rule.uuid)) {
                // Merge violations
                const existingRule = ruleMap.get(rule.uuid)!;
                existingRule.violations = [
                    ...(existingRule.violations || []),
                    ...(rule.violations || []),
                ];
            } else {
                ruleMap.set(rule.uuid, rule);
            }
        }

        return Array.from(ruleMap.values());
    }

    private async groupDuplicateSuggestions(
        suggestions: ISuggestionByPR[],
        kodyRulesPrLevel: Array<Partial<IKodyRule>>,
        language: string,
        organizationAndTeamData: OrganizationAndTeamData,
        prNumber: number,
        byokConfig: BYOKConfig,
    ): Promise<ISuggestionByPR[]> {
        if (!suggestions?.length) {
            return suggestions;
        }

        // 1. Identificar suggestions duplicadas (mesma regra)
        const groupedByRule = this.groupSuggestionsByRule(suggestions);

        // 2. Processar apenas grupos com mais de 1 suggestion
        const duplicatedGroups = Object.entries(groupedByRule).filter(
            ([_, groupSuggestions]) => groupSuggestions.length > 1,
        );

        if (!duplicatedGroups.length) {
            this.logger.log({
                message: 'No duplicate suggestions found, skipping grouping',
                context: KodyRulesPrLevelAnalysisService.name,
                metadata: { totalSuggestions: suggestions.length, prNumber },
            });
            return suggestions;
        }

        this.logger.log({
            message: `Found ${duplicatedGroups.length} rule(s) with duplicate suggestions`,
            context: KodyRulesPrLevelAnalysisService.name,
            metadata: {
                duplicatedGroups: duplicatedGroups.length,
                totalSuggestions: suggestions.length,
                prNumber,
            },
        });

        // 3. Processar cada grupo duplicado
        const groupedSuggestions: ISuggestionByPR[] = [];

        for (const [ruleId, duplicatedSuggestions] of duplicatedGroups) {
            try {
                const rule = kodyRulesPrLevel.find((r) => r.uuid === ruleId);

                if (!rule) {
                    this.logger.warn({
                        message: `Rule not found for grouping: ${ruleId}`,
                        context: KodyRulesPrLevelAnalysisService.name,
                    });
                    // Se não encontrar a regra, mantém as suggestions originais
                    groupedSuggestions.push(...duplicatedSuggestions);
                    continue;
                }

                const groupedSuggestion = await this.processRuleGrouping(
                    rule,
                    duplicatedSuggestions,
                    language,
                    organizationAndTeamData,
                    prNumber,
                    byokConfig,
                );

                groupedSuggestions.push(groupedSuggestion);
            } catch (error) {
                this.logger.error({
                    message: `Error grouping suggestions for rule ${ruleId}`,
                    context: KodyRulesPrLevelAnalysisService.name,
                    error,
                    metadata: { ruleId, prNumber, organizationAndTeamData },
                });
                // Em caso de erro, mantém as suggestions originais
                groupedSuggestions.push(...duplicatedSuggestions);
            }
        }

        // 4. Adicionar suggestions que não tinham duplicatas
        const nonDuplicatedSuggestions = suggestions.filter((suggestion) => {
            const ruleIds = suggestion.brokenKodyRulesIds || [];
            return !ruleIds.some((ruleId) =>
                duplicatedGroups.some(
                    ([groupRuleId]) => groupRuleId === ruleId,
                ),
            );
        });

        groupedSuggestions.push(...nonDuplicatedSuggestions);

        this.logger.log({
            message: `Grouping completed`,
            context: KodyRulesPrLevelAnalysisService.name,
            metadata: {
                originalSuggestions: suggestions.length,
                finalSuggestions: groupedSuggestions.length,
                groupsProcessed: duplicatedGroups.length,
                prNumber,
            },
        });

        return groupedSuggestions;
    }

    private groupSuggestionsByRule(
        suggestions: ISuggestionByPR[],
    ): Record<string, ISuggestionByPR[]> {
        const grouped: Record<string, ISuggestionByPR[]> = {};

        for (const suggestion of suggestions) {
            const ruleIds = suggestion.brokenKodyRulesIds || [];

            for (const ruleId of ruleIds) {
                if (!grouped[ruleId]) {
                    grouped[ruleId] = [];
                }
                grouped[ruleId].push(suggestion);
            }
        }

        return grouped;
    }

    private async processRuleGrouping(
        rule: Partial<IKodyRule>,
        duplicatedSuggestions: ISuggestionByPR[],
        language: string,
        organizationAndTeamData: OrganizationAndTeamData,
        prNumber: number,
        byokConfig: BYOKConfig,
    ): Promise<ISuggestionByPR> {
        // Validação de segurança
        if (!duplicatedSuggestions || duplicatedSuggestions.length === 0) {
            this.logger.error({
                message: 'No duplicated suggestions provided for grouping',
                context: KodyRulesPrLevelAnalysisService.name,
                metadata: {
                    ruleId: rule?.uuid,
                    prNumber,
                    organizationAndTeamData,
                },
            });
            // Retornar uma suggestion padrão
            return {
                id: uuidv4(),
                suggestionContent: 'Error processing suggestions',
                oneSentenceSummary: 'Error occurred during processing',
                label: LabelType.KODY_RULES,
                brokenKodyRulesIds: rule?.uuid ? [rule.uuid] : [],
                deliveryStatus: DeliveryStatus.NOT_SENT,
                files: { violatedFileSha: [], relatedFileSha: [] },
            };
        }

        const provider = LLMModelProvider.GEMINI_2_5_PRO;

        // Preparar payload para o prompt de agrupamento
        const groupingPayload = {
            rule: {
                title: rule?.title || '',
                description: rule?.rule || '',
            },
            language: language,
            violations: duplicatedSuggestions.map((s) => ({
                violatedFileSha: s.files?.violatedFileSha || [],
                relatedFileSha: s.files?.relatedFileSha || [],
                reason: s.suggestionContent || '',
            })),
        };

        try {
            const fallbackProvider = LLMModelProvider.NOVITA_DEEPSEEK_V3;

            const promptRunner = new PromptRunnerService(
                this.promptRunnerService,
                provider,
                fallbackProvider,
                byokConfig,
            );

<<<<<<< HEAD
            newSpan(
                `${KodyRulesPrLevelAnalysisService.name}::processRuleGrouping`,
            );

            const grouping = await this.promptRunnerService
=======
            const grouping = await promptRunner
>>>>>>> 19c422fd
                .builder()
                .setParser(ParserType.STRING)
                .setLLMJsonMode(true)
                .setPayload(groupingPayload)
                .addPrompt({
                    prompt: prompt_kodyrules_prlevel_group_rules,
                    role: PromptRole.SYSTEM,
                })
                .addPrompt({
                    prompt: 'Please consolidate the provided violations into a single coherent comment following the instructions.',
                    role: PromptRole.USER,
                })
                .addMetadata({
                    organizationAndTeamData,
                    prNumber,
                    ruleId: rule?.uuid,
                    provider: provider,
                    fallbackProvider: fallbackProvider,
                })
                .setParser(ParserType.STRING)
                .setLLMJsonMode(true)
                .setPayload(groupingPayload)
                .addPrompt({
                    prompt: prompt_kodyrules_prlevel_group_rules,
                    role: PromptRole.SYSTEM,
                })
                .addPrompt({
                    prompt: 'Please consolidate the provided violations into a single coherent comment following the instructions.',
                    role: PromptRole.USER,
                })
                .addMetadata({
                    organizationAndTeamData,
                    prNumber,
                    ruleId: rule?.uuid,
                    provider: provider,
                    fallbackProvider: fallbackProvider,
                })
                .setRunName('prLevelKodyRulesGrouper')
                .setTemperature(0)
                .addCallbacks([this.tokenTracker])
                .addTags([
                    ...this.buildTags(provider, 'primary'),
                    ...this.buildTags(fallbackProvider, 'fallback'),
                ])
                .execute();

            endSpan(this.tokenTracker, {
                organizationId: organizationAndTeamData.organizationId,
                prNumber,
                ruleId: rule?.uuid,
            });

            if (!grouping) {
                const message = 'No response from LLM for grouping suggestions';
                this.logger.warn({
                    message,
                    context: KodyRulesPrLevelAnalysisService.name,
                    metadata: {
                        ruleId: rule?.uuid,
                        prNumber,
                        organizationAndTeamData,
                    },
                });
                throw new Error(message);
            }

            const groupedContent = this.processLLMResponse(grouping);

            // Validação de segurança do resultado
            if (!groupedContent?.violations?.[0]) {
                this.logger.warn({
                    message: 'Invalid grouped content returned from LLM',
                    context: KodyRulesPrLevelAnalysisService.name,
                    metadata: {
                        ruleId: rule?.uuid,
                        prNumber,
                        organizationAndTeamData,
                    },
                });

                // Usar primeira suggestion como fallback
                const baseSuggestion = duplicatedSuggestions[0];
                return {
                    id: uuidv4(),
                    suggestionContent: baseSuggestion.suggestionContent || '',
                    oneSentenceSummary: baseSuggestion.oneSentenceSummary || '',
                    label: baseSuggestion.label,
                    brokenKodyRulesIds: baseSuggestion.brokenKodyRulesIds || [],
                    deliveryStatus: baseSuggestion.deliveryStatus,
                    severity: baseSuggestion.severity,
                    files: baseSuggestion.files || {
                        violatedFileSha: [],
                        relatedFileSha: [],
                    },
                };
            }

            // Criar nova suggestion agrupada baseada na primeira suggestion
            const baseSuggestion = duplicatedSuggestions[0];
            const firstViolation = groupedContent.violations[0];

            const groupedSuggestion: ISuggestionByPR = {
                id: uuidv4(),
                suggestionContent:
                    firstViolation.suggestionContent?.trim() ||
                    baseSuggestion.suggestionContent ||
                    '',
                oneSentenceSummary:
                    firstViolation.oneSentenceSummary?.trim() ||
                    baseSuggestion.oneSentenceSummary ||
                    '',
                label: baseSuggestion.label,
                brokenKodyRulesIds: baseSuggestion.brokenKodyRulesIds || [],
                deliveryStatus: baseSuggestion.deliveryStatus,
                severity: baseSuggestion.severity,
                files: {
                    violatedFileSha: firstViolation?.violatedFileSha || [],
                    relatedFileSha: firstViolation?.relatedFileSha || [],
                },
            };

            return groupedSuggestion;
        } catch (error) {
            this.logger.error({
                message: 'Error during rule grouping',
                context: KodyRulesPrLevelAnalysisService.name,
                error,
                metadata: {
                    ruleId: rule?.uuid,
                    prNumber,
                    organizationAndTeamData,
                },
            });

            // Retornar primeira suggestion como fallback
            const baseSuggestion = duplicatedSuggestions[0];
            return {
                id: uuidv4(),
                suggestionContent: baseSuggestion.suggestionContent || '',
                oneSentenceSummary: baseSuggestion.oneSentenceSummary || '',
                label: baseSuggestion.label,
                brokenKodyRulesIds: baseSuggestion.brokenKodyRulesIds || [],
                deliveryStatus: baseSuggestion.deliveryStatus,
                severity: baseSuggestion.severity,
                files: baseSuggestion.files || {
                    violatedFileSha: [],
                    relatedFileSha: [],
                },
            };
        }
    }
    //#endregion

    //#region Severity Management
    addSeverityToSuggestions(
        suggestions: AIAnalysisResultPrLevel,
        kodyRules: Array<Partial<IKodyRule>>,
    ): AIAnalysisResultPrLevel {
        if (!suggestions?.codeSuggestions?.length || !kodyRules?.length) {
            return suggestions;
        }

        const updatedSuggestions = suggestions.codeSuggestions.map(
            (
                suggestion: ISuggestionByPR & { brokenKodyRulesIds: string[] },
            ) => {
                if (!suggestion.brokenKodyRulesIds?.length) {
                    return suggestion;
                }

                const severities = suggestion.brokenKodyRulesIds
                    .map((ruleId) => {
                        const rule = kodyRules.find((kr) => kr.uuid === ruleId);
                        return rule?.severity;
                    })
                    .filter(Boolean);

                if (severities && severities.length > 0) {
                    const firstSeverity = severities[0];
                    if (firstSeverity) {
                        return {
                            ...suggestion,
                            severity:
                                firstSeverity.toLowerCase() as SeverityLevel,
                        };
                    }
                }

                return suggestion;
            },
        );

        return {
            codeSuggestions: updatedSuggestions,
        };
    }

    private async filterRulesByMinimumSeverity(
        rules: Array<Partial<IKodyRule>>,
        minimalSeverityLevel?: SeverityLevel,
    ): Promise<Array<Partial<IKodyRule>>> {
        // Se não há nível mínimo definido ou é LOW, retorna todas as regras
        if (
            !minimalSeverityLevel ||
            minimalSeverityLevel === SeverityLevel.LOW
        ) {
            return rules;
        }

        // Define a hierarquia de severidade (do menor para o maior)
        const severityHierarchy = {
            [SeverityLevel.LOW]: 1,
            [SeverityLevel.MEDIUM]: 2,
            [SeverityLevel.HIGH]: 3,
            [SeverityLevel.CRITICAL]: 4,
        };

        const minimalLevel = severityHierarchy[minimalSeverityLevel];

        return rules.filter((rule) => {
            if (!rule.severity) {
                // Se a regra não tem severidade definida, inclui por padrão
                return true;
            }

            // Corrige: normaliza para lowercase para coincidir com o enum
            const ruleSeverity = rule.severity.toLowerCase() as SeverityLevel;
            const ruleLevel = severityHierarchy[ruleSeverity];

            // Se não conseguir mapear a severidade, inclui por segurança
            if (ruleLevel === undefined) {
                this.logger.warn({
                    message:
                        'Severidade de regra não reconhecida, incluindo por padrão',
                    context: KodyRulesPrLevelAnalysisService.name,
                    metadata: {
                        ruleId: rule.uuid,
                        ruleSeverity: rule.severity,
                        normalizedSeverity: ruleSeverity,
                    },
                });
                return true;
            }

            // Inclui apenas regras com severidade >= ao nível mínimo
            return ruleLevel >= minimalLevel;
        });
    }
    //#endregion

    //#region Auxiliary Methods
    private async mapViolatedRulesToSuggestions(
        violatedRules: ExtendedKodyRuleWithSuggestions[],
    ): Promise<ISuggestionByPR[]> {
        const allSuggestions: ISuggestionByPR[] = [];

        for (const rule of violatedRules) {
            if (!rule.violations?.length) {
                continue;
            }

            for (const violation of rule.violations) {
                const suggestion: ISuggestionByPR = {
                    id: uuidv4(),
                    suggestionContent: violation.suggestionContent,
                    oneSentenceSummary: violation.oneSentenceSummary,
                    label: LabelType.KODY_RULES,
                    brokenKodyRulesIds: [rule.uuid!],
                    deliveryStatus: DeliveryStatus.NOT_SENT,
                    files: {
                        violatedFileSha: violation?.violatedFileSha || [],
                        relatedFileSha: violation?.relatedFileSha || [],
                    },
                };

                allSuggestions.push(suggestion);
            }
        }

        return allSuggestions;
    }

    private buildTags(
        provider: LLMModelProvider,
        tier: 'primary' | 'fallback',
    ) {
        return [`model:${provider}`, `tier:${tier}`, 'kodyRules', 'prLevel'];
    }
    //#endregion
}<|MERGE_RESOLUTION|>--- conflicted
+++ resolved
@@ -33,19 +33,15 @@
     PromptRunnerService as BasePromptRunnerService,
     PromptRole,
     ParserType,
-<<<<<<< HEAD
+    BYOKConfig,
     TokenUsage,
     TokenTrackingHandler,
 } from '@kodus/kodus-common/llm';
+import { PromptRunnerService } from '@/shared/infrastructure/services/tokenTracking/promptRunner.service';
 import {
     endSpan,
     newSpan,
 } from '@/core/infrastructure/adapters/services/codeBase/utils/span.utils';
-=======
-    BYOKConfig,
-} from '@kodus/kodus-common/llm';
-import { PromptRunnerService } from '@/shared/infrastructure/services/tokenTracking/promptRunner.service';
->>>>>>> 19c422fd
 
 //#region Interfaces
 // Interface for analyzer response
@@ -938,13 +934,9 @@
         );
 
         try {
-<<<<<<< HEAD
             newSpan(`${KodyRulesPrLevelAnalysisService.name}::processChunk`);
 
-            const analysis = await this.promptRunnerService
-=======
             const analysis = await promptRunner
->>>>>>> 19c422fd
                 .builder()
                 .setParser(ParserType.STRING)
                 .setLLMJsonMode(true)
@@ -1285,15 +1277,11 @@
                 byokConfig,
             );
 
-<<<<<<< HEAD
             newSpan(
                 `${KodyRulesPrLevelAnalysisService.name}::processRuleGrouping`,
             );
 
-            const grouping = await this.promptRunnerService
-=======
             const grouping = await promptRunner
->>>>>>> 19c422fd
                 .builder()
                 .setParser(ParserType.STRING)
                 .setLLMJsonMode(true)
