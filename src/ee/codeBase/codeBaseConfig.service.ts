--- conflicted
+++ resolved
@@ -145,49 +145,12 @@
                 kodyRules,
                 reviewModeConfig,
                 kodyFineTuningConfig,
-<<<<<<< HEAD
                 ignorePaths: mergedConfigs.ignorePaths.concat(
                     globalIgnorePathsJson?.paths ?? [],
-=======
-                pullRequestApprovalActive:
-                    (isParameterValidInConfigFile(
-                        'pullRequestApprovalActive',
-                        validationErrors,
-                    )
-                        ? kodusConfigFile?.pullRequestApprovalActive
-                        : undefined) ??
-                    repoConfig.pullRequestApprovalActive ??
-                    globalConfig.pullRequestApprovalActive ??
-                    this.DEFAULT_CONFIG.pullRequestApprovalActive,
-                kodusConfigFileOverridesWebPreferences:
-                    kodusConfigFileOverridesWebPreferences,
-                isRequestChangesActive:
-                    (isParameterValidInConfigFile(
-                        'isRequestChangesActive',
-                        validationErrors,
-                    )
-                        ? kodusConfigFile?.isRequestChangesActive
-                        : undefined) ??
-                    repoConfig.isRequestChangesActive ??
-                    globalConfig.isRequestChangesActive ??
-                    this.DEFAULT_CONFIG.isRequestChangesActive,
-                runOnDraft:
-                    (isParameterValidInConfigFile(
-                        'runOnDraft',
-                        validationErrors,
-                    )
-                        ? kodusConfigFile?.runOnDraft
-                        : undefined) ??
-                    repoConfig.runOnDraft ??
-                    globalConfig.runOnDraft ??
-                    this.DEFAULT_CONFIG.runOnDraft,
-                codeReviewVersion: codeReviewVersion,
+                ),
                 // v2-only prompt overrides (categories and severity guidance). Read from repo/global parameters.
                 v2PromptOverrides: this.sanitizeV2PromptOverrides(
-                    repoConfig?.v2PromptOverrides ??
-                        globalConfig?.v2PromptOverrides ??
-                        this.DEFAULT_CONFIG?.v2PromptOverrides,
->>>>>>> e94181a3
+                    mergedConfigs.v2PromptOverrides,
                 ),
             };
 
@@ -203,18 +166,6 @@
         }
     }
 
-<<<<<<< HEAD
-    async getMergedCodeReviewConfigs(
-        organizationAndTeamData: OrganizationAndTeamData,
-        repository: { name: string; id: string },
-        parameter: CodeReviewParameter,
-        defaultBranch: string,
-        preliminaryFiles?: FileChange[],
-    ): Promise<CodeReviewConfigWithoutLLMProvider> {
-        if (!parameter) {
-            return this.DEFAULT_CONFIG;
-        }
-=======
     private sanitizeV2PromptOverrides(
         overrides: CodeReviewConfig['v2PromptOverrides'],
     ): CodeReviewConfig['v2PromptOverrides'] {
@@ -262,10 +213,16 @@
         };
     }
 
-    getDefaultConfigs(): CodeReviewConfig {
-        try {
-            const kodusConfigYMLfile = getDefaultKodusConfigFile();
->>>>>>> e94181a3
+    async getMergedCodeReviewConfigs(
+        organizationAndTeamData: OrganizationAndTeamData,
+        repository: { name: string; id: string },
+        parameter: CodeReviewParameter,
+        defaultBranch: string,
+        preliminaryFiles?: FileChange[],
+    ): Promise<CodeReviewConfigWithoutLLMProvider> {
+        if (!parameter) {
+            return this.DEFAULT_CONFIG;
+        }
 
         const globalDelta = parameter?.configs;
 
@@ -709,23 +666,6 @@
                 return path.startsWith('/') ? path.substring(1) : path;
             };
 
-<<<<<<< HEAD
-            const matchingDirectories = repoConfig.directories.filter((dir) => {
-                const normalizedDirPath = normalizePath(dir.path);
-
-                return affectedPaths.some((filePath) => {
-                    const normalizedFilePath = normalizePath(filePath);
-
-                    return (
-                        normalizedFilePath === normalizedDirPath ||
-                        normalizedFilePath.startsWith(normalizedDirPath + '/')
-                    );
-                });
-            });
-
-            if (matchingDirectories.length !== 1) {
-                return;
-=======
             const isPathCoveredByDirectory = (
                 normalizedDir: string,
                 normalizedFile: string,
@@ -780,9 +720,8 @@
                 groupedDirectories.push({ name: 'not classified', path: null });
             }
 
-            if (groupedDirectories.length === 0) {
-                // Nenhum diretório configurado afetado, usar config normal (repo ou global)
-                return this.getConfig(organizationAndTeamData, repository);
+            if (groupedDirectories.length !== 1) {
+                return;
             }
 
             if (
@@ -795,10 +734,10 @@
                     organizationAndTeamData,
                     repository,
                 );
->>>>>>> e94181a3
             }
 
-            return matchingDirectories[0];
+            // Múltiplos diretórios configurados afetados, usar config do nível superior
+            return this.getConfig(organizationAndTeamData, repository);
         } catch (error) {
             this.logger.error({
                 message: 'Error resolving config by directories',
@@ -873,191 +812,7 @@
                 metadata: { organizationAndTeamData, affectedPath, repository },
             });
 
-<<<<<<< HEAD
             return;
-=======
-            // Fallback to the default repository config in case of any error.
-            return this.getConfig(organizationAndTeamData, repository);
-        }
-    }
-
-    /**
-     * Constrói a configuração baseada na config de um diretório específico
-     * Hierarquia: 1º arquivo yml no diretório → 2º config do banco → 3º default
-     */
-    private async buildConfigFromDirectory(
-        directoryConfig: any,
-        organizationAndTeamData: OrganizationAndTeamData,
-        repository: { name: string; id: string },
-    ): Promise<CodeReviewConfig> {
-        try {
-            const [
-                language,
-                defaultBranch,
-                kodyRulesForDirectory,
-                reviewModeConfig,
-                kodyFineTuningConfig,
-                kodyRulesEntity,
-            ] = await Promise.all([
-                this.parametersService.findByKey(
-                    ParametersKey.LANGUAGE_CONFIG,
-                    organizationAndTeamData,
-                ),
-                this.getDefaultBranch(organizationAndTeamData, repository),
-                this.kodyRulesService.findRulesByDirectory(
-                    organizationAndTeamData.organizationId,
-                    repository.id,
-                    directoryConfig.id,
-                ),
-                this.getReviewModeConfigParameter(organizationAndTeamData),
-                this.getKodyFineTuningConfigParameter(organizationAndTeamData),
-                this.kodyRulesService.findByOrganizationId(
-                    organizationAndTeamData.organizationId,
-                ),
-            ]);
-
-            // 1º: Tentar buscar arquivo yml no diretório específico
-            let kodusConfigFile: Omit<KodusConfigFile, 'version'> | null = null;
-            let validationErrors = [];
-            let isDeprecated = false;
-
-            try {
-                const directoryConfigResult =
-                    await this.getDirectoryKodusConfigFile(
-                        organizationAndTeamData,
-                        repository,
-                        directoryConfig.path,
-                        defaultBranch,
-                    );
-                kodusConfigFile = directoryConfigResult.kodusConfigFile;
-                validationErrors = directoryConfigResult.validationErrors;
-                isDeprecated = directoryConfigResult.isDeprecated ?? false;
-
-                if (kodusConfigFile) {
-                    this.logger.log({
-                        message:
-                            'Using directory-specific kodus-config.yml file',
-                        context: CodeBaseConfigService.name,
-                        metadata: {
-                            directoryPath: directoryConfig.path,
-                            repository: repository.name,
-                            isDeprecated,
-                        },
-                    });
-                }
-            } catch (error) {
-                this.logger.warn({
-                    message:
-                        'Error loading directory configuration file, falling back to database config',
-                    context: CodeBaseConfigService.name,
-                    error,
-                    metadata: { directoryPath: directoryConfig.path },
-                });
-            }
-
-            const repositoryKodyRules = this.kodyRulesValidationService
-                .filterKodyRules(
-                    kodyRulesEntity?.toObject()?.rules,
-                    repository.id,
-                )
-                .filter((rule) => rule?.directoryId !== directoryConfig.id);
-
-            const kodyRules = [
-                ...repositoryKodyRules,
-                ...kodyRulesForDirectory,
-            ];
-
-            // Determinar a fonte da configuração e aplicar hierarquia
-            const configSource = kodusConfigFile || directoryConfig;
-            const codeReviewVersion =
-                configSource.codeReviewVersion ??
-                this.DEFAULT_CONFIG.codeReviewVersion;
-
-            const config: CodeReviewConfig = {
-                ignorePaths: this.getIgnorePathsWithGlobal(
-                    configSource.ignorePaths,
-                    undefined, // não há repo/global config específica no contexto de diretório
-                    undefined,
-                ),
-                baseBranches: configSource.baseBranches?.length
-                    ? configSource.baseBranches
-                    : [defaultBranch],
-                reviewOptions: kodusConfigFile
-                    ? this.mergeReviewOptions(
-                          {
-                              kodusConfig: kodusConfigFile.reviewOptions,
-                              validationErrors: validationErrors,
-                          },
-                          undefined, // repo
-                          undefined, // global
-                          codeReviewVersion,
-                      )
-                    : this.mergeReviewOptions(
-                          {
-                              kodusConfig: undefined,
-                              validationErrors: [],
-                          },
-                          directoryConfig.reviewOptions,
-                          undefined, // global
-                          codeReviewVersion,
-                      ),
-                summary: configSource.summary || this.DEFAULT_CONFIG.summary,
-                suggestionControl:
-                    configSource.suggestionControl ||
-                    this.DEFAULT_CONFIG.suggestionControl,
-                kodyRules: kodyRules,
-                ignoredTitleKeywords: configSource.ignoredTitleKeywords || [],
-                automatedReviewActive:
-                    configSource.automatedReviewActive ??
-                    this.DEFAULT_CONFIG.automatedReviewActive,
-                reviewCadence:
-                    configSource.reviewCadence ||
-                    this.DEFAULT_CONFIG.reviewCadence,
-                languageResultPrompt:
-                    language?.configValue ||
-                    this.DEFAULT_CONFIG.languageResultPrompt,
-                reviewModeConfig,
-                kodyFineTuningConfig,
-                pullRequestApprovalActive:
-                    configSource.pullRequestApprovalActive ??
-                    this.DEFAULT_CONFIG.pullRequestApprovalActive,
-                kodusConfigFileOverridesWebPreferences: kodusConfigFile
-                    ? true // Se veio do arquivo yml, sempre override
-                    : (directoryConfig.kodusConfigFileOverridesWebPreferences ??
-                      this.DEFAULT_CONFIG
-                          .kodusConfigFileOverridesWebPreferences),
-                isRequestChangesActive:
-                    configSource.isRequestChangesActive ??
-                    this.DEFAULT_CONFIG.isRequestChangesActive,
-                kodyRulesGeneratorEnabled:
-                    configSource.kodyRulesGeneratorEnabled ??
-                    this.DEFAULT_CONFIG.kodyRulesGeneratorEnabled,
-                isCommitMode:
-                    configSource.isCommitMode ??
-                    this.DEFAULT_CONFIG.isCommitMode,
-                configLevel: ConfigLevel.DIRECTORY,
-                directoryId: directoryConfig.id,
-                directoryPath: directoryConfig.path,
-                codeReviewVersion: codeReviewVersion,
-                v2PromptOverrides: this.sanitizeV2PromptOverrides(
-                    (kodusConfigFile as any)?.v2PromptOverrides ??
-                        (directoryConfig as any)?.v2PromptOverrides ??
-                        this.DEFAULT_CONFIG?.v2PromptOverrides,
-                ),
-            };
-
-            return config;
-        } catch (error) {
-            this.logger.error({
-                message: 'Error building config from directory',
-                context: CodeBaseConfigService.name,
-                error,
-                metadata: { directoryConfig, organizationAndTeamData },
-            });
-
-            // Fallback para config normal
-            return this.getConfig(organizationAndTeamData, repository);
->>>>>>> e94181a3
         }
     }
 
@@ -1069,18 +824,12 @@
         files.forEach((file) => {
             const lastSlashIndex = file.filename.lastIndexOf('/');
 
-<<<<<<< HEAD
-            for (let i = parts.length - 1; i > 0; i--) {
-                const path = parts.slice(0, i).join('/');
-                paths.add(path);
-=======
             if (lastSlashIndex > 0) {
                 const directoryPath = file.filename.substring(
                     0,
                     lastSlashIndex,
                 );
                 paths.add(directoryPath);
->>>>>>> e94181a3
             }
         });
 
