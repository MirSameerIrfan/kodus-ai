--- conflicted
+++ resolved
@@ -62,13 +62,8 @@
         "@gitbeaker/rest": "^43.4.0",
         "@golevelup/nestjs-rabbitmq": "^6.0.2",
         "@google/generative-ai": "^0.24.1",
-<<<<<<< HEAD
-        "@kodus/flow": "^0.1.7",
+        "@kodus/flow": "^0.1.11",
         "@kodus/kodus-common": "^1.2.4",
-=======
-        "@kodus/flow": "^0.1.11",
-        "@kodus/kodus-common": "^1.2.3",
->>>>>>> 44bdd727
         "@kodus/kodus-proto": "https://registry.npmjs.org/@kodus/kodus-proto/-/kodus-proto-3.1.2.tgz",
         "@langchain/anthropic": "^0.3.25",
         "@langchain/cohere": "^0.3.4",
