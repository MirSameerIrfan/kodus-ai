--- conflicted
+++ resolved
@@ -89,13 +89,8 @@
         "@sentry/node": "^9.34.0",
         "@sentry/opentelemetry": "^9.34.0",
         "@sentry/profiling-node": "^9.34.0",
-<<<<<<< HEAD
         "@slack/web-api": "^7.9.3",
         "@tavily/core": "^0.5.9",
-=======
-        "@slack/web-api": "^7.9.2",
-        "@tavily/core": "^0.5.6",
->>>>>>> af438fd6
         "add": "^2.0.6",
         "ajv": "^8.17.1",
         "amqp-connection-manager": "^4.1.14",
